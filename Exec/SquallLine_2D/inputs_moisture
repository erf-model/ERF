--- conflicted
+++ resolved
@@ -13,13 +13,7 @@
 
 # periodic in x to match WRF setup
 # - as an alternative, could use symmetry at x=0 and outflow at x=25600
-<<<<<<< HEAD
-geometry.is_periodic = 0 1 0
-xlo.type = "Outflow"
-xhi.type = "Outflow"
-=======
 geometry.is_periodic = 1 1 0
->>>>>>> ba769132
 zlo.type = "SlipWall"
 zhi.type = "SlipWall"
 
@@ -64,21 +58,13 @@
 erf.moisture_model = "Kessler"
 erf.use_moist_background = true
 
-<<<<<<< HEAD
-erf.dycore_horiz_adv_type    = "Centered_2nd"
-erf.dycore_vert_adv_type     = "Centered_2nd"
-erf.dryscal_horiz_adv_type   = "Centered_2nd"
-erf.dryscal_vert_adv_type    = "Centered_2nd"
-erf.moistscal_horiz_adv_type = "Upwind_3rd"
-erf.moistscal_vert_adv_type  = "Upwind_3rd"       
-=======
 erf.dycore_horiz_adv_type    = "Upwind_3rd"
 erf.dycore_vert_adv_type     = "Upwind_3rd"
 erf.dryscal_horiz_adv_type   = "Upwind_3rd"
 erf.dryscal_vert_adv_type    = "Upwind_3rd"
 erf.moistscal_horiz_adv_type = "Upwind_3rd"
 erf.moistscal_vert_adv_type  = "Upwind_3rd"
->>>>>>> ba769132
+
 
 # PROBLEM PARAMETERS (optional)
 prob.z_tr = 12000.0
