# ------------------  INPUTS TO MAIN PROGRAM  -------------------
max_step = 10
stop_time = 1000.0

amrex.fpe_trap_invalid = 1

fabarray.mfiter_tile_size = 1024 1024 1024

# PROBLEM SIZE & GEOMETRY
geometry.is_periodic = 1 1 0
geometry.prob_lo     =  0.  0.    0.
geometry.prob_hi     = 50. 50. 5000.
amr.n_cell           = 4 4 400

# >>>>>>>>>>>>>  BC KEYWORDS <<<<<<<<<<<<<<<<<<<<<<
# Interior, UserBC, Symmetry, SlipWall, NoSlipWall
# >>>>>>>>>>>>>  BC KEYWORDS <<<<<<<<<<<<<<<<<<<<<<
erf.lo_bc       = "Interior"   "Interior"   "NoSlipWall"
erf.hi_bc       = "Interior"   "Interior"   "SlipWall"

# TIME STEP CONTROL
erf.fixed_dt       = 0.5     # fixed time step
erf.init_shrink    = 1.0     # scale back initial timestep
erf.change_max     = 1.05    # scale back initial timestep
erf.dt_cutoff      = 5.e-20  # level 0 timestep below which we halt

# DIAGNOSTICS & VERBOSITY
erf.sum_interval   = 1       # timesteps between computing mass
erf.v              = 1       # verbosity in ERF.cpp
amr.v                = 1       # verbosity in Amr.cpp

# REFINEMENT / REGRIDDING
amr.max_level       = 0       # maximum level number allowed
amr.blocking_factor = 4       # block factor in grid generation
amr.max_grid_size   = 64

# CHECKPOINT FILES
amr.checkpoint_files_output = 0
amr.check_file      = chk        # root name of checkpoint file
amr.check_int       = 100        # number of timesteps between checkpoints

# PLOTFILES
amr.plot_files_output = 1
amr.plot_file       = plt        # root name of plotfile
amr.plot_int        = 100      # number of timesteps between plotfiles
amr.plot_vars        =  density
amr.derive_plot_vars = pressure theta x_velocity y_velocity z_velocity

# SOLVER CHOICE
erf.use_state_advection = true
erf.use_momentum_advection = true
erf.use_thermal_diffusion = false
erf.alpha_T = 1.0
erf.use_scalar_diffusion = false
erf.alpha_C = 2.0
erf.use_momentum_diffusion = true
erf.dynamicViscosity = 5.0
erf.use_smagorinsky   = false
erf.use_pressure = true
erf.use_gravity = false
erf.spatial_order = 2

erf.use_coriolis = true
erf.abl_driver_type = "GeostrophicWind"
erf.latitude = 90.
erf.abl_geo_wind = 15.0 0.0 0.0
erf.rotational_time_period = 86164.0900027328

# PROBLEM PARAMETERS (optional)
prob.rho_0 = 1.0
<<<<<<< HEAD
prob.T_0 = 300.0
=======
prob.A_0 = 1.0
prob.V_0 = 15.0

# INTEGRATION
## integration.type can take on the following values:
## 0 = Forward Euler
## 1 = Explicit Runge Kutta
integration.type = 1

## Explicit Runge-Kutta parameters
#
## integration.rk.type can take the following values:
### 0 = User-specified Butcher Tableau
### 1 = Forward Euler
### 2 = Trapezoid Method
### 3 = SSPRK3 Method
### 4 = RK4 Method
integration.rk.type = 3

## If using a user-specified Butcher Tableau, then
## set nodes, weights, and table entries here:
#
## The Butcher Tableau is read as a flattened,
## lower triangular matrix (but including the diagonal)
## in row major format.
integration.rk.weights = 1
integration.rk.nodes = 0
integration.rk.tableau = 0.0
>>>>>>> 7247a26c
<|MERGE_RESOLUTION|>--- conflicted
+++ resolved
@@ -68,11 +68,7 @@
 
 # PROBLEM PARAMETERS (optional)
 prob.rho_0 = 1.0
-<<<<<<< HEAD
 prob.T_0 = 300.0
-=======
-prob.A_0 = 1.0
-prob.V_0 = 15.0
 
 # INTEGRATION
 ## integration.type can take on the following values:
@@ -98,5 +94,4 @@
 ## in row major format.
 integration.rk.weights = 1
 integration.rk.nodes = 0
-integration.rk.tableau = 0.0
->>>>>>> 7247a26c
+integration.rk.tableau = 0.0