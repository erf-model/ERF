--- conflicted
+++ resolved
@@ -6,12 +6,9 @@
 
 DEBUG      = FALSE
 
-<<<<<<< HEAD
 #DIM        = 1
 DIM        = 2
-=======
 DIM        = 3
->>>>>>> 0df29630
 
 COMP	   = gcc
 
