--- conflicted
+++ resolved
@@ -1,9 +1,5 @@
 # ------------------  INPUTS TO MAIN PROGRAM  -------------------
-<<<<<<< HEAD
 stop_time = 60.0
-=======
-stop_time = 20.0
->>>>>>> c011b2ee
 #max_step = 5
 
 erf.no_substepping = 1
@@ -11,7 +7,6 @@
 fabarray.mfiter_tile_size = 1024 1024 1024
 
 # PROBLEM SIZE & GEOMETRY
-<<<<<<< HEAD
 #Larger problem
 geometry.prob_extent =  40     5     10
 amr.n_cell           = 256    32     64
@@ -19,11 +14,6 @@
 # Quick debug problem
 #geometry.prob_extent =  20     5     10
 #amr.n_cell           =  64    16     32
-=======
-geometry.prob_extent =  40     2.5     10
-#geometry.prob_extent =   2.    0.25    1.
-amr.n_cell           = 128     16     64
->>>>>>> c011b2ee
 
 geometry.is_periodic = 0 1 0
 
@@ -31,19 +21,18 @@
 xhi.type = "Outflow"
 zhi.type = "SlipWall"
 #zlo.type = "NoSlipWall"
-<<<<<<< HEAD
 
 zlo.type = "Most"
 erf.most.flux_type = "custom"
 erf.most.ustar  = 0.0395   # z=10.
-##erf.most.ustar  = 0.395   # z=1.0
+#erf.most.ustar  = 0.395   # z=1.0
 erf.most.tstar  = 0. # theta flux
 erf.most.qstar  = 0. # qv    flux
 
-xlo.dirichlet_file = "input_ReTau395Ana_inflow.txt"
 xlo.density =   1.0
 xlo.theta   = 300.0
 #xlo.velocity = 1.0 0.0 0.0
+xlo.dirichlet_file = "input_ReTau395Ana_inflow.txt"
 
 # TIME STEP CONTROL
 erf.cfl = 0.5
@@ -52,29 +41,6 @@
 # DIAGNOSTICS & VERBOSITY
 erf.sum_interval   = 1       # timesteps between computing mass
 erf.pert_interval  = 1       # timesteps between perturbation output message XXX
-=======
-zlo.type = "Most"
-
-erf.most.flux_type = "custom"
-erf.most.ustar  = 0.0395   # z=10.
-#erf.most.ustar  = 0.395   # z=1.0
-erf.most.tstar  = 0. # theta flux
-erf.most.qstar  = 0. # qv    flux
-
-xlo.density =   1.0
-xlo.theta   = 300.0
-xlo.dirichlet_file = "input_ReTau395Ana_inflow.txt"
-
-# TIME STEP CONTROL
-erf.cfl = 0.4
-erf.dynamicViscosity = 0.001
-erf.use_gravity = true
-erf.buoyancy_type = 2
-
-# DIAGNOSTICS & VERBOSITY
-erf.sum_interval   = 0       # timesteps between computing mass
-erf.pert_interval  = 5       # timesteps between perturbation output message XXX
->>>>>>> c011b2ee
 erf.v              = 0       # verbosity in ERF.cpp XXX
 amr.v              = 0       # verbosity in Amr.cpp
 
@@ -83,13 +49,8 @@
 
 # PLOTFILES
 erf.plot_file_1     = plt    # prefix of plotfile name
-<<<<<<< HEAD
 erf.plot_per_1      = 0.05
 #erf.plot_int_1      = 5
-=======
-#erf.plot_per_1      = 0.1
-erf.plot_int_1      = 5
->>>>>>> c011b2ee
 erf.plot_vars_1     = density rhoadv_0 x_velocity y_velocity z_velocity pressure temp theta
 
 # CHECKPOINT FILES
@@ -98,24 +59,12 @@
 
 # SOLVER CHOICE
 erf.alpha_T = 0.0
-<<<<<<< HEAD
 erf.alpha_C = 0.0
 erf.molec_diff_type = "None"
 erf.les_type        = "Smagorinsky"
 erf.Cs              = 0.1
 erf.use_gravity     = true
 erf.buoyancy_type   = 2
-=======
-erf.alpha_C = 1.0
-
-erf.molec_diff_type = "None"
-erf.les_type        = "Smagorinsky"
-erf.Cs              = 0.1
-
-# Initial condition for the entire field
-erf.init_type = "input_sounding"
-erf.input_sounding_file = "input_ReTau395Ana_sounding.txt"
->>>>>>> c011b2ee
 
 # Turbulent inflow generation
 erf.perturbation_type = "source"
@@ -123,14 +72,10 @@
 erf.perturbation_layers = 3
 erf.perturbation_offset = 3
 
-<<<<<<< HEAD
 erf.perturbation_box_dims = 8 8 4
-=======
-erf.perturbation_box_dims = 4 8 8
->>>>>>> c011b2ee
 erf.perturbation_nondimensional = 0.042 # Ri
 erf.perturbation_T_infinity = 300.0
-erf.perturbation_T_intensity = 0.05
+erf.perturbation_T_intensity = 0.1
 
 # Initial condition for the entire field
 #erf.init_type = "uniform"
@@ -138,11 +83,5 @@
 erf.input_sounding_file = "input_ReTau395Ana_sounding.txt"
 
 # PROBLEM PARAMETERS
-<<<<<<< HEAD
 prob.rho_0 = 1.0
-prob.T_0 = 300.0
-=======
-#prob.U_0_Pert_Mag = 1.0
-#prob.V_0_Pert_Mag = 1.0
-#prob.W_0_Pert_Mag = 0.0
->>>>>>> c011b2ee
+prob.T_0 = 300.0