--- conflicted
+++ resolved
@@ -29,25 +29,15 @@
 #zhi.theta_grad = 0.00365
     
 # TIME STEP CONTROL
-<<<<<<< HEAD
-erf.fixed_dt       = 0.075 # fixed time step depending on grid resolution
-erf.no_substepping = 1
-=======
 erf.no_substepping = 1
 erf.fixed_dt       = 0.075 # fixed time step depending on grid resolution
->>>>>>> 58617d88
 
 # DIAGNOSTICS & VERBOSITY
 erf.sum_interval   = 1       # timesteps between computing mass
 erf.v              = 0       # verbosity in ERF.cpp
 amr.v              = 1       # verbosity in Amr.cpp
-<<<<<<< HEAD
-erf.data_log       = "surf" "mean" "flux" "subgrid"
-erf.profile_int    = 240 
-=======
 erf.data_log       = "surf" "mean" "flux" # "subgrid"
 erf.profile_int    = 800     # (every minute with dt = 0.075)
->>>>>>> 58617d88
 
 # REFINEMENT / REGRIDDING
 amr.max_level       = 0       # maximum level number allowed
@@ -57,15 +47,9 @@
 erf.check_int       = 8000    # number of timesteps between checkpoints
 
 # PLOTFILES
-<<<<<<< HEAD
-erf.plot_file_1     = plt       # prefix of plotfile name
-erf.plot_int_1      = 240        # number of timesteps between plotfiles
-erf.plot_vars_1     = density rhotheta x_velocity y_velocity z_velocity pressure temp theta qt qp qv qc qi
-=======
 erf.plot_file_1     = plt     # prefix of plotfile name
 erf.plot_int_1      = 8000    # number of timesteps between plotfiles
 erf.plot_vars_1     = density rhotheta x_velocity y_velocity z_velocity pressure temp theta qt qp qv qc qsat
->>>>>>> 58617d88
 
 # SOLVER CHOICE
 erf.alpha_T = 0.0
@@ -81,10 +65,7 @@
 
 erf.moisture_model  = "Kessler_NoRain"
 erf.buoyancy_type   = 1
-<<<<<<< HEAD
-=======
 
->>>>>>> 58617d88
 erf.molec_diff_type = "None"
 
 erf.les_type        = "Smagorinsky"
