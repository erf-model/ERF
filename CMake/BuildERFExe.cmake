function(target_link_libraries_system target visibility)
  set(libs ${ARGN})
  foreach(lib ${libs})
    get_target_property(lib_include_dirs ${lib} INTERFACE_INCLUDE_DIRECTORIES)
    target_include_directories(${target} SYSTEM ${visibility} ${lib_include_dirs})
    target_link_libraries(${target} ${visibility} ${lib})
  endforeach(lib)
endfunction(target_link_libraries_system)

function(build_erf_lib erf_lib_name)

  set(SRC_DIR ${CMAKE_SOURCE_DIR}/Source)
  set(BIN_DIR ${CMAKE_BINARY_DIR}/Source/${erf_lib_name})

  include(${CMAKE_SOURCE_DIR}/CMake/SetERFCompileFlags.cmake)
  set_erf_compile_flags(${erf_lib_name})

  target_compile_definitions(${erf_lib_name} PUBLIC ERF_USE_MOISTURE)

<<<<<<< HEAD
   if(ERF_ENABLE_MULTIBLOCK)
=======
  if(ERF_ENABLE_MULTIBLOCK)
    target_sources(${erf_lib_name} PRIVATE
                   ${SRC_DIR}/MultiBlock/ERF_MultiBlockContainer.cpp)
>>>>>>> df91c779
    target_compile_definitions(${erf_lib_name} PUBLIC ERF_USE_MULTIBLOCK)
#    if(NOT ERF_MB_EXTERN)
      target_sources(${erf_lib_name} PRIVATE
                     ${SRC_DIR}/MultiBlock/MultiBlockContainer.cpp)
      target_include_directories(${erf_lib_name} PRIVATE $<BUILD_INTERFACE:${CMAKE_SOURCE_DIR}/Source/MultiBlock>)
#    endif()
   endif()

  if(ERF_ENABLE_WARM_NO_PRECIP)
    target_compile_definitions(${erf_lib_name} PUBLIC ERF_USE_WARM_NO_PRECIP)
  endif()

  if(ERF_ENABLE_POISSON_SOLVE)
    target_sources(${erf_lib_name} PRIVATE
                   ${SRC_DIR}/TimeIntegration/ERF_slow_rhs_inc.cpp
                   ${SRC_DIR}/Utils/ERF_PoissonSolve.cpp
                   ${SRC_DIR}/Utils/ERF_PoissonSolve_tb.cpp)
    target_compile_definitions(${erf_lib_name} PUBLIC ERF_USE_POISSON_SOLVE)
  endif()

  if(ERF_ENABLE_PARTICLES)
    target_sources(${erf_lib_name} PRIVATE
                   ${SRC_DIR}/Particles/ERFPCEvolve.cpp
                   ${SRC_DIR}/Particles/ERFPCInitializations.cpp
                   ${SRC_DIR}/Particles/ERFPCUtils.cpp
                   ${SRC_DIR}/Particles/ERFTracers.cpp)
    target_include_directories(${erf_lib_name} PUBLIC $<BUILD_INTERFACE:${CMAKE_SOURCE_DIR}/Source/Particles>)
    target_compile_definitions(${erf_lib_name} PUBLIC ERF_USE_PARTICLES)
  endif()

  if(ERF_ENABLE_EB)
    target_sources(${erf_lib_name} PRIVATE
                   ${SRC_DIR}/EB/Init_EB.cpp
<<<<<<< HEAD
                   ${SRC_DIR}/EB/eb_box.cpp
                   ${SRC_DIR}/EB/eb_cylinder.cpp
                   ${SRC_DIR}/EB/eb_regular.cpp
                   ${SRC_DIR}/EB/initEB.cpp
                   ${SRC_DIR}/EB/writeEBsurface.cpp)
    target_include_directories(${erf_lib_name} PUBLIC $<BUILD_INTERFACE:${CMAKE_SOURCE_DIR}/Source/EB>)
=======
                   ${SRC_DIR}/EB/ERF_eb_box.cpp
                   ${SRC_DIR}/EB/ERF_eb_cylinder.cpp
                   ${SRC_DIR}/EB/ERF_eb_regular.cpp
                   ${SRC_DIR}/EB/ERF_initEB.cpp
                   ${SRC_DIR}/EB/ERF_writeEBsurface.cpp)
    target_include_directories(${erf_lib_name} PUBLIC ${SRC_DIR}/EB)
>>>>>>> df91c779
    target_compile_definitions(${erf_lib_name} PUBLIC ERF_USE_EB)
  endif()

  if(ERF_ENABLE_NETCDF)
    target_sources(${erf_lib_name} PRIVATE
                   ${SRC_DIR}/IO/ERF_NCInterface.cpp
                   ${SRC_DIR}/IO/ERF_NCPlotFile.cpp
                   ${SRC_DIR}/IO/ERF_NCCheckpoint.cpp
                   ${SRC_DIR}/IO/ERF_NCMultiFabFile.cpp
                   ${SRC_DIR}/IO/ERF_ReadFromMetgrid.cpp
                   ${SRC_DIR}/IO/ERF_ReadFromWRFBdy.cpp
                   ${SRC_DIR}/IO/ERF_ReadFromWRFInput.cpp
                   ${SRC_DIR}/IO/ERF_NCColumnFile.cpp)
    target_compile_definitions(${erf_lib_name} PUBLIC ERF_USE_NETCDF)
  endif()

  if(ERF_ENABLE_RRTMGP)
    target_sources(${erf_lib_name} PRIVATE
                   ${SRC_DIR}/Utils/ERF_Orbit.cpp
                   ${SRC_DIR}/Radiation/ERF_Init_rrtmgp.cpp
                   ${SRC_DIR}/Radiation/ERF_Finalize_rrtmgp.cpp
                   ${SRC_DIR}/Radiation/ERF_Run_longwave_rrtmgp.cpp
                   ${SRC_DIR}/Radiation/ERF_Run_shortwave_rrtmgp.cpp
                   ${SRC_DIR}/Radiation/ERF_Cloud_rad_props.cpp
                   ${SRC_DIR}/Radiation/ERF_Aero_rad_props.cpp
                   ${SRC_DIR}/Radiation/ERF_Optics.cpp
                   ${SRC_DIR}/Radiation/ERF_Radiation.cpp
                   ${SRC_DIR}/Radiation/ERF_Albedo.cpp
                   ${CMAKE_SOURCE_DIR}/Submodules/RRTMGP/cpp/examples/mo_load_coefficients.cpp
                   ${CMAKE_SOURCE_DIR}/Submodules/RRTMGP/cpp/extensions/fluxes_byband/mo_fluxes_byband_kernels.cpp
                  )

    # The interface code needs to know about the RRTMGP includes 
    target_compile_definitions(${erf_lib_name} PUBLIC ERF_USE_RRTMGP)

    target_include_directories(${erf_lib_name} SYSTEM PUBLIC 
                               ${CMAKE_SOURCE_DIR}/Submodules/RRTMGP/cpp/extensions/fluxes_byband
                               ${CMAKE_SOURCE_DIR}/Submodules/RRTMGP/cpp/extensions/cloud_optics
                               ${CMAKE_SOURCE_DIR}/Submodules/RRTMGP/cpp/examples
                              )
  endif()

  if(ERF_ENABLE_HDF5)
    target_compile_definitions(${erf_lib_name} PUBLIC ERF_USE_HDF5)
  endif()

  target_sources(${erf_lib_name}
     PRIVATE
       ${SRC_DIR}/ERF_Derive.cpp
       ${SRC_DIR}/ERF.cpp
       ${SRC_DIR}/ERF_make_new_arrays.cpp
       ${SRC_DIR}/ERF_make_new_level.cpp
       ${SRC_DIR}/ERF_read_waves.cpp
       ${SRC_DIR}/ERF_Tagging.cpp
       ${SRC_DIR}/Advection/ERF_AdvectionSrcForMom.cpp
       ${SRC_DIR}/Advection/ERF_AdvectionSrcForState.cpp
       ${SRC_DIR}/Advection/ERF_AdvectionSrcForOpenBC.cpp
       ${SRC_DIR}/BoundaryConditions/ERF_ABLMost.cpp
       ${SRC_DIR}/BoundaryConditions/ERF_MOSTAverage.cpp
       ${SRC_DIR}/BoundaryConditions/ERF_BoundaryConditions_cons.cpp
       ${SRC_DIR}/BoundaryConditions/ERF_BoundaryConditions_xvel.cpp
       ${SRC_DIR}/BoundaryConditions/ERF_BoundaryConditions_yvel.cpp
       ${SRC_DIR}/BoundaryConditions/ERF_BoundaryConditions_zvel.cpp
       ${SRC_DIR}/BoundaryConditions/ERF_BoundaryConditions_bndryreg.cpp
       ${SRC_DIR}/BoundaryConditions/ERF_BoundaryConditions_realbdy.cpp
       ${SRC_DIR}/BoundaryConditions/ERF_FillPatch.cpp
       ${SRC_DIR}/BoundaryConditions/ERF_FillPatcher.cpp
       ${SRC_DIR}/BoundaryConditions/ERF_PhysBCFunct.cpp
       ${SRC_DIR}/Diffusion/ERF_DiffusionSrcForMom_N.cpp
       ${SRC_DIR}/Diffusion/ERF_DiffusionSrcForMom_T.cpp
       ${SRC_DIR}/Diffusion/ERF_DiffusionSrcForState_N.cpp
       ${SRC_DIR}/Diffusion/ERF_DiffusionSrcForState_T.cpp
       ${SRC_DIR}/Diffusion/ERF_ComputeStress_N.cpp
       ${SRC_DIR}/Diffusion/ERF_ComputeStress_T.cpp
       ${SRC_DIR}/Diffusion/ERF_ComputeStrain_N.cpp
       ${SRC_DIR}/Diffusion/ERF_ComputeStrain_T.cpp
       ${SRC_DIR}/Diffusion/ERF_ComputeTurbulentViscosity.cpp
       ${SRC_DIR}/Initialization/ERF_init_custom.cpp
       ${SRC_DIR}/Initialization/ERF_init_from_hse.cpp
       ${SRC_DIR}/Initialization/ERF_init_from_input_sounding.cpp
       ${SRC_DIR}/Initialization/ERF_init_from_wrfinput.cpp
       ${SRC_DIR}/Initialization/ERF_init_from_metgrid.cpp
       ${SRC_DIR}/Initialization/ERF_init_uniform.cpp
       ${SRC_DIR}/Initialization/ERF_init1d.cpp
       ${SRC_DIR}/Initialization/ERF_init_TurbPert.cpp
       ${SRC_DIR}/Initialization/ERF_input_sponge.cpp
       ${SRC_DIR}/IO/ERF_Checkpoint.cpp
       ${SRC_DIR}/IO/ERF_ReadBndryPlanes.cpp
       ${SRC_DIR}/IO/ERF_WriteBndryPlanes.cpp
       ${SRC_DIR}/IO/ERF_Write1DProfiles.cpp
       ${SRC_DIR}/IO/ERF_Write1DProfiles_stag.cpp
       ${SRC_DIR}/IO/ERF_WriteScalarProfiles.cpp
       ${SRC_DIR}/IO/ERF_Plotfile.cpp
       ${SRC_DIR}/IO/ERF_writeJobInfo.cpp
       ${SRC_DIR}/IO/ERF_console_io.cpp
       ${SRC_DIR}/PBL/ERF_ComputeDiffusivityMYNN25.cpp
       ${SRC_DIR}/PBL/ERF_ComputeDiffusivityYSU.cpp
       ${SRC_DIR}/SourceTerms/ERF_ApplySpongeZoneBCs.cpp
       ${SRC_DIR}/SourceTerms/ERF_ApplySpongeZoneBCs_ReadFromFile.cpp	  
       ${SRC_DIR}/SourceTerms/ERF_make_buoyancy.cpp
       ${SRC_DIR}/SourceTerms/ERF_add_thin_body_sources.cpp
       ${SRC_DIR}/SourceTerms/ERF_make_mom_sources.cpp
       ${SRC_DIR}/SourceTerms/ERF_make_sources.cpp
       ${SRC_DIR}/SourceTerms/ERF_moist_set_rhs.cpp
       ${SRC_DIR}/SourceTerms/ERF_NumericalDiffusion.cpp
       ${SRC_DIR}/TimeIntegration/ERF_ComputeTimestep.cpp
       ${SRC_DIR}/TimeIntegration/ERF_Advance.cpp
       ${SRC_DIR}/TimeIntegration/ERF_TimeStep.cpp
       ${SRC_DIR}/TimeIntegration/ERF_advance_dycore.cpp
       ${SRC_DIR}/TimeIntegration/ERF_advance_microphysics.cpp
       ${SRC_DIR}/TimeIntegration/ERF_advance_lsm.cpp
       ${SRC_DIR}/TimeIntegration/ERF_advance_radiation.cpp
       ${SRC_DIR}/TimeIntegration/ERF_make_fast_coeffs.cpp
       ${SRC_DIR}/TimeIntegration/ERF_make_tau_terms.cpp
       ${SRC_DIR}/TimeIntegration/ERF_slow_rhs_pre.cpp
       ${SRC_DIR}/TimeIntegration/ERF_slow_rhs_post.cpp
       ${SRC_DIR}/TimeIntegration/ERF_fast_rhs_N.cpp
       ${SRC_DIR}/TimeIntegration/ERF_fast_rhs_T.cpp
       ${SRC_DIR}/TimeIntegration/ERF_fast_rhs_MT.cpp
       ${SRC_DIR}/Utils/ERF_ChopGrids.cpp
       ${SRC_DIR}/Utils/ERF_MomentumToVelocity.cpp
       ${SRC_DIR}/Utils/ERF_TerrainMetrics.cpp
       ${SRC_DIR}/Utils/ERF_VelocityToMomentum.cpp
       ${SRC_DIR}/Utils/ERF_InteriorGhostCells.cpp
       ${SRC_DIR}/Utils/ERF_Time_Avg_Vel.cpp
       ${SRC_DIR}/Microphysics/SAM/ERF_Init_SAM.cpp
       ${SRC_DIR}/Microphysics/SAM/ERF_Cloud_SAM.cpp
       ${SRC_DIR}/Microphysics/SAM/ERF_IceFall.cpp
       ${SRC_DIR}/Microphysics/SAM/ERF_Precip.cpp
       ${SRC_DIR}/Microphysics/SAM/ERF_PrecipFall.cpp
       ${SRC_DIR}/Microphysics/SAM/ERF_Update_SAM.cpp
       ${SRC_DIR}/Microphysics/Kessler/ERF_Init_Kessler.cpp
       ${SRC_DIR}/Microphysics/Kessler/ERF_Kessler.cpp
       ${SRC_DIR}/Microphysics/Kessler/ERF_Update_Kessler.cpp
	   ${SRC_DIR}/WindFarmParametrization/Fitch/ERF_AdvanceFitch.cpp
	   ${SRC_DIR}/WindFarmParametrization/EWP/ERF_AdvanceEWP.cpp
	   ${SRC_DIR}/WindFarmParametrization/SimpleActuatorDisk/ERF_AdvanceSimpleAD.cpp
       ${SRC_DIR}/LandSurfaceModel/SLM/ERF_SLM.cpp
       ${SRC_DIR}/LandSurfaceModel/MM5/ERF_MM5.cpp
  )

  if(NOT "${erf_exe_name}" STREQUAL "erf_unit_tests")
    target_sources(${erf_lib_name}
       PRIVATE
         ${SRC_DIR}/main.cpp
    )
  endif()

  include(AMReXBuildInfo)
  generate_buildinfo(${erf_lib_name} ${CMAKE_SOURCE_DIR})
if (${ERF_USE_INTERNAL_AMREX})
  target_include_directories(${erf_lib_name} PUBLIC $<BUILD_INTERFACE:${AMREX_SUBMOD_LOCATION}/Tools/C_scripts>)
endif()

  if(ERF_ENABLE_NETCDF)
    if(NETCDF_FOUND)
      #Link our executable to the NETCDF libraries, etc
      target_link_libraries(${erf_lib_name} PUBLIC ${NETCDF_LINK_LIBRARIES})
      target_include_directories(${erf_lib_name} PUBLIC ${NETCDF_INCLUDE_DIRS})
    endif()
  endif()

  if(ERF_ENABLE_RRTMGP)
    target_include_directories(${erf_lib_name} PUBLIC $<BUILD_INTERFACE:${CMAKE_SOURCE_DIR}/Source/Radiation>)
  endif()

  if(ERF_ENABLE_MPI)
    target_link_libraries(${erf_lib_name} PUBLIC $<$<BOOL:${MPI_CXX_FOUND}>:MPI::MPI_CXX>)
  endif()

  #ERF include directories
  target_include_directories(${erf_lib_name} PUBLIC $<BUILD_INTERFACE:${CMAKE_SOURCE_DIR}/Source>)
  target_include_directories(${erf_lib_name} PUBLIC $<BUILD_INTERFACE:${CMAKE_SOURCE_DIR}/Source/Advection>)
  target_include_directories(${erf_lib_name} PUBLIC $<BUILD_INTERFACE:${CMAKE_SOURCE_DIR}/Source/BoundaryConditions>)
  target_include_directories(${erf_lib_name} PUBLIC $<BUILD_INTERFACE:${CMAKE_SOURCE_DIR}/Source/DataStructs>)
  target_include_directories(${erf_lib_name} PUBLIC $<BUILD_INTERFACE:${CMAKE_SOURCE_DIR}/Source/Diffusion>)
  target_include_directories(${erf_lib_name} PUBLIC $<BUILD_INTERFACE:${CMAKE_SOURCE_DIR}/Source/Initialization>)
  target_include_directories(${erf_lib_name} PUBLIC $<BUILD_INTERFACE:${CMAKE_SOURCE_DIR}/Source/IO>)
  target_include_directories(${erf_lib_name} PUBLIC $<BUILD_INTERFACE:${CMAKE_SOURCE_DIR}/Source/PBL>)
  target_include_directories(${erf_lib_name} PUBLIC $<BUILD_INTERFACE:${CMAKE_SOURCE_DIR}/Source/SourceTerms>)
  target_include_directories(${erf_lib_name} PUBLIC $<BUILD_INTERFACE:${CMAKE_SOURCE_DIR}/Source/TimeIntegration>)
  target_include_directories(${erf_lib_name} PUBLIC $<BUILD_INTERFACE:${CMAKE_SOURCE_DIR}/Source/Utils>)
  target_include_directories(${erf_lib_name} PUBLIC $<BUILD_INTERFACE:${CMAKE_BINARY_DIR}>)
  target_include_directories(${erf_lib_name} PUBLIC $<BUILD_INTERFACE:${CMAKE_SOURCE_DIR}/Source/Microphysics>)
  target_include_directories(${erf_lib_name} PUBLIC $<BUILD_INTERFACE:${CMAKE_SOURCE_DIR}/Source/Microphysics/Null>)
  target_include_directories(${erf_lib_name} PUBLIC $<BUILD_INTERFACE:${CMAKE_SOURCE_DIR}/Source/Microphysics/SAM>)
  target_include_directories(${erf_lib_name} PUBLIC $<BUILD_INTERFACE:${CMAKE_SOURCE_DIR}/Source/Microphysics/Kessler>) 
  target_include_directories(${erf_lib_name} PUBLIC $<BUILD_INTERFACE:${CMAKE_SOURCE_DIR}/Source/WindFarmParametrization>)
  target_include_directories(${erf_lib_name} PUBLIC $<BUILD_INTERFACE:${CMAKE_SOURCE_DIR}/Source/WindFarmParametrization/Null>)
  target_include_directories(${erf_lib_name} PUBLIC $<BUILD_INTERFACE:${CMAKE_SOURCE_DIR}/Source/WindFarmParametrization/Fitch>)
  target_include_directories(${erf_lib_name} PUBLIC $<BUILD_INTERFACE:${CMAKE_SOURCE_DIR}/Source/WindFarmParametrization/EWP>)
  target_include_directories(${erf_lib_name} PUBLIC $<BUILD_INTERFACE:${CMAKE_SOURCE_DIR}/Source/WindFarmParametrization/SimpleActuatorDisk>)
  target_include_directories(${erf_lib_name} PUBLIC $<BUILD_INTERFACE:${CMAKE_SOURCE_DIR}/Source/LandSurfaceModel>)
  target_include_directories(${erf_lib_name} PUBLIC $<BUILD_INTERFACE:${CMAKE_SOURCE_DIR}/Source/LandSurfaceModel/Null>)
  target_include_directories(${erf_lib_name} PUBLIC $<BUILD_INTERFACE:${CMAKE_SOURCE_DIR}/Source/LandSurfaceModel/SLM>)
  target_include_directories(${erf_lib_name} PUBLIC $<BUILD_INTERFACE:${CMAKE_SOURCE_DIR}/Source/LandSurfaceModel/MM5>)
    
  if(ERF_ENABLE_RRTMGP)
     target_link_libraries(${erf_lib_name} PUBLIC yakl)
     target_link_libraries(${erf_lib_name} PUBLIC rrtmgp)
  endif()

  #Link to amrex library
  target_link_libraries_system(${erf_lib_name} PUBLIC AMReX::amrex)
  if(ERF_ENABLE_CUDA)
    set(pctargets "${erf_lib_name}")
    foreach(tgt IN LISTS pctargets)
      get_target_property(ERF_SOURCES ${tgt} SOURCES)
      list(FILTER ERF_SOURCES INCLUDE REGEX "\\.cpp")
      set_source_files_properties(${ERF_SOURCES} PROPERTIES LANGUAGE CUDA)
      message(STATUS "setting cuda for ${ERF_SOURCES}")
    endforeach()
    set_target_properties(
    ${erf_lib_name} PROPERTIES
    LANGUAGE CUDA
    CUDA_SEPARABLE_COMPILATION ON
    CUDA_RESOLVE_DEVICE_SYMBOLS ON)
  endif()

  #Define what we want to be installed during a make install
  install(TARGETS ${erf_lib_name}
          RUNTIME DESTINATION bin
          ARCHIVE DESTINATION lib
          LIBRARY DESTINATION lib)

endfunction(build_erf_lib)

function(build_erf_exe erf_exe_name)

  set(SRC_DIR ${CMAKE_SOURCE_DIR}/Source)

  target_link_libraries(${erf_exe_name}  PUBLIC ${erf_lib_name})
  include(${CMAKE_SOURCE_DIR}/CMake/SetERFCompileFlags.cmake)
  set_erf_compile_flags(${erf_exe_name})

  target_sources(${erf_exe_name}
     PRIVATE
       ${SRC_DIR}/Initialization/ERF_init_bcs.cpp

  )
  if(ERF_ENABLE_CUDA)
    set(pctargets "${erf_exe_name}")
    foreach(tgt IN LISTS pctargets)
      get_target_property(ERF_SOURCES ${tgt} SOURCES)
      list(FILTER ERF_SOURCES INCLUDE REGEX "\\.cpp")
      set_source_files_properties(${ERF_SOURCES} PROPERTIES LANGUAGE CUDA)
      message(STATUS "setting cuda for ${ERF_SOURCES}")
    endforeach()
    set_target_properties(
    ${erf_exe_name} PROPERTIES
    LANGUAGE CUDA
    CUDA_SEPARABLE_COMPILATION ON
    CUDA_RESOLVE_DEVICE_SYMBOLS ON)
  endif()

  install(TARGETS ${erf_exe_name}
          RUNTIME DESTINATION bin
          ARCHIVE DESTINATION lib
          LIBRARY DESTINATION lib)

endfunction()<|MERGE_RESOLUTION|>--- conflicted
+++ resolved
@@ -17,17 +17,13 @@
 
   target_compile_definitions(${erf_lib_name} PUBLIC ERF_USE_MOISTURE)
 
-<<<<<<< HEAD
-   if(ERF_ENABLE_MULTIBLOCK)
-=======
   if(ERF_ENABLE_MULTIBLOCK)
     target_sources(${erf_lib_name} PRIVATE
                    ${SRC_DIR}/MultiBlock/ERF_MultiBlockContainer.cpp)
->>>>>>> df91c779
     target_compile_definitions(${erf_lib_name} PUBLIC ERF_USE_MULTIBLOCK)
 #    if(NOT ERF_MB_EXTERN)
       target_sources(${erf_lib_name} PRIVATE
-                     ${SRC_DIR}/MultiBlock/MultiBlockContainer.cpp)
+                     ${SRC_DIR}/MultiBlock/ERF_MultiBlockContainer.cpp)
       target_include_directories(${erf_lib_name} PRIVATE $<BUILD_INTERFACE:${CMAKE_SOURCE_DIR}/Source/MultiBlock>)
 #    endif()
    endif()
@@ -57,21 +53,12 @@
   if(ERF_ENABLE_EB)
     target_sources(${erf_lib_name} PRIVATE
                    ${SRC_DIR}/EB/Init_EB.cpp
-<<<<<<< HEAD
-                   ${SRC_DIR}/EB/eb_box.cpp
-                   ${SRC_DIR}/EB/eb_cylinder.cpp
-                   ${SRC_DIR}/EB/eb_regular.cpp
-                   ${SRC_DIR}/EB/initEB.cpp
-                   ${SRC_DIR}/EB/writeEBsurface.cpp)
-    target_include_directories(${erf_lib_name} PUBLIC $<BUILD_INTERFACE:${CMAKE_SOURCE_DIR}/Source/EB>)
-=======
                    ${SRC_DIR}/EB/ERF_eb_box.cpp
                    ${SRC_DIR}/EB/ERF_eb_cylinder.cpp
                    ${SRC_DIR}/EB/ERF_eb_regular.cpp
                    ${SRC_DIR}/EB/ERF_initEB.cpp
                    ${SRC_DIR}/EB/ERF_writeEBsurface.cpp)
-    target_include_directories(${erf_lib_name} PUBLIC ${SRC_DIR}/EB)
->>>>>>> df91c779
+    target_include_directories(${erf_lib_name} PUBLIC $<BUILD_INTERFACE:${CMAKE_SOURCE_DIR}/Source/EB>)
     target_compile_definitions(${erf_lib_name} PUBLIC ERF_USE_EB)
   endif()
 
