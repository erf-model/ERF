--- conflicted
+++ resolved
@@ -38,20 +38,15 @@
     amrex::Real theta_mean;
     if (most) theta_mean = most->theta_mean;
 
-<<<<<<< HEAD
     const int l_spatial_order   = solverChoice.spatial_order;
     const bool l_use_terrain    = solverChoice.use_terrain;
     const bool l_moving_terrain = (solverChoice.terrain_type == 1);
-=======
-    bool l_use_QKE       = solverChoice.use_QKE && solverChoice.advect_QKE;
-    bool l_use_deardorff = (solverChoice.les_type == LESType::Deardorff);
-    bool l_use_diff      = ( (solverChoice.molec_diff_type != MolecDiffType::None) ||
-                             (solverChoice.les_type        !=       LESType::None) ||
-                             (solverChoice.pbl_type        !=       PBLType::None) );
-
-    const int l_spatial_order = solverChoice.spatial_order;
-    const int l_use_terrain   = solverChoice.use_terrain;
->>>>>>> 659f9098
+
+    const bool l_use_QKE        = solverChoice.use_QKE && solverChoice.advect_QKE;
+    const bool l_use_deardorff  = (solverChoice.les_type == LESType::Deardorff);
+    const bool l_use_diff       = ( (solverChoice.molec_diff_type != MolecDiffType::None) ||
+                                    (solverChoice.les_type        !=       LESType::None) ||
+                                    (solverChoice.pbl_type        !=       PBLType::None) );
 
     const amrex::BCRec* bc_ptr = domain_bcs_type_d.data();
 
