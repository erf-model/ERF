#include <AMReX.H>
#include <AMReX_MultiFab.H>
//#include <AMReX_ArrayLim.H>
//#include <AMReX_BCRec.H>
//#include <ERF_Constants.H>
//#include <ABLMost.H>
#include <Advection.H>
#include <Diffusion.H>
#include <TimeIntegration.H>
#include <EOS.H>
#include <ERF.H>

#include <TerrainMetrics.H>
#include <IndexDefines.H>

using namespace amrex;

void erf_slow_rhs_post (int /*level*/, Real dt,
                        Vector<MultiFab>& S_rhs,
                        Vector<MultiFab>& S_old,
                        Vector<MultiFab>& S_new,
                        Vector<MultiFab>& S_data,
                        const MultiFab& S_prim,
                        Vector<MultiFab>& S_scratch,
                        const MultiFab& xvel,
                        const MultiFab& yvel,
                        const MultiFab& zvel,
                        const MultiFab& source,
                        const MultiFab* eddyDiffs,
                        const amrex::Geometry geom,
                        const SolverChoice& solverChoice,
                        std::unique_ptr<ABLMost>& most,
                        const Gpu::DeviceVector<amrex::BCRec> domain_bcs_type_d,
                        std::unique_ptr<MultiFab>& z_phys_nd,
                        std::unique_ptr<MultiFab>& dJ,
                        std::unique_ptr<MultiFab>& dJ_new,
                        std::unique_ptr<MultiFab>& mapfac_m,
                        std::unique_ptr<MultiFab>& mapfac_u,
                        std::unique_ptr<MultiFab>& mapfac_v)
{
    BL_PROFILE_REGION("erf_slow_rhs_post()");

    const MultiFab* t_mean_mf = nullptr;
    if (most) t_mean_mf = most->get_mac_avg(0,2);

    const int  l_spatial_order  = solverChoice.spatial_order;
    const bool l_use_terrain    = solverChoice.use_terrain;
    const bool l_moving_terrain = (solverChoice.terrain_type == 1);
    if (l_moving_terrain) AMREX_ALWAYS_ASSERT(l_use_terrain);

    const bool l_use_QKE        = solverChoice.use_QKE && solverChoice.advect_QKE;
    const bool l_use_deardorff  = (solverChoice.les_type == LESType::Deardorff);
    const bool l_use_diff       = ( (solverChoice.molec_diff_type != MolecDiffType::None) ||
                                    (solverChoice.les_type        !=       LESType::None) ||
                                    (solverChoice.pbl_type        !=       PBLType::None) );
    bool       l_use_turb       = ( solverChoice.les_type == LESType::Smagorinsky ||
                                    solverChoice.les_type == LESType::Deardorff   ||
                                    solverChoice.pbl_type == PBLType::MYNN25 );

    const amrex::BCRec* bc_ptr = domain_bcs_type_d.data();

    const Box& domain = geom.Domain();

    const GpuArray<Real, AMREX_SPACEDIM> dxInv = geom.InvCellSizeArray();

    // *************************************************************************
    // Set gravity as a vector
    const    Array<Real,AMREX_SPACEDIM> grav{0.0, 0.0, -solverChoice.gravity};
    const GpuArray<Real,AMREX_SPACEDIM> grav_gpu{grav[0], grav[1], grav[2]};

    // *************************************************************************
    // Pre-computed quantities
    // *************************************************************************
    int nvars                     = S_data[IntVar::cons].nComp();
    const BoxArray& ba            = S_data[IntVar::cons].boxArray();
    const DistributionMapping& dm = S_data[IntVar::cons].DistributionMap();

    MultiFab* dflux_x = nullptr;
    MultiFab* dflux_y = nullptr;
    MultiFab* dflux_z = nullptr;

    if (l_use_diff) {
        dflux_x = new MultiFab(convert(ba,IntVect(1,0,0)), dm, nvars, 0);
        dflux_y = new MultiFab(convert(ba,IntVect(0,1,0)), dm, nvars, 0);
        dflux_z = new MultiFab(convert(ba,IntVect(0,0,1)), dm, nvars, 0);
    }

    // *************************************************************************
    // Calculate cell-centered eddy viscosity & diffusivities
    //
    // Notes -- we fill all the data in ghost cells before calling this so
    //    that we can fill the eddy viscosity in the ghost regions and
    //    not have to call a boundary filler on this data itself
    //
    // LES - updates both horizontal and vertical eddy viscosity components
    // PBL - only updates vertical eddy viscosity components so horizontal
    //       components come from the LES model or are left as zero.
    // *************************************************************************

    // *************************************************************************
    // Define updates and fluxes in the current RK stage
    // *************************************************************************
#ifdef _OPENMP
#pragma omp parallel if (amrex::Gpu::notInLaunchRegion())
#endif
    for ( MFIter mfi(S_data[IntVar::cons],TilingIfNotGPU()); mfi.isValid(); ++mfi) {

        const Box& bx = mfi.tilebox();

        const Array4<      Real> & old_cons   = S_old[IntVar::cons].array(mfi);
        const Array4<      Real> & cell_rhs   = S_rhs[IntVar::cons].array(mfi);
        const Array4<const Real> & source_fab = source.const_array(mfi);

        const Array4<      Real> & new_cons   = S_new[IntVar::cons].array(mfi);
        const Array4<      Real> & new_xmom  = S_new[IntVar::xmom].array(mfi);
        const Array4<      Real> & new_ymom  = S_new[IntVar::ymom].array(mfi);
        const Array4<      Real> & new_zmom  = S_new[IntVar::zmom].array(mfi);

        const Array4<      Real> & cur_cons  = S_data[IntVar::cons].array(mfi);
        const Array4<const Real> & cur_prim  = S_prim.array(mfi);
        const Array4<      Real> & cur_xmom  = S_data[IntVar::xmom].array(mfi);
        const Array4<      Real> & cur_ymom  = S_data[IntVar::ymom].array(mfi);
        const Array4<      Real> & cur_zmom  = S_data[IntVar::zmom].array(mfi);

        Array4<Real> avg_xmom = S_scratch[IntVar::xmom].array(mfi);
        Array4<Real> avg_ymom = S_scratch[IntVar::ymom].array(mfi);
        Array4<Real> avg_zmom = S_scratch[IntVar::zmom].array(mfi);

        const Array4<const Real> & u = xvel.array(mfi);
        const Array4<const Real> & v = yvel.array(mfi);
        const Array4<const Real> & w = zvel.array(mfi);

        const Array4<Real const>& mu_turb = l_use_turb ? eddyDiffs->const_array(mfi) : Array4<const Real>{};

        // Metric terms
        const Array4<const Real>& z_nd     = l_use_terrain    ? z_phys_nd->const_array(mfi) : Array4<const Real>{};
        const Array4<const Real>& detJ     = l_use_terrain    ? dJ->const_array(mfi)        : Array4<const Real>{};
        const Array4<const Real>& detJ_new = l_moving_terrain ? dJ_new->const_array(mfi)    : Array4<const Real>{};

        // Map factors
        const Array4<const Real>& mf_m = mapfac_m->const_array(mfi);
        const Array4<const Real>& mf_u = mapfac_u->const_array(mfi);
        const Array4<const Real>& mf_v = mapfac_v->const_array(mfi);

        // **************************************************************************
        // Here we fill the "current" data with "new" data because that is the result of the previous RK stage
        // **************************************************************************
        int nsv = Cons::NumVars-2;
        const amrex::GpuArray<int, IntVar::NumVars> scomp_slow = {  2,0,0,0};
        const amrex::GpuArray<int, IntVar::NumVars> ncomp_slow = {nsv,0,0,0};

        {
        BL_PROFILE("rhs_post_7");
        ParallelFor(bx, ncomp_slow[IntVar::cons],
        [=] AMREX_GPU_DEVICE (int i, int j, int k, int nn) {
            const int n = scomp_slow[IntVar::cons] + nn;
            cur_cons(i,j,k,n) = new_cons(i,j,k,n);
        });
        } // end profile


        // **************************************************************************
        // Define updates in the RHS of continuity, temperature, and scalar equations
        // **************************************************************************
        if (l_use_deardorff) {
            int start_comp = RhoKE_comp;
            int   num_comp = 1;
            AdvectionSrcForScalars(bx, start_comp, num_comp, avg_xmom, avg_ymom, avg_zmom,
                                   cur_prim, cell_rhs, detJ,
                                   dxInv, mf_m, l_spatial_order, l_use_terrain);
        }
        if (l_use_QKE) {
            int start_comp = RhoQKE_comp;
            int   num_comp = 1;
            AdvectionSrcForScalars(bx, start_comp, num_comp, avg_xmom, avg_ymom, avg_zmom,
                                   cur_prim, cell_rhs, detJ,
                                   dxInv, mf_m, l_spatial_order, l_use_terrain);
        }
        int start_comp = RhoScalar_comp;
        int   num_comp = S_data[IntVar::cons].nComp() - start_comp;
        AdvectionSrcForScalars(bx, start_comp, num_comp, avg_xmom, avg_ymom, avg_zmom,
                               cur_prim, cell_rhs, detJ,
                               dxInv, mf_m, l_spatial_order, l_use_terrain);

        if (l_use_diff) {
            Array4<Real> diffflux_x = dflux_x->array(mfi);
            Array4<Real> diffflux_y = dflux_y->array(mfi);
            Array4<Real> diffflux_z = dflux_z->array(mfi);

            const Array4<const Real> tm_arr = t_mean_mf ? t_mean_mf->const_array(mfi) : Array4<const Real>{};

            // NOTE: No diffusion for continuity, so n starts at 1.
            //       KE calls moved inside DiffSrcForState.
            int n_start = amrex::max(start_comp,RhoTheta_comp);
            int n_end   = start_comp + num_comp - 1;
<<<<<<< HEAD

            amrex::Print() << "RHS POST: " << n_start << ' ' << n_end << "\n";

            if (l_use_terrain) {
                DiffusionSrcForState_T(bx, domain, n_start, n_end, u, v, w,
                                       cur_cons, cur_prim, source_fab, cell_rhs,
                                       diffflux_x, diffflux_y, diffflux_z, z_nd, detJ,
                                       dxInv, mf_m, mf_u, mf_v,
                                       mu_turb, solverChoice, theta_mean, grav_gpu, bc_ptr);
            } else {
                DiffusionSrcForState_N(bx, domain, n_start, n_end, u, v, w,
                                       cur_cons, cur_prim, source_fab, cell_rhs,
                                       diffflux_x, diffflux_y, diffflux_z,
                                       dxInv, mf_m, mf_u, mf_v,
                                       mu_turb, solverChoice, theta_mean, grav_gpu, bc_ptr);
            }
=======
            DiffusionSrcForState_N(bx, domain, n_start, n_end, u, v, w,
                                   cur_cons, cur_prim, source_fab, cell_rhs,
                                   diffflux_x, diffflux_y, diffflux_z,
                                   dxInv, mf_m, mf_u, mf_v,
                                   mu_turb, solverChoice, tm_arr, grav_gpu, bc_ptr);
>>>>>>> 8a1b0845
        }

        // This updates just the "slow" conserved variables
        {
        BL_PROFILE("rhs_post_8");

        if (l_moving_terrain)
        {
            ParallelFor(bx, num_comp,
            [=] AMREX_GPU_DEVICE (int i, int j, int k, int nn) noexcept {
                const int n = start_comp + nn;
                Real temp_val = detJ(i,j,k) * old_cons(i,j,k,n) + dt * detJ(i,j,k) * cell_rhs(i,j,k,n);
                cur_cons(i,j,k,n) = temp_val / detJ_new(i,j,k);
            });
        } else {
            ParallelFor(bx, num_comp,
            [=] AMREX_GPU_DEVICE (int i, int j, int k, int nn) noexcept {
                const int n = start_comp + nn;
                cur_cons(i,j,k,n) = old_cons(i,j,k,n) + dt * cell_rhs(i,j,k,n);
            });
        }
        } // end profile

        {
        BL_PROFILE("rhs_post_9");
        // This updates all the conserved variables (not just the "slow" ones)
        int   num_comp_all = S_data[IntVar::cons].nComp();
        ParallelFor(bx, num_comp_all,
        [=] AMREX_GPU_DEVICE (int i, int j, int k, int n) noexcept {
            new_cons(i,j,k,n)  = cur_cons(i,j,k,n);
        });
        } // end profile

        const Box gtbx = mfi.nodaltilebox(0).grow(S_old[IntVar::xmom].nGrowVect());
        const Box gtby = mfi.nodaltilebox(1).grow(S_old[IntVar::ymom].nGrowVect());
        const Box gtbz = mfi.nodaltilebox(2).grow(S_old[IntVar::zmom].nGrowVect());

        {
        BL_PROFILE("rhs_post_10()");
        ParallelFor(gtbx, gtby, gtbz,
        [=] AMREX_GPU_DEVICE (int i, int j, int k) noexcept {
            new_xmom(i,j,k) = cur_xmom(i,j,k);
        },
        [=] AMREX_GPU_DEVICE (int i, int j, int k) noexcept {
            new_ymom(i,j,k) = cur_ymom(i,j,k);
        },
        [=] AMREX_GPU_DEVICE (int i, int j, int k) noexcept {
            new_zmom(i,j,k) = cur_zmom(i,j,k);
        });
        } // end profile
    } // mfi

    if (l_use_diff) {
        delete dflux_x;
        delete dflux_y;
        delete dflux_z;
    }
}<|MERGE_RESOLUTION|>--- conflicted
+++ resolved
@@ -193,30 +193,20 @@
             //       KE calls moved inside DiffSrcForState.
             int n_start = amrex::max(start_comp,RhoTheta_comp);
             int n_end   = start_comp + num_comp - 1;
-<<<<<<< HEAD
-
-            amrex::Print() << "RHS POST: " << n_start << ' ' << n_end << "\n";
 
             if (l_use_terrain) {
                 DiffusionSrcForState_T(bx, domain, n_start, n_end, u, v, w,
                                        cur_cons, cur_prim, source_fab, cell_rhs,
                                        diffflux_x, diffflux_y, diffflux_z, z_nd, detJ,
                                        dxInv, mf_m, mf_u, mf_v,
-                                       mu_turb, solverChoice, theta_mean, grav_gpu, bc_ptr);
+                                       mu_turb, solverChoice, tm_arr, grav_gpu, bc_ptr);
             } else {
                 DiffusionSrcForState_N(bx, domain, n_start, n_end, u, v, w,
                                        cur_cons, cur_prim, source_fab, cell_rhs,
                                        diffflux_x, diffflux_y, diffflux_z,
                                        dxInv, mf_m, mf_u, mf_v,
-                                       mu_turb, solverChoice, theta_mean, grav_gpu, bc_ptr);
+                                       mu_turb, solverChoice, tm_arr, grav_gpu, bc_ptr);
             }
-=======
-            DiffusionSrcForState_N(bx, domain, n_start, n_end, u, v, w,
-                                   cur_cons, cur_prim, source_fab, cell_rhs,
-                                   diffflux_x, diffflux_y, diffflux_z,
-                                   dxInv, mf_m, mf_u, mf_v,
-                                   mu_turb, solverChoice, tm_arr, grav_gpu, bc_ptr);
->>>>>>> 8a1b0845
         }
 
         // This updates just the "slow" conserved variables
