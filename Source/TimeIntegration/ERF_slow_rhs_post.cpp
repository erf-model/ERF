--- conflicted
+++ resolved
@@ -62,10 +62,7 @@
                         const MultiFab* SmnSmn,
                         const MultiFab* eddyDiffs,
                         MultiFab* Hfx3,
-<<<<<<< HEAD
                         MultiFab* Qfx3,
-=======
->>>>>>> 2e9a1594
                         MultiFab* Diss,
                         const Geometry geom,
                         const SolverChoice& solverChoice,
