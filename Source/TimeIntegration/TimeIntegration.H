--- conflicted
+++ resolved
@@ -131,7 +131,6 @@
 
 /** Meant for {x, y, z}- momentum equations */
 AMREX_GPU_DEVICE
-<<<<<<< HEAD
 Real AdvectionContributionForXMom(const int &i, const int &j, const int &k,
                                   const Array4<const Real>& rho_u, const Array4<const Real>& rho_v, const Array4<const Real>& rho_w,
                                   const Array4<Real>& u,
@@ -143,25 +142,6 @@
                                   const Array4<Real>& v,
                                   const GpuArray<Real, AMREX_SPACEDIM>& cellSize,
                                   const int& spatial_order);
-=======
-Real ComputeAdvectedQuantityForMom(const int &i, const int &j, const int &k,
-                                   const Array4<const Real>& rho_u, const Array4<const Real>& rho_v, const Array4<const Real>& rho_w,
-                                   const Array4<const Real>& u, const Array4<const Real>& v, const Array4<const Real>& w,
-                                   const enum AdvectedQuantity &advectedQuantity,
-                                   const enum AdvectingQuantity &advectingQuantity,
-                                   const int &spatial_order);
-
-/** Meant for {x, y, z}- momentum equations */
-AMREX_GPU_DEVICE
-Real AdvectionContributionForMom(const int &i, const int &j, const int &k,
-                                 const Array4<const Real>& rho_u, const Array4<const Real>& rho_v, const Array4<const Real>& rho_w,
-                                 const Array4<const Real>& u, const Array4<const Real>& v, const Array4<const Real>& w,
-                                 const enum MomentumEqn &momentumEqn,
-                                 const GpuArray<Real, AMREX_SPACEDIM>& cellSize,
-                                 const SolverChoice &solverChoice);
-
-/** Meant for the continuity, energy, and scalar equations */
->>>>>>> bff7e328
 AMREX_GPU_DEVICE
 Real AdvectionContributionForZMom(const int &i, const int &j, const int &k,
                                   const Array4<const Real>& rho_u, const Array4<const Real>& rho_v, const Array4<const Real>& rho_w,
