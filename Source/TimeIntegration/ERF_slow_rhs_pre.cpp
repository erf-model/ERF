--- conflicted
+++ resolved
@@ -1057,13 +1057,6 @@
                 }
         });
         } // no terrain
-<<<<<<< HEAD
-		 ApplySpongeZoneBCs(solverChoice, geom, tbx, tby, tbz, rho_u_rhs, rho_v_rhs, rho_w_rhs, rho_u, rho_v,
-        					rho_w, bx, cell_rhs, cell_data);
-=======
-         ApplySpongeZoneBCs(solverChoice, geom, tbx, tby, tbz, rho_u_rhs, rho_v_rhs, rho_w_rhs, rho_u, rho_v,
-                            rho_w, bx, cell_rhs, cell_data);
->>>>>>> cd27a3ce
         } // end profile
     } // mfi
 
