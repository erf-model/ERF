--- conflicted
+++ resolved
@@ -591,7 +591,6 @@
         // Strain magnitude
         Array4<Real> SmnSmn_a;
         if (solverChoice.les_type == LESType::Deardorff) {
-<<<<<<< HEAD
             // keep the TKE tendencies constant for nrk>0
             if (nrk==0) {
                 SmnSmn_a = SmnSmn->array(mfi);
@@ -600,9 +599,6 @@
                     SmnSmn_a(i,j,k) = ComputeSmnSmn(i,j,k,tau11,tau22,tau33,tau12,tau13,tau23);
                 });
             }
-=======
-            SmnSmn_a = SmnSmn->array(mfi);
->>>>>>> e65bd3d2
         } else {
             SmnSmn_a = Array4<Real>{};
         }
