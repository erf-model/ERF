--- conflicted
+++ resolved
@@ -188,11 +188,7 @@
                                   *eddyDiffs, *Hfx1, *Hfx2, *Hfx3, *Diss, // to be updated
                                   fine_geom, *mapfac_u[level], *mapfac_v[level],
                                   z_phys_nd[level], tc, solverChoice.gravity,
-<<<<<<< HEAD
-                                  m_most, bc_ptr_d, micro->Get_Qstate_Size());
-=======
                                   m_most, bc_ptr_d);
->>>>>>> eada882e
     }
 
     // ***********************************************************************************************
