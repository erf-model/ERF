--- conflicted
+++ resolved
@@ -528,16 +528,6 @@
 
         const int l_spatial_order = 2;
 
-<<<<<<< HEAD
-            // We need to update all the conserved quantities with the updated momenta
-            fast_rhs_cell(i, j, k, n) = -AdvectionSrcForState(i, j, k, new_drho_u, new_drho_v, new_drho_w,
-                                                              prim, n, advflux_x, advflux_y, advflux_z,
-#ifdef ERF_USE_TERRAIN
-                                                              z_nd, detJ,
-#endif
-                                                              dxInv, l_spatial_order);
-        });
-=======
         // We only update (rho) and (rho theta) here
         int start_comp = 0;
         int ncomp      = 2;
@@ -547,7 +537,6 @@
                              z_nd, detJ,
 #endif
                              dxInv, l_spatial_order, false, false);
->>>>>>> c73a6973
 
         // Compute the RHS for the flux terms from this stage --
         //     we do it this way so we don't double count
