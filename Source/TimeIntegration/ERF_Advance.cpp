--- conflicted
+++ resolved
@@ -54,15 +54,10 @@
 
     FillPatch(lev, time, {&vars_old[lev][Vars::cons], &vars_old[lev][Vars::xvel],
                           &vars_old[lev][Vars::yvel], &vars_old[lev][Vars::zvel]});
-<<<<<<< HEAD
+
     if (solverChoice.moisture_type != MoistureType::None) {
-        FillPatchMoistVars(lev, qmoist[lev]);
+        FillPatchMoistVars(lev, *qmoist[lev]);
     }
-=======
-#if defined(ERF_USE_MOISTURE)
-    FillPatchMoistVars(lev, *(qmoist[lev]));
-#endif
->>>>>>> 59c4ca95
 
     MultiFab* S_crse;
     MultiFab rU_crse, rV_crse, rW_crse;
@@ -110,11 +105,6 @@
     // Place-holder for source array -- for now just set to 0
     MultiFab source(ba,dm,nvars,1);
     source.setVal(0.0);
-#if defined(ERF_USE_WARM_NO_PRECIP)
-    Real tau_cond = solverChoice.tau_cond;
-    Real      c_p = solverChoice.c_p;
-    condensation_source(source, S_new, tau_cond, c_p);
-#endif
 
     // We don't need to call FillPatch on cons_mf because we have fillpatch'ed S_old above
     MultiFab cons_mf(ba,dm,nvars,S_old.nGrowVect());
@@ -134,7 +124,7 @@
                    source, buoyancy,
                    Geom(lev), dt_lev, time, &ifr);
 
-    // Update the microphysics (moisture) 
+    // Update the microphysics (moisture)
     advance_microphysics(lev, S_new, dt_lev);
 
 #if defined(ERF_USE_RRTMGP)
