--- conflicted
+++ resolved
@@ -17,23 +17,6 @@
 
 using namespace amrex;
 
-<<<<<<< HEAD
-void erf_rhs (int level,
-              Vector<MultiFab>& S_rhs,
-              const Vector<MultiFab>& S_data,
-              const MultiFab& S_prim,
-              const MultiFab& xvel,
-              const MultiFab& yvel,
-              const MultiFab& zvel,
-              MultiFab& source,
-              std::array< MultiFab, AMREX_SPACEDIM>&  advflux,
-              std::array< MultiFab, AMREX_SPACEDIM>& diffflux,
-              const amrex::Geometry geom,
-              amrex::InterpFaceRegister* ifr,
-              const SolverChoice& solverChoice,
-              const ABLMost& most,
-              const Gpu::DeviceVector<amrex::BCRec> domain_bcs_type_d,
-=======
 void erf_slow_rhs (int level,
                    Vector<MultiFab>& S_rhs,
                    const Vector<MultiFab>& S_data,
@@ -50,7 +33,6 @@
                    const SolverChoice& solverChoice,
                    const ABLMost& most,
                    const Gpu::DeviceVector<amrex::BCRec> domain_bcs_type_d,
->>>>>>> c73a6973
 #ifdef ERF_USE_TERRAIN
                    const MultiFab& z_phys_nd,
                    const MultiFab& detJ_cc,
