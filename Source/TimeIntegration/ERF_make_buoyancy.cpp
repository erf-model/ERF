--- conflicted
+++ resolved
@@ -38,13 +38,8 @@
                           MultiFab& buoyancy,
                     const amrex::Geometry geom,
                     const SolverChoice& solverChoice,
-<<<<<<< HEAD
-                    const int& a_qstate_size,
-                    const MultiFab* r0)
-=======
                     const MultiFab* r0,
                     const int& qstate_size)
->>>>>>> 23a0efe3
 {
     BL_PROFILE_REGION("make_buoyancy()");
 
@@ -165,27 +160,6 @@
                 // Base state density
                 const Array4<const Real>& r0_arr = r0->const_array(mfi);
 
-<<<<<<< HEAD
-                // TODO: A microphysics model may have more than q1 & q2 components for the
-                //       non-precipitating phase.
-
-                ParallelFor(tbz, [=, n_qstate=a_qstate_size] AMREX_GPU_DEVICE (int i, int j, int k)
-                {
-                    Real rhop_lo, rhop_hi;
-                    rhop_hi = cell_data(i,j,k  ,Rho_comp);
-                    rhop_lo = cell_data(i,j,k-1,Rho_comp);
-                    if(n_qstate > 0){
-                        rhop_hi += cell_data(i,j,k  ,RhoQ1_comp);
-                        rhop_lo += cell_data(i,j,k-1,RhoQ1_comp);
-                    }
-                    if(n_qstate > 1){
-                        rhop_hi += cell_data(i,j,k  ,RhoQ2_comp);
-                        rhop_lo += cell_data(i,j,k-1,RhoQ2_comp);
-                    }
-                    if(n_qstate > 2){
-                        rhop_hi += cell_data(i,j,k  ,RhoQ3_comp);
-                        rhop_lo += cell_data(i,j,k-1,RhoQ3_comp);
-=======
                 ParallelFor(tbz, [=, moisture_type=solverChoice.moisture_type] AMREX_GPU_DEVICE (int i, int j, int k)
                 {
                     Real rhop_hi = cell_data(i,j,k  ,Rho_comp) + cell_data(i,j,k  ,RhoQ1_comp) + cell_data(i,j,k  ,RhoQ2_comp) - r0_arr(i,j,k  );
@@ -193,10 +167,7 @@
                     for (int q_offset(2); q_offset<qstate_size; ++q_offset) {
                         rhop_hi += cell_data(i,j,k  ,RhoQ1_comp+q_offset);
                         rhop_lo += cell_data(i,j,k-1,RhoQ1_comp+q_offset);
->>>>>>> 23a0efe3
                     }
-                    rhop_hi -= r0_arr(i,j,k  );
-                    rhop_lo -= r0_arr(i,j,k-1);
                     buoyancy_fab(i, j, k) = grav_gpu[2] * 0.5 * ( rhop_hi + rhop_lo );
                 });
             } // mfi
