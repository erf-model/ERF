--- conflicted
+++ resolved
@@ -219,13 +219,8 @@
                     amrex::MultiFab& buoyancy,
                     const amrex::Geometry geom,
                     const SolverChoice& solverChoice,
-<<<<<<< HEAD
-                    const int&,
-                    const amrex::MultiFab* r0);
-=======
                     const amrex::MultiFab* r0,
                     const int& qstate_size);
->>>>>>> 23a0efe3
 #endif
 
 #ifdef ERF_USE_POISSON_SOLVE
