--- conflicted
+++ resolved
@@ -90,13 +90,8 @@
             MultiFab* r0_new = &r_hse_new;
             MultiFab* p0_new = &p_hse_new;
 
-<<<<<<< HEAD
-            make_buoyancy(S_data, S_prim, buoyancy,
-                          fine_geom, solverChoice, micro->Get_Qstate_Size(), r0_new);
-=======
             make_buoyancy(S_data, S_prim, buoyancy, fine_geom,
-                          solverChoice, r0_new, micro.Get_Qstate_Size());
->>>>>>> 23a0efe3
+                          solverChoice, r0_new, micro->Get_Qstate_Size());
 
             erf_slow_rhs_pre(level, finest_level, nrk, slow_dt, S_rhs, S_data, S_prim, S_scratch,
                              xvel_new, yvel_new, zvel_new,
@@ -189,11 +184,7 @@
 
             // If not moving_terrain
             make_buoyancy(S_data, S_prim, buoyancy,
-<<<<<<< HEAD
-                          fine_geom, solverChoice, micro->Get_Qstate_Size(), r0);
-=======
-                          fine_geom, solverChoice, r0, micro.Get_Qstate_Size());
->>>>>>> 23a0efe3
+                          fine_geom, solverChoice, r0, micro->Get_Qstate_Size());
 
             erf_slow_rhs_pre(level, finest_level, nrk, slow_dt, S_rhs, S_data, S_prim, S_scratch,
                              xvel_new, yvel_new, zvel_new,
@@ -361,11 +352,7 @@
 
         // If not moving_terrain
         make_buoyancy(S_data, S_prim, buoyancy,
-<<<<<<< HEAD
-                      fine_geom, solverChoice, micro->Get_Qstate_Size(), r0);
-=======
-                      fine_geom, solverChoice, r0, micro.Get_Qstate_Size());
->>>>>>> 23a0efe3
+                      fine_geom, solverChoice, r0, micro->Get_Qstate_Size());
 
         erf_slow_rhs_inc(level, nrk, slow_dt,
                          S_rhs, S_old, S_data, S_prim, S_scratch,
