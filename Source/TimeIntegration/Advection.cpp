#include <TimeIntegration.H>

using namespace amrex;

AMREX_GPU_DEVICE
Real
<<<<<<< HEAD
AdvectionContributionForXMom(const int &i, const int &j, const int &k,
                            const Array4<const Real>& rho_u, const Array4<const Real>& rho_v, const Array4<const Real>& rho_w,
                            const Array4<Real>& u,
                            const GpuArray<Real, AMREX_SPACEDIM>& cellSizeInv,
                            const int& spatial_order)
=======
ComputeAdvectedQuantityForMom(const int &i, const int &j, const int &k,
                              const Array4<const Real>& rho_u, const Array4<const Real>& rho_v, const Array4<const Real>& rho_w,
                              const Array4<const Real>& u, const Array4<const Real>& v, const Array4<const Real>& w,
                              const enum AdvectedQuantity &advectedQuantity,
                              const enum AdvectingQuantity &advectingQuantity,
                              const int &spatial_order)
>>>>>>> bff7e328
{
    auto dxInv = cellSizeInv[0], dyInv = cellSizeInv[1], dzInv = cellSizeInv[2];
    Real rho_u_avg, rho_v_avg, rho_w_avg;

    rho_u_avg = 0.5 * (rho_u(i+1, j, k) + rho_u(i, j, k));
    Real centFluxXXNext = rho_u_avg * 
                          InterpolateFromCellOrFace(i+1, j, k, u, 0, rho_u_avg, Coord::x, spatial_order);

    rho_u_avg = 0.5 * (rho_u(i-1, j, k) + rho_u(i, j, k));
    Real centFluxXXPrev = rho_u_avg * 
                          InterpolateFromCellOrFace(i  , j, k, u, 0, rho_u_avg, Coord::x, spatial_order);

    rho_v_avg = 0.5 * (rho_v(i, j+1, k) + rho_v(i-1, j+1, k));
    Real edgeFluxXYNext = rho_v_avg * 
                          InterpolateFromCellOrFace(i, j+1, k, u, 0, rho_v_avg, Coord::y, spatial_order);

    rho_v_avg = 0.5 * (rho_v(i, j  , k) + rho_v(i-1, j  , k));
    Real edgeFluxXYPrev = rho_v_avg * 
                          InterpolateFromCellOrFace(i, j  , k, u, 0, rho_v_avg, Coord::y, spatial_order);

    rho_w_avg = 0.5 * (rho_w(i, j, k+1) + rho_w(i-1, j, k+1));
    Real edgeFluxXZNext = rho_w_avg * 
                          InterpolateFromCellOrFace(i, j, k+1, u, 0, rho_w_avg, Coord::z, spatial_order);

    rho_w_avg = 0.5 * (rho_w(i, j, k) + rho_w(i-1, j, k));
    Real edgeFluxXZPrev = rho_w_avg * 
                          InterpolateFromCellOrFace(i, j, k  , u, 0, rho_w_avg, Coord::z, spatial_order);

    Real advectionContribution = (centFluxXXNext - centFluxXXPrev) * dxInv
                               + (edgeFluxXYNext - edgeFluxXYPrev) * dyInv
                               + (edgeFluxXZNext - edgeFluxXZPrev) * dzInv;

    return advectionContribution;
}

AMREX_GPU_DEVICE
Real
AdvectionContributionForYMom(const int &i, const int &j, const int &k,
                            const Array4<const Real>& rho_u, const Array4<const Real>& rho_v, const Array4<const Real>& rho_w,
<<<<<<< HEAD
                            const Array4<Real>& v,
=======
                            const Array4<const Real>& u, const Array4<const Real>& v, const Array4<const Real>& w,
                            const enum MomentumEqn &momentumEqn,
>>>>>>> bff7e328
                            const GpuArray<Real, AMREX_SPACEDIM>& cellSizeInv,
                            const int& spatial_order)
{
    auto dxInv = cellSizeInv[0], dyInv = cellSizeInv[1], dzInv = cellSizeInv[2];
    Real rho_u_avg, rho_v_avg, rho_w_avg;

    rho_u_avg = 0.5*(rho_u(i+1, j, k) + rho_u(i+1, j-1, k));
    Real edgeFluxYXNext = rho_u_avg * 
                          InterpolateFromCellOrFace(i+1, j, k, v, 0, rho_u_avg, Coord::x, spatial_order);

    rho_u_avg = 0.5*(rho_u(i  , j, k) + rho_u(i  , j-1, k));
    Real edgeFluxYXPrev = rho_u_avg * 
                          InterpolateFromCellOrFace(i  , j, k, v, 0, rho_u_avg, Coord::x, spatial_order);

    rho_v_avg = 0.5*(rho_v(i, j, k) + rho_v(i, j+1, k));
    Real centFluxYYNext = rho_v_avg * 
                          InterpolateFromCellOrFace(i, j+1, k, v, 0, rho_v_avg, Coord::y, spatial_order);

    rho_v_avg = 0.5*(rho_v(i, j, k) + rho_v(i, j-1, k));
    Real centFluxYYPrev = rho_v_avg * 
                          InterpolateFromCellOrFace(i, j  , k, v, 0, rho_v_avg, Coord::y, spatial_order);

    rho_w_avg = 0.5*(rho_w(i, j, k+1) + rho_w(i, j-1, k+1)); 
    Real edgeFluxYZNext = rho_w_avg *
                          InterpolateFromCellOrFace(i, j, k+1, v, 0, rho_w_avg, Coord::z, spatial_order);

    rho_w_avg = 0.5*(rho_w(i, j, k) + rho_w(i, j-1, k)); 
    Real edgeFluxYZPrev = rho_w_avg *
                          InterpolateFromCellOrFace(i, j, k  , v, 0, rho_w_avg, Coord::z, spatial_order);

    Real advectionContribution = (edgeFluxYXNext - edgeFluxYXPrev) * dxInv
                               + (centFluxYYNext - centFluxYYPrev) * dyInv
                               + (edgeFluxYZNext - edgeFluxYZPrev) * dzInv;

    return advectionContribution;
}

AMREX_GPU_DEVICE
Real
AdvectionContributionForZMom(const int &i, const int &j, const int &k,
                            const Array4<const Real>& rho_u, const Array4<const Real>& rho_v, const Array4<const Real>& rho_w,
                            const Array4<Real>& w,
                            const GpuArray<Real, AMREX_SPACEDIM>& cellSizeInv,
                            const int& spatial_order)
{
    auto dxInv = cellSizeInv[0], dyInv = cellSizeInv[1], dzInv = cellSizeInv[2];
    Real rho_u_avg, rho_v_avg, rho_w_avg;

    rho_u_avg = 0.5*(rho_u(i+1, j, k) + rho_u(i+1, j, k-1));
    Real edgeFluxZXNext = rho_u_avg * 
                          InterpolateFromCellOrFace(i+1, j, k, w, 0, rho_u_avg, Coord::x, spatial_order);

    rho_u_avg = 0.5*(rho_u(i  , j, k) + rho_u(i  , j, k-1));
    Real edgeFluxZXPrev = rho_u_avg * 
                          InterpolateFromCellOrFace(i  , j, k, w, 0, rho_u_avg, Coord::x, spatial_order);

    rho_v_avg = 0.5*(rho_v(i, j+1, k) + rho_v(i, j+1, k-1));
    Real edgeFluxZYNext = rho_v_avg * 
                          InterpolateFromCellOrFace(i, j+1, k, w, 0, rho_v_avg, Coord::y, spatial_order);

    rho_v_avg = 0.5*(rho_v(i, j  , k) + rho_v(i, j  , k-1));
    Real edgeFluxZYPrev = rho_v_avg * 
                          InterpolateFromCellOrFace(i, j  , k, w, 0, rho_v_avg, Coord::y, spatial_order);

    rho_w_avg = 0.5*(rho_w(i, j  , k+1) + rho_w(i, j, k));
    Real centFluxZZNext = rho_w_avg * 
                          InterpolateFromCellOrFace(i, j, k+1, w, 0, rho_w_avg, Coord::z, spatial_order);

    rho_w_avg = 0.5*(rho_w(i, j  , k-1) + rho_w(i, j, k));
    Real centFluxZZPrev = rho_w_avg * 
                          InterpolateFromCellOrFace(i, j, k  , w, 0, rho_w_avg, Coord::z, spatial_order);

    Real advectionContribution = (edgeFluxZXNext - edgeFluxZXPrev) * dxInv
                               + (edgeFluxZYNext - edgeFluxZYPrev) * dyInv
                               + (centFluxZZNext - centFluxZZPrev) * dzInv;

    return advectionContribution;
}

AMREX_GPU_DEVICE
Real
AdvectionContributionForState(const int &i, const int &j, const int &k,
                              const Array4<const Real>& rho_u, const Array4<const Real>& rho_v, const Array4<const Real>& rho_w,
                              const Array4<const Real>& cell_data, const int &qty_index,
                              const Array4<Real>& xflux, const Array4<Real>& yflux, const Array4<Real>& zflux,
                              const GpuArray<Real, AMREX_SPACEDIM>& cellSizeInv,
                              const int &spatial_order) {

    auto dxInv = cellSizeInv[0], dyInv = cellSizeInv[1], dzInv = cellSizeInv[2];

    Real advectionContribution;

    if (qty_index == Rho_comp)
    {
        xflux(i+1,j,k,qty_index) = rho_u(i+1,j,k);
        xflux(i  ,j,k,qty_index) = rho_u(i  ,j,k);
        yflux(i,j+1,k,qty_index) = rho_v(i,j+1,k);
        yflux(i,j  ,k,qty_index) = rho_v(i,j  ,k);
        zflux(i,j,k+1,qty_index) = rho_w(i,j,k+1);
        zflux(i,j,k  ,qty_index) = rho_w(i,j,k  );

    } else {

        Real uadv_hi = rho_u(i+1,j,k);
        Real uadv_lo = rho_u(i  ,j,k);
        Real vadv_hi = rho_v(i,j+1,k);
        Real vadv_lo = rho_v(i,j  ,k);
        Real wadv_hi = rho_w(i,j,k+1);
        Real wadv_lo = rho_w(i,j,k  );
        xflux(i+1,j,k,qty_index) = rho_u(i+1,j,k) *
            InterpolateFromCellOrFace(i+1, j, k, cell_data, qty_index, uadv_hi, Coord::x, spatial_order) /
            InterpolateFromCellOrFace(i+1, j, k, cell_data, Rho_comp , uadv_hi, Coord::x, spatial_order);

        xflux(i  ,j,k,qty_index) = rho_u(i  ,j,k) *
            InterpolateFromCellOrFace(i  , j, k, cell_data, qty_index, uadv_lo, Coord::x, spatial_order) /
            InterpolateFromCellOrFace(i  , j, k, cell_data, Rho_comp , uadv_lo, Coord::x, spatial_order);

        yflux(i,j+1,k,qty_index) = rho_v(i,j+1,k) *
            InterpolateFromCellOrFace(i, j+1, k, cell_data, qty_index, vadv_hi, Coord::y, spatial_order) /
            InterpolateFromCellOrFace(i, j+1, k, cell_data, Rho_comp , vadv_hi, Coord::y, spatial_order);
        yflux(i,j  ,k,qty_index) = rho_v(i,j  ,k) *
            InterpolateFromCellOrFace(i, j  , k, cell_data, qty_index, vadv_lo, Coord::y, spatial_order) /
            InterpolateFromCellOrFace(i, j  , k, cell_data, Rho_comp , vadv_lo, Coord::y, spatial_order);

        zflux(i,j,k+1,qty_index) = rho_w(i,j,k+1)*
            InterpolateFromCellOrFace(i, j, k+1, cell_data, qty_index, wadv_hi, Coord::z, spatial_order) /
            InterpolateFromCellOrFace(i, j, k+1, cell_data, Rho_comp , wadv_hi, Coord::z, spatial_order);
        zflux(i,j,k  ,qty_index) = rho_w(i,j,k  )*
            InterpolateFromCellOrFace(i, j, k  , cell_data, qty_index, wadv_lo, Coord::z, spatial_order) /
            InterpolateFromCellOrFace(i, j, k  , cell_data, Rho_comp , wadv_lo, Coord::z, spatial_order);
    }

    advectionContribution = (xflux(i+1,j,k,qty_index) - xflux(i  ,j,k,qty_index)) * dxInv
                          + (yflux(i,j+1,k,qty_index) - yflux(i,j  ,k,qty_index)) * dyInv
                          + (zflux(i,j,k+1,qty_index) - zflux(i,j,k  ,qty_index)) * dzInv;

    return advectionContribution;
}<|MERGE_RESOLUTION|>--- conflicted
+++ resolved
@@ -4,20 +4,11 @@
 
 AMREX_GPU_DEVICE
 Real
-<<<<<<< HEAD
 AdvectionContributionForXMom(const int &i, const int &j, const int &k,
                             const Array4<const Real>& rho_u, const Array4<const Real>& rho_v, const Array4<const Real>& rho_w,
                             const Array4<Real>& u,
                             const GpuArray<Real, AMREX_SPACEDIM>& cellSizeInv,
                             const int& spatial_order)
-=======
-ComputeAdvectedQuantityForMom(const int &i, const int &j, const int &k,
-                              const Array4<const Real>& rho_u, const Array4<const Real>& rho_v, const Array4<const Real>& rho_w,
-                              const Array4<const Real>& u, const Array4<const Real>& v, const Array4<const Real>& w,
-                              const enum AdvectedQuantity &advectedQuantity,
-                              const enum AdvectingQuantity &advectingQuantity,
-                              const int &spatial_order)
->>>>>>> bff7e328
 {
     auto dxInv = cellSizeInv[0], dyInv = cellSizeInv[1], dzInv = cellSizeInv[2];
     Real rho_u_avg, rho_v_avg, rho_w_avg;
@@ -56,15 +47,10 @@
 AMREX_GPU_DEVICE
 Real
 AdvectionContributionForYMom(const int &i, const int &j, const int &k,
-                            const Array4<const Real>& rho_u, const Array4<const Real>& rho_v, const Array4<const Real>& rho_w,
-<<<<<<< HEAD
-                            const Array4<Real>& v,
-=======
-                            const Array4<const Real>& u, const Array4<const Real>& v, const Array4<const Real>& w,
-                            const enum MomentumEqn &momentumEqn,
->>>>>>> bff7e328
-                            const GpuArray<Real, AMREX_SPACEDIM>& cellSizeInv,
-                            const int& spatial_order)
+                             const Array4<const Real>& rho_u, const Array4<const Real>& rho_v, const Array4<const Real>& rho_w,
+                             const Array4<Real>& v,
+                             const GpuArray<Real, AMREX_SPACEDIM>& cellSizeInv,
+                             const int& spatial_order)
 {
     auto dxInv = cellSizeInv[0], dyInv = cellSizeInv[1], dzInv = cellSizeInv[2];
     Real rho_u_avg, rho_v_avg, rho_w_avg;
