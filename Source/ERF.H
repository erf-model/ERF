--- conflicted
+++ resolved
@@ -553,13 +553,8 @@
     amrex::Vector<amrex::MultiFab> rW_old;
     amrex::Vector<amrex::MultiFab> rW_new;
 
-<<<<<<< HEAD
     std::unique_ptr<Microphysics> micro;
-    amrex::Vector<amrex::Vector<amrex::MultiFab*>> qmoist; // (lev,ncomp) This has up to 6 components: qv, qc, qi, qr, qs, qg
-=======
-    Microphysics micro;
     amrex::Vector<amrex::Vector<amrex::MultiFab*>> qmoist; // (lev,ncomp) This has up to 8 components: qt, qv, qc, qi, qp, qr, qs, qg
->>>>>>> 23a0efe3
 
 //#if defined(ERF_USE_WINDFARM)
     amrex::Vector<amrex::MultiFab> Nturb;
