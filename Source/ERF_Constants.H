#ifndef _CONSTANTS_H_
#define _CONSTANTS_H_

#include <AMReX_REAL.H>

constexpr amrex::Real PI           = 3.14159265358979323846264338327950288;
constexpr amrex::Real PIoTwo       = PI/2.0;

// Physical Constants
constexpr amrex::Real R_d          = 287.0;    // dry air constant for dry air [J/(kg-K)]
constexpr amrex::Real R_v          = 461.505;  // water vapor constant for water vapor [J/(kg-K)]
<<<<<<< HEAD
constexpr amrex::Real Cp_d         = 1004.5;   // We have set this so that with qv=0 we get identically gamma = 1.4
constexpr amrex::Real Cp_v         = 1859.0;
=======
>>>>>>> e7db8a6f
constexpr amrex::Real p_0          = 1.0e5;                 // reference surface pressure [Pa]
constexpr amrex::Real Gamma        = 1.4;             // c_p / c_v [-]
constexpr amrex::Real KAPPA        = 0.41;  // von Karman constant
constexpr amrex::Real CONST_GRAV   = 9.81;

// Derived Constants
constexpr amrex::Real ip_0         = 1./p_0;
constexpr amrex::Real iR_d         = 1./R_d;
constexpr amrex::Real iGamma       = 1./Gamma;

constexpr amrex::Real rhor         = 1000.; // Density of water, kg/m3
constexpr amrex::Real rhos         = 100.;  // Density of snow, kg/m3
constexpr amrex::Real rhog         = 400.;  // Density of graupel, kg/m3
constexpr amrex::Real tbgmin       = 253.16;    // Minimum temperature for cloud water., K
constexpr amrex::Real tbgmax       = 273.16;    // Maximum temperature for cloud ice, K
constexpr amrex::Real tprmin       = 268.16;    // Minimum temperature for rain, K
constexpr amrex::Real tprmax       = 283.16;    // Maximum temperature for snow+graupel, K
constexpr amrex::Real tgrmin       = 223.16;    // Minimum temperature for snow, K
constexpr amrex::Real tgrmax       = 283.16;    // Maximum temperature for graupel, K

constexpr amrex::Real a_rain       = 842.;   // Coeff.for rain term vel
constexpr amrex::Real b_rain       = 0.8;    // Fall speed exponent for rain
constexpr amrex::Real a_snow       = 4.84;   // Coeff.for snow term vel
constexpr amrex::Real b_snow       = 0.25;   // Fall speed exponent for snow
constexpr amrex::Real a_grau       = 94.5;   // Lin (1983) (rhog=400)
constexpr amrex::Real b_grau       = 0.5;    // Fall speed exponent for graupel

// Autoconversion
constexpr amrex::Real qcw0         = 1.e-3;  // Threshold for water autoconversion, g/g
constexpr amrex::Real qci0         = 1.e-4;  // Threshold for ice autoconversion, g/g
constexpr amrex::Real alphaelq     = 1.e-3;  // autoconversion of cloud water rate coef
constexpr amrex::Real betaelq      = 1.e-3;  // autoconversion of cloud ice rate coef

constexpr amrex::Real erccoef      = 1.0;    // Rain/Cloud water collection efficiency
constexpr amrex::Real esccoef      = 1.0;    // Snow/Cloud water collection efficiency
constexpr amrex::Real esicoef      = 0.1;    // Snow/cloud ice collection efficiency
constexpr amrex::Real egccoef      = 1.0;    // Graupel/Cloud water collection efficiency
constexpr amrex::Real egicoef      = 0.1;    // Graupel/Cloud ice collection efficiency

constexpr amrex::Real nzeror       = 8.e6;   // Intercept coeff. for rain
constexpr amrex::Real nzeros       = 3.e6;   // Intersept coeff. for snow
constexpr amrex::Real nzerog       = 4.e6;   // Intersept coeff. for graupel
constexpr amrex::Real qp_threshold = 1.e-8;  // minimal rain/snow water content

constexpr amrex::Real boltz  = 1.38065e-23;
constexpr amrex::Real avogad = 6.02214e26;
constexpr amrex::Real mwdair = 28.966;
constexpr amrex::Real mwwv   = 18.016;
constexpr amrex::Real lcond  = 2.501e6;
constexpr amrex::Real lfus   = 2.11727e3;
constexpr amrex::Real lsub   = lcond+lfus;
constexpr amrex::Real rgas   = boltz*avogad/mwdair;
constexpr amrex::Real rv     = rgas/mwwv;

constexpr amrex::Real diffelq = 2.21e-05;     // Diffusivity of water vapor, m2/s
constexpr amrex::Real therco  = 2.40e-02;     // Thermal conductivity of air, J/m/s/K
constexpr amrex::Real muelq   = 1.717e-05;    // Dynamic viscosity of air

constexpr amrex::Real a_bg = 1.0/(tbgmax-tbgmin);
constexpr amrex::Real a_pr = 1.0/(tprmax-tprmin);
constexpr amrex::Real a_gr = 1.0/(tgrmax-tgrmin);

constexpr amrex::Real crain = b_rain / 4.0;
constexpr amrex::Real csnow = b_snow / 4.0;
constexpr amrex::Real cgrau = b_grau / 4.0;

#endif<|MERGE_RESOLUTION|>--- conflicted
+++ resolved
@@ -9,11 +9,9 @@
 // Physical Constants
 constexpr amrex::Real R_d          = 287.0;    // dry air constant for dry air [J/(kg-K)]
 constexpr amrex::Real R_v          = 461.505;  // water vapor constant for water vapor [J/(kg-K)]
-<<<<<<< HEAD
 constexpr amrex::Real Cp_d         = 1004.5;   // We have set this so that with qv=0 we get identically gamma = 1.4
 constexpr amrex::Real Cp_v         = 1859.0;
-=======
->>>>>>> e7db8a6f
+
 constexpr amrex::Real p_0          = 1.0e5;                 // reference surface pressure [Pa]
 constexpr amrex::Real Gamma        = 1.4;             // c_p / c_v [-]
 constexpr amrex::Real KAPPA        = 0.41;  // von Karman constant
