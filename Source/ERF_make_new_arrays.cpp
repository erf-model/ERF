--- conflicted
+++ resolved
@@ -278,7 +278,6 @@
     }
 #endif
 
-<<<<<<< HEAD
     //*********************************************************
     // Turbulent perturbation region initialization
     //*********************************************************
@@ -292,8 +291,7 @@
     } else {
         amrex::Abort("Enforcing max level to 0 for now while implementing Turbulent perturbation boxes");
     }
-  
-=======
+
     //
     // Define the land mask here and set it to all land
     // NOTE: the logic below will BREAK if we have any grids not touching the bottom boundary
@@ -310,7 +308,6 @@
     lmask_lev[lev][0]->setVal(1);
     lmask_lev[lev][0]->FillBoundary(geom[lev].periodicity());
     }
->>>>>>> 693ffc07
 }
 
 void
@@ -466,4 +463,6 @@
     physbcs_w_no_terrain[lev]    = std::make_unique<ERFPhysBCFunct_w_no_terrain>
                                                            (lev, geom[lev], domain_bcs_type, domain_bcs_type_d,
                                                             m_bc_extdir_vals, m_bc_neumann_vals, use_real_bcs);
-}+}
+
+
