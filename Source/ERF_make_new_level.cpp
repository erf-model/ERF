--- conflicted
+++ resolved
@@ -73,7 +73,6 @@
         qmoist[lev][mvar] = micro.Get_Qmoist_Ptr(lev,mvar);
     }
 
-<<<<<<< HEAD
     //*********************************************************
     // Variables for Ftich model for windfarm parametrization
     //*********************************************************
@@ -83,7 +82,7 @@
             vars_fitch[lev].define(ba, dm, 5, ngrow_state); // V, dVabsdt, dudt, dvdt, dTKEdt
         }
     #endif
-=======
+
     //********************************************************************************************
     // Land Surface Model
     // *******************************************************************************************
@@ -99,7 +98,6 @@
         lsm_data[lev][mvar] = lsm.Get_Data_Ptr(lev,mvar);
         lsm_flux[lev][mvar] = lsm.Get_Flux_Ptr(lev,mvar);
     }
->>>>>>> a7762e85
 
     // ********************************************************************************************
     // Build the data structures for calculating diffusive/turbulent terms
