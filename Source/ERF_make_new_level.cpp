/**
 * \file ERF_make_new_level.cpp
 */

/**
 * Routines that make and fill new levels after initialization, restart or regridding
*/

#include "prob_common.H"
#include <EOS.H>
#include <ERF.H>

#include <AMReX_buildInfo.H>

#include <Utils.H>
#include <TerrainMetrics.H>
#include <memory>

#ifdef ERF_USE_MULTIBLOCK
#include <MultiBlockContainer.H>
#endif

using namespace amrex;

// Make a new level from scratch using provided BoxArray and DistributionMapping.
// This is called both for initialization and for restart
// (overrides the pure virtual function in AmrCore)
// main.cpp --> ERF::InitData --> InitFromScratch --> MakeNewGrids --> MakeNewLevelFromScratch
//                                       restart  --> MakeNewGrids --> MakeNewLevelFromScratch
void ERF::MakeNewLevelFromScratch (int lev, Real time, const BoxArray& ba,
                                   const DistributionMapping& dm)
{
    // Set BoxArray grids and DistributionMapping dmap in AMReX_AmrMesh.H class
    SetBoxArray(lev, ba);
    SetDistributionMap(lev, dm);

    // The number of ghost cells for density must be 1 greater than that for velocity
    //     so that we can go back in forth betwen velocity and momentum on all faces
    int ngrow_state = ComputeGhostCells(solverChoice.advChoice, solverChoice.use_NumDiff) + 1;
    int ngrow_vels  = ComputeGhostCells(solverChoice.advChoice, solverChoice.use_NumDiff);

    auto& lev_new = vars_new[lev];
    auto& lev_old = vars_old[lev];

    init_stuff(lev, ba, dm);

    int n_qstate   = micro.Get_Qstate_Size();
    int ncomp_cons = NVAR_max - (NMOIST_max - n_qstate);

    lev_new[Vars::cons].define(ba, dm, ncomp_cons, ngrow_state);
    lev_old[Vars::cons].define(ba, dm, ncomp_cons, ngrow_state);

    lev_new[Vars::xvel].define(convert(ba, IntVect(1,0,0)), dm, 1, ngrow_vels);
    lev_old[Vars::xvel].define(convert(ba, IntVect(1,0,0)), dm, 1, ngrow_vels);

    lev_new[Vars::yvel].define(convert(ba, IntVect(0,1,0)), dm, 1, ngrow_vels);
    lev_old[Vars::yvel].define(convert(ba, IntVect(0,1,0)), dm, 1, ngrow_vels);

    lev_new[Vars::zvel].define(convert(ba, IntVect(0,0,1)), dm, 1, IntVect(ngrow_vels,ngrow_vels,0));
    lev_old[Vars::zvel].define(convert(ba, IntVect(0,0,1)), dm, 1, IntVect(ngrow_vels,ngrow_vels,0));

    //********************************************************************************************
    // Microphysics
    // *******************************************************************************************
    int q_size  = micro.Get_Qmoist_Size();
    qmoist[lev].resize(q_size);
    micro.Define(lev, solverChoice);
    if (solverChoice.moisture_type != MoistureType::None)
    {
        micro.Init(lev, vars_new[lev][Vars::cons], grids[lev], Geom(lev), 0.0); // dummy dt value
    }
    for (int mvar(0); mvar<qmoist[lev].size(); ++mvar) {
        qmoist[lev][mvar] = micro.Get_Qmoist_Ptr(lev,mvar);
    }

<<<<<<< HEAD
=======
    //*********************************************************
    // Variables for Ftich model for windfarm parametrization
    //*********************************************************
#if defined(ERF_USE_WINDFARM)
    if(solverChoice.windfarm_type == WindFarmType::Fitch){
        vars_fitch[lev].define(ba, dm, 5, ngrow_state); // V, dVabsdt, dudt, dvdt, dTKEdt
    }
#endif

>>>>>>> 75ed3a24
    //********************************************************************************************
    // Land Surface Model
    // *******************************************************************************************
    int lsm_size  = lsm.Get_Data_Size();
    lsm_data[lev].resize(lsm_size);
    lsm_flux[lev].resize(lsm_size);
    lsm.Define(lev, solverChoice);
    if (solverChoice.lsm_type != LandSurfaceType::None)
    {
        lsm.Init(lev, vars_new[lev][Vars::cons], Geom(lev), 0.0); // dummy dt value
    }
    for (int mvar(0); mvar<lsm_data[lev].size(); ++mvar) {
        lsm_data[lev][mvar] = lsm.Get_Data_Ptr(lev,mvar);
        lsm_flux[lev][mvar] = lsm.Get_Flux_Ptr(lev,mvar);
    }

    // ********************************************************************************************
    // Build the data structures for calculating diffusive/turbulent terms
    // ********************************************************************************************
    update_diffusive_arrays(lev, ba, dm);

    // ********************************************************************************************
    // Base state holds r_0, pres_0, pi_0 (in that order)
    // ********************************************************************************************
    base_state[lev].define(ba,dm,3,1);
    base_state[lev].setVal(0.);

    if (solverChoice.use_terrain && solverChoice.terrain_type != TerrainType::Static) {
        base_state_new[lev].define(ba,dm,3,1);
        base_state_new[lev].setVal(0.);
    }

    if (solverChoice.use_terrain) {
        z_phys_cc[lev] = std::make_unique<MultiFab>(ba,dm,1,1);
          detJ_cc[lev] = std::make_unique<MultiFab>(ba,dm,1,1);

        if (solverChoice.terrain_type != TerrainType::Static) {
            detJ_cc_new[lev] = std::make_unique<MultiFab>(ba,dm,1,1);
            detJ_cc_src[lev] = std::make_unique<MultiFab>(ba,dm,1,1);
            z_t_rk[lev] = std::make_unique<MultiFab>( convert(ba, IntVect(0,0,1)), dm, 1, 1 );
        }

        BoxArray ba_nd(ba);
        ba_nd.surroundingNodes();

        // We need this to be one greater than the ghost cells to handle levels > 0
        int ngrow = ComputeGhostCells(solverChoice.advChoice, solverChoice.use_NumDiff) + 2;
        z_phys_nd[lev] = std::make_unique<MultiFab>(ba_nd,dm,1,IntVect(ngrow,ngrow,1));
        if (solverChoice.terrain_type != TerrainType::Static) {
            z_phys_nd_new[lev] = std::make_unique<MultiFab>(ba_nd,dm,1,IntVect(ngrow,ngrow,1));
            z_phys_nd_src[lev] = std::make_unique<MultiFab>(ba_nd,dm,1,IntVect(ngrow,ngrow,1));
        }

    } else {
            z_phys_nd[lev] = nullptr;
            z_phys_cc[lev] = nullptr;
              detJ_cc[lev] = nullptr;

        z_phys_nd_new[lev] = nullptr;
          detJ_cc_new[lev] = nullptr;

        z_phys_nd_src[lev] = nullptr;
          detJ_cc_src[lev] = nullptr;

               z_t_rk[lev] = nullptr;
    }

    sst_lev[lev].resize(1);     sst_lev[lev][0] = nullptr;
    lmask_lev[lev].resize(1); lmask_lev[lev][0] = nullptr;

    // ********************************************************************************************
    // Create the ERFFillPatcher object
    // ********************************************************************************************
    if (lev > 0 && cf_width >= 0) {
        Construct_ERFFillPatchers(lev);
           Define_ERFFillPatchers(lev);
    }

    // ********************************************************************************************
    // Initialize the boundary conditions
    // ********************************************************************************************
    physbcs[lev] = std::make_unique<ERFPhysBCFunct> (lev, geom[lev], domain_bcs_type, domain_bcs_type_d,
                                                     solverChoice.terrain_type, m_bc_extdir_vals, m_bc_neumann_vals,
                                                     z_phys_nd[lev], detJ_cc[lev]);

    // ********************************************************************************************
    // Initialize the integrator class
    // ********************************************************************************************
    initialize_integrator(lev, lev_new[Vars::cons],lev_new[Vars::xvel]);

    // ********************************************************************************************
    // Initialize the data itself
    // If (init_type == "real") then we are initializing terrain and the initial data in
    //                          the same call so we must call init_only before update_terrain_arrays
    // If (init_type != "real") then we want to initialize the terrain before the initial data
    //                          since we may need to use the grid information before constructing
    //                          initial idealized data
    // ********************************************************************************************
    if ((init_type == "real") || (init_type == "metgrid")) {

        // If called from restart, the data structures for terrain-related quantities
        //    are built in the ReadCheckpoint routine.  Otherwise we build them here.
        if (restart_chkfile.empty()) {
            init_only(lev, start_time);
            update_terrain_arrays(lev, time);
        }

    } else {
        // Build the data structures for terrain-related quantities
        update_terrain_arrays(lev, time);

        // Initialize the solution data itself
        if (restart_chkfile.empty()) {
            init_only(lev, start_time);
        }
    }
}

// Make a new level using provided BoxArray and DistributionMapping and
// fill with interpolated coarse level data (overrides the pure virtual function in AmrCore)
// regrid  --> RemakeLevel            (if level already existed)
// regrid  --> MakeNewLevelFromCoarse (if adding new level)
void
ERF::MakeNewLevelFromCoarse (int lev, Real time, const BoxArray& ba,
                             const DistributionMapping& dm)
{
    AMREX_ALWAYS_ASSERT(lev > 0);

    const auto& crse_new = vars_new[lev-1];
          auto&  lev_new = vars_new[lev];
          auto&  lev_old = vars_old[lev];

    int ncomp = lev_new[Vars::cons].nComp();

    // ********************************************************************************************
    // These are the persistent containers for the old and new data
    // ********************************************************************************************
    lev_new[Vars::cons].define(ba, dm, crse_new[Vars::cons].nComp(), crse_new[Vars::cons].nGrowVect());
    lev_old[Vars::cons].define(ba, dm, crse_new[Vars::cons].nComp(), crse_new[Vars::cons].nGrowVect());

    lev_new[Vars::xvel].define(convert(ba, IntVect(1,0,0)), dm, 1, crse_new[Vars::xvel].nGrowVect());
    lev_old[Vars::xvel].define(convert(ba, IntVect(1,0,0)), dm, 1, crse_new[Vars::xvel].nGrowVect());

    lev_new[Vars::yvel].define(convert(ba, IntVect(0,1,0)), dm, 1, crse_new[Vars::yvel].nGrowVect());
    lev_old[Vars::yvel].define(convert(ba, IntVect(0,1,0)), dm, 1, crse_new[Vars::yvel].nGrowVect());

    lev_new[Vars::zvel].define(convert(ba, IntVect(0,0,1)), dm, 1, crse_new[Vars::zvel].nGrowVect());
    lev_old[Vars::zvel].define(convert(ba, IntVect(0,0,1)), dm, 1, crse_new[Vars::zvel].nGrowVect());

    //********************************************************************************************
    // Microphysics
    // *******************************************************************************************
    int q_size  = micro.Get_Qmoist_Size();
    qmoist[lev].resize(q_size);
    micro.Define(lev, solverChoice);
    if (solverChoice.moisture_type != MoistureType::None)
    {
        micro.Init(lev, vars_new[lev][Vars::cons], grids[lev], Geom(lev), 0.0); // dummy dt value
    }
    for (int mvar(0); mvar<qmoist[lev].size(); ++mvar) {
        qmoist[lev][mvar] = micro.Get_Qmoist_Ptr(lev,mvar);
    }

<<<<<<< HEAD
=======
#if defined(ERF_USE_WINDFARM)
    if(solverChoice.windfarm_type == WindFarmType::Fitch){
        int ngrow_state = ComputeGhostCells(solverChoice.advChoice, solverChoice.use_NumDiff) + 1;
        vars_fitch[lev].define(ba, dm, 5, ngrow_state); // V, dVabsdt, dudt, dvdt, dTKEdt
    }
#endif

>>>>>>> 75ed3a24
    init_stuff(lev, ba, dm);

    t_new[lev] = time;
    t_old[lev] = time - 1.e200;

    // ********************************************************************************************
    // Build the data structures for terrain-related quantities
    // ********************************************************************************************
    update_terrain_arrays(lev, time);

    // ********************************************************************************************
    // Update the base state at this level
    // ********************************************************************************************
    base_state[lev].define(ba,dm,3,1);
    base_state[lev].setVal(0.);
    initHSE(lev);

    // ********************************************************************************************
    // Build the data structures for calculating diffusive/turbulent terms
    // ********************************************************************************************
    update_diffusive_arrays(lev, ba, dm);

    // ********************************************************************************************
    // Initialize flux register at new level
    // ********************************************************************************************
    if (solverChoice.coupling_type == CouplingType::TwoWay) {
        advflux_reg.resize(lev+1);
        advflux_reg[lev] = new YAFluxRegister(ba, grids[lev-1],
                                              dm,  dmap[lev-1],
                                              geom[lev],  geom[lev-1],
                                              ref_ratio[lev-1], lev, ncomp);
    }

    // *****************************************************************************************************
    // Initialize the boundary conditions (after initializing the terrain but before calling FillCoarsePatch
    // *****************************************************************************************************
    physbcs[lev] = std::make_unique<ERFPhysBCFunct> (lev, geom[lev], domain_bcs_type, domain_bcs_type_d,
                                                     solverChoice.terrain_type, m_bc_extdir_vals, m_bc_neumann_vals,
                                                     z_phys_nd[lev], detJ_cc[lev]);

    // ********************************************************************************************
    // Fill data at the new level by interpolation from the coarser level
    // Note that internal to FillCoarsePatch we will convert velocity to momentum,
    //      then interpolate momentum, then convert momentum back to velocity
    // Also note that FillCoarsePatch is hard-wired to act only on lev_new at coarse and fine
    // ********************************************************************************************
    FillCoarsePatch(lev, time);

    // ********************************************************************************************
    // Initialize the integrator class
    // ********************************************************************************************
    dt_mri_ratio[lev] = dt_mri_ratio[lev-1];
    initialize_integrator(lev, lev_new[Vars::cons], lev_new[Vars::xvel]);

    // ********************************************************************************************
    // If we are making a new level then the FillPatcher for this level hasn't been allocated yet
    // ********************************************************************************************
    if (cf_width >= 0) {
        Construct_ERFFillPatchers(lev);
           Define_ERFFillPatchers(lev);
    }
}

// Remake an existing level using provided BoxArray and DistributionMapping and
// fill with existing fine and coarse data (overrides the pure virtual function in AmrCore)
// regrid  --> RemakeLevel            (if level already existed)
// regrid  --> MakeNewLevelFromCoarse (if adding new level)
void
ERF::RemakeLevel (int lev, Real time, const BoxArray& ba, const DistributionMapping& dm)
{
    Vector<MultiFab> temp_lev_new(Vars::NumTypes);
    Vector<MultiFab> temp_lev_old(Vars::NumTypes);

    int ncomp_cons = vars_new[lev][Vars::cons].nComp();

    int ngrow_state = ComputeGhostCells(solverChoice.advChoice, solverChoice.use_NumDiff) + 1;
    int ngrow_vels  = ComputeGhostCells(solverChoice.advChoice, solverChoice.use_NumDiff);

    temp_lev_new[Vars::cons].define(ba, dm, ncomp_cons, ngrow_state);
    temp_lev_old[Vars::cons].define(ba, dm, ncomp_cons, ngrow_state);

    temp_lev_new[Vars::xvel].define(convert(ba, IntVect(1,0,0)), dm, 1, ngrow_vels);
    temp_lev_old[Vars::xvel].define(convert(ba, IntVect(1,0,0)), dm, 1, ngrow_vels);

    temp_lev_new[Vars::yvel].define(convert(ba, IntVect(0,1,0)), dm, 1, ngrow_vels);
    temp_lev_old[Vars::yvel].define(convert(ba, IntVect(0,1,0)), dm, 1, ngrow_vels);

    temp_lev_new[Vars::zvel].define(convert(ba, IntVect(0,0,1)), dm, 1, IntVect(ngrow_vels,ngrow_vels,0));
    temp_lev_old[Vars::zvel].define(convert(ba, IntVect(0,0,1)), dm, 1, IntVect(ngrow_vels,ngrow_vels,0));

    // ********************************************************************************************
    // Remake the flux registers
    // ********************************************************************************************
    if (solverChoice.coupling_type == CouplingType::TwoWay) {
        delete advflux_reg[lev];
        advflux_reg[lev] = new YAFluxRegister(ba, grids[lev-1],
                                              dm,  dmap[lev-1],
                                              geom[lev],  geom[lev-1],
                                              ref_ratio[lev-1], lev, ncomp_cons);
    }

    //********************************************************************************************
    // Microphysics
    // *******************************************************************************************
    int q_size = micro.Get_Qmoist_Size();
    qmoist[lev].resize(q_size);
    micro.Define(lev, solverChoice);
    if (solverChoice.moisture_type != MoistureType::None)
    {
        micro.Init(lev, vars_new[lev][Vars::cons], grids[lev], Geom(lev), 0.0); // dummy dt value
    }
    for (int mvar(0); mvar<qmoist[lev].size(); ++mvar) {
        qmoist[lev][mvar] = micro.Get_Qmoist_Ptr(lev,mvar);
    }

<<<<<<< HEAD
    init_stuff(lev, ba, dm);
=======
#if defined(ERF_USE_WINDFARM)
    if(solverChoice.windfarm_type == WindFarmType::Fitch){
        vars_fitch[lev].define(ba, dm, 5, ngrow_state); // V, dVabsdt, dudt, dvdt, dTKEdt
    }
#endif

    init_stuff(lev,ba,dm);
>>>>>>> 75ed3a24

    BoxArray            ba_old(vars_new[lev][Vars::cons].boxArray());
    DistributionMapping dm_old(vars_new[lev][Vars::cons].DistributionMap());

    // ********************************************************************************************
    // This will fill the temporary MultiFabs with data from vars_new
    // ********************************************************************************************
    FillPatch(lev, time, {&temp_lev_new[Vars::cons],&temp_lev_new[Vars::xvel],
                          &temp_lev_new[Vars::yvel],&temp_lev_new[Vars::zvel]},
                         {&temp_lev_new[Vars::cons],&rU_new[lev],&rV_new[lev],&rW_new[lev]},
                          false);

    // ********************************************************************************************
    // Copy from new into old just in case
    // ********************************************************************************************
    MultiFab::Copy(temp_lev_old[Vars::cons],temp_lev_new[Vars::cons],0,0,ncomp_cons,ngrow_state);
    MultiFab::Copy(temp_lev_old[Vars::xvel],temp_lev_new[Vars::xvel],0,0,    1,ngrow_vels);
    MultiFab::Copy(temp_lev_old[Vars::yvel],temp_lev_new[Vars::yvel],0,0,    1,ngrow_vels);
    MultiFab::Copy(temp_lev_old[Vars::zvel],temp_lev_new[Vars::zvel],0,0,    1,IntVect(ngrow_vels,ngrow_vels,0));

    // ********************************************************************************************
    // Now swap the pointers
    // ********************************************************************************************
    for (int var_idx = 0; var_idx < Vars::NumTypes; ++var_idx) {
        std::swap(temp_lev_new[var_idx], vars_new[lev][var_idx]);
        std::swap(temp_lev_old[var_idx], vars_old[lev][var_idx]);
    }

    t_new[lev] = time;
    t_old[lev] = time - 1.e200;

    // Build the data structures for calculating diffusive/turbulent terms
    update_diffusive_arrays(lev, ba, dm);

    // Build the data structures for terrain-related quantities
    update_terrain_arrays(lev, time);

    // ********************************************************************************************
    // Update the base state at this level
    // ********************************************************************************************
    base_state[lev].define(ba,dm,3,1);
    base_state[lev].setVal(0.);
    initHSE(lev);

    // ********************************************************************************************
    // Initialize the boundary conditions
    // ********************************************************************************************
    physbcs[lev] = std::make_unique<ERFPhysBCFunct> (lev, geom[lev], domain_bcs_type, domain_bcs_type_d,
                                                     solverChoice.terrain_type, m_bc_extdir_vals, m_bc_neumann_vals,
                                                     z_phys_nd[lev], detJ_cc[lev]);

    // ********************************************************************************************
    // Initialize the integrator class
    // ********************************************************************************************

    initialize_integrator(lev, vars_new[lev][Vars::cons], vars_new[lev][Vars::xvel]);

    // We need to re-define the FillPatcher if the grids have changed
    if (lev > 0 && cf_width >= 0) {
        bool ba_changed = (ba != ba_old);
        bool dm_changed = (dm != dm_old);
        if (ba_changed || dm_changed) {
          Define_ERFFillPatchers(lev);
        }
    }
}


void
ERF::update_diffusive_arrays (int lev, const BoxArray& ba, const DistributionMapping& dm)
{
    // ********************************************************************************************
    // Diffusive terms
    // ********************************************************************************************
    bool l_use_terrain = solverChoice.use_terrain;
    bool l_use_diff    = ( (solverChoice.diffChoice.molec_diff_type != MolecDiffType::None) ||
                           (solverChoice.turbChoice[lev].les_type        !=       LESType::None) ||
                           (solverChoice.turbChoice[lev].pbl_type        !=       PBLType::None) );
    bool l_use_kturb   = ( (solverChoice.turbChoice[lev].les_type        != LESType::None)   ||
                           (solverChoice.turbChoice[lev].pbl_type        != PBLType::None) );
    bool l_use_ddorf   = (  solverChoice.turbChoice[lev].les_type        == LESType::Deardorff);

    BoxArray ba12 = convert(ba, IntVect(1,1,0));
    BoxArray ba13 = convert(ba, IntVect(1,0,1));
    BoxArray ba23 = convert(ba, IntVect(0,1,1));

    if (l_use_diff) {
        Tau11_lev[lev] = std::make_unique<MultiFab>( ba  , dm, 1, IntVect(1,1,0) );
        Tau22_lev[lev] = std::make_unique<MultiFab>( ba  , dm, 1, IntVect(1,1,0) );
        Tau33_lev[lev] = std::make_unique<MultiFab>( ba  , dm, 1, IntVect(1,1,0) );
        Tau12_lev[lev] = std::make_unique<MultiFab>( ba12, dm, 1, IntVect(1,1,0) );
        Tau13_lev[lev] = std::make_unique<MultiFab>( ba13, dm, 1, IntVect(1,1,0) );
        Tau23_lev[lev] = std::make_unique<MultiFab>( ba23, dm, 1, IntVect(1,1,0) );
        if (l_use_terrain) {
            Tau21_lev[lev] = std::make_unique<MultiFab>( ba12, dm, 1, IntVect(1,1,0) );
            Tau31_lev[lev] = std::make_unique<MultiFab>( ba13, dm, 1, IntVect(1,1,0) );
            Tau32_lev[lev] = std::make_unique<MultiFab>( ba23, dm, 1, IntVect(1,1,0) );
        } else {
            Tau21_lev[lev] = nullptr;
            Tau31_lev[lev] = nullptr;
            Tau32_lev[lev] = nullptr;
        }
        SFS_hfx1_lev[lev] = std::make_unique<MultiFab>( ba  , dm, 1, IntVect(1,1,0) );
        SFS_hfx2_lev[lev] = std::make_unique<MultiFab>( ba  , dm, 1, IntVect(1,1,0) );
        SFS_hfx3_lev[lev] = std::make_unique<MultiFab>( ba  , dm, 1, IntVect(1,1,0) );
        SFS_diss_lev[lev] = std::make_unique<MultiFab>( ba  , dm, 1, IntVect(1,1,0) );
        SFS_hfx1_lev[lev]->setVal(0.);
        SFS_hfx2_lev[lev]->setVal(0.);
        SFS_hfx3_lev[lev]->setVal(0.);
        SFS_diss_lev[lev]->setVal(0.);
    } else {
        Tau11_lev[lev] = nullptr; Tau22_lev[lev] = nullptr; Tau33_lev[lev] = nullptr;
        Tau12_lev[lev] = nullptr; Tau21_lev[lev] = nullptr;
        Tau13_lev[lev] = nullptr; Tau31_lev[lev] = nullptr;
        Tau23_lev[lev] = nullptr; Tau32_lev[lev] = nullptr;
        SFS_hfx1_lev[lev] = nullptr; SFS_hfx2_lev[lev] = nullptr; SFS_hfx3_lev[lev] = nullptr;
        SFS_diss_lev[lev] = nullptr;
    }

    if (l_use_kturb) {
      eddyDiffs_lev[lev] = std::make_unique<MultiFab>( ba, dm, EddyDiff::NumDiffs, 1 );
        eddyDiffs_lev[lev]->setVal(0.0);
        if(l_use_ddorf) {
            SmnSmn_lev[lev] = std::make_unique<MultiFab>( ba, dm, 1, 0 );
        } else {
            SmnSmn_lev[lev] = nullptr;
        }
    } else {
        eddyDiffs_lev[lev] = nullptr;
        SmnSmn_lev[lev]    = nullptr;
    }
}

void
ERF::update_terrain_arrays (int lev, Real time)
{
    if (solverChoice.use_terrain) {
        if (init_type != "real" && init_type != "metgrid") {
            prob->init_custom_terrain(geom[lev],*z_phys_nd[lev],time);
            init_terrain_grid(geom[lev],*z_phys_nd[lev],zlevels_stag);
        }
        if (lev>0 && (init_type == "real" || init_type == "metgrid")) {
            PhysBCFunctNoOp empty_bc;
            Vector<MultiFab*> fmf = {z_phys_nd[lev].get(), z_phys_nd[lev].get()};
            Vector<Real> ftime    = {t_old[lev], t_new[lev]};
            Vector<MultiFab*> cmf = {z_phys_nd[lev-1].get(), z_phys_nd[lev-1].get()};
            Vector<Real> ctime    = {t_old[lev-1], t_new[lev-1]};

            amrex::FillPatchTwoLevels(*z_phys_nd[lev], time, cmf, ctime, fmf, ftime,
                                      0, 0, 1, geom[lev-1], geom[lev],
                                      empty_bc, 0, empty_bc, 0, refRatio(lev-1),
                                      &node_bilinear_interp, domain_bcs_type, 0);
        }
        make_J(geom[lev],*z_phys_nd[lev],*detJ_cc[lev]);
        make_zcc(geom[lev],*z_phys_nd[lev],*z_phys_cc[lev]);
    }
}

void
ERF::initialize_integrator (int lev, MultiFab& cons_mf, MultiFab& vel_mf)
{
    const BoxArray& ba(cons_mf.boxArray());
    const DistributionMapping& dm(cons_mf.DistributionMap());

    int ncomp_cons = cons_mf.nComp();

    // Initialize the integrator memory
    amrex::Vector<amrex::MultiFab> int_state; // integration state data structure example
    int_state.push_back(MultiFab(cons_mf, amrex::make_alias, 0, ncomp_cons));         // cons
    int_state.push_back(MultiFab(convert(ba,IntVect(1,0,0)), dm, 1, vel_mf.nGrow())); // xmom
    int_state.push_back(MultiFab(convert(ba,IntVect(0,1,0)), dm, 1, vel_mf.nGrow())); // ymom
    int_state.push_back(MultiFab(convert(ba,IntVect(0,0,1)), dm, 1, vel_mf.nGrow())); // zmom

    mri_integrator_mem[lev] = std::make_unique<MRISplitIntegrator<amrex::Vector<amrex::MultiFab> > >(int_state);
    mri_integrator_mem[lev]->setNoSubstepping(solverChoice.no_substepping);
    mri_integrator_mem[lev]->setIncompressible(solverChoice.incompressible);
    mri_integrator_mem[lev]->setNcompCons(ncomp_cons);
    mri_integrator_mem[lev]->setForceFirstStageSingleSubstep(solverChoice.force_stage1_single_substep);
}

void ERF::init_stuff(int lev, const BoxArray& ba, const DistributionMapping& dm)
{
    // The number of ghost cells for density must be 1 greater than that for velocity
    //     so that we can go back in forth betwen velocity and momentum on all faces
    int ngrow_state = ComputeGhostCells(solverChoice.advChoice, solverChoice.use_NumDiff) + 1;
    int ngrow_vels  = ComputeGhostCells(solverChoice.advChoice, solverChoice.use_NumDiff);

    // ********************************************************************************************
    // These are just used for scratch in the time integrator but we might as well define them here
    // ********************************************************************************************
    rU_old[lev].define(convert(ba, IntVect(1,0,0)), dm, 1, ngrow_vels);
    rU_new[lev].define(convert(ba, IntVect(1,0,0)), dm, 1, ngrow_vels);

    rV_old[lev].define(convert(ba, IntVect(0,1,0)), dm, 1, ngrow_vels);
    rV_new[lev].define(convert(ba, IntVect(0,1,0)), dm, 1, ngrow_vels);

    rW_old[lev].define(convert(ba, IntVect(0,0,1)), dm, 1, ngrow_vels);
    rW_new[lev].define(convert(ba, IntVect(0,0,1)), dm, 1, ngrow_vels);

    // ********************************************************************************************
    // Define Theta_prim storage if using MOST BC
    // ********************************************************************************************
    if (phys_bc_type[Orientation(Direction::z,Orientation::low)] == ERF_BC::MOST) {
      Theta_prim[lev] = std::make_unique<MultiFab>(ba,dm,1,IntVect(ngrow_state,ngrow_state,0));
    } else {
      Theta_prim[lev] = nullptr;
    }

    // ********************************************************************************************
    // Map factors
    // ********************************************************************************************
    BoxList bl2d = ba.boxList();
    for (auto& b : bl2d) {
        b.setRange(2,0);
    }
    BoxArray ba2d(std::move(bl2d));

    mapfac_m[lev] = std::make_unique<MultiFab>(ba2d,dm,1,3);
    mapfac_u[lev] = std::make_unique<MultiFab>(convert(ba2d,IntVect(1,0,0)),dm,1,3);
    mapfac_v[lev] = std::make_unique<MultiFab>(convert(ba2d,IntVect(0,1,0)),dm,1,3);
    if (solverChoice.test_mapfactor) {
        mapfac_m[lev]->setVal(0.5);
        mapfac_u[lev]->setVal(0.5);
        mapfac_v[lev]->setVal(0.5);
    }
    else {
        mapfac_m[lev]->setVal(1.);
        mapfac_u[lev]->setVal(1.);
        mapfac_v[lev]->setVal(1.);
    }

#if defined(ERF_USE_WINDFARM)
    //*********************************************************
    // Variables for Ftich model for windfarm parametrization
    //*********************************************************
    if(solverChoice.windfarm_type == WindFarmType::Fitch){
        int ngrow_state = ComputeGhostCells(solverChoice.advChoice, solverChoice.use_NumDiff) + 1;
        vars_fitch[lev].define(ba, dm, 5, ngrow_state); // V, dVabsdt, dudt, dvdt, dTKEdt
    }
#endif
}

//
// Delete level data (overrides the pure virtual function in AmrCore)
//
void
ERF::ClearLevel (int lev)
{
    for (int var_idx = 0; var_idx < Vars::NumTypes; ++var_idx) {
        vars_new[lev][var_idx].clear();
        vars_old[lev][var_idx].clear();
    }

    rU_new[lev].clear();
    rU_old[lev].clear();
    rV_new[lev].clear();
    rV_old[lev].clear();
    rW_new[lev].clear();
    rW_old[lev].clear();

    // Clears the integrator memory
    mri_integrator_mem[lev].reset();
    physbcs[lev].reset();
}<|MERGE_RESOLUTION|>--- conflicted
+++ resolved
@@ -73,18 +73,6 @@
         qmoist[lev][mvar] = micro.Get_Qmoist_Ptr(lev,mvar);
     }
 
-<<<<<<< HEAD
-=======
-    //*********************************************************
-    // Variables for Ftich model for windfarm parametrization
-    //*********************************************************
-#if defined(ERF_USE_WINDFARM)
-    if(solverChoice.windfarm_type == WindFarmType::Fitch){
-        vars_fitch[lev].define(ba, dm, 5, ngrow_state); // V, dVabsdt, dudt, dvdt, dTKEdt
-    }
-#endif
-
->>>>>>> 75ed3a24
     //********************************************************************************************
     // Land Surface Model
     // *******************************************************************************************
@@ -248,16 +236,6 @@
         qmoist[lev][mvar] = micro.Get_Qmoist_Ptr(lev,mvar);
     }
 
-<<<<<<< HEAD
-=======
-#if defined(ERF_USE_WINDFARM)
-    if(solverChoice.windfarm_type == WindFarmType::Fitch){
-        int ngrow_state = ComputeGhostCells(solverChoice.advChoice, solverChoice.use_NumDiff) + 1;
-        vars_fitch[lev].define(ba, dm, 5, ngrow_state); // V, dVabsdt, dudt, dvdt, dTKEdt
-    }
-#endif
-
->>>>>>> 75ed3a24
     init_stuff(lev, ba, dm);
 
     t_new[lev] = time;
@@ -373,17 +351,7 @@
         qmoist[lev][mvar] = micro.Get_Qmoist_Ptr(lev,mvar);
     }
 
-<<<<<<< HEAD
     init_stuff(lev, ba, dm);
-=======
-#if defined(ERF_USE_WINDFARM)
-    if(solverChoice.windfarm_type == WindFarmType::Fitch){
-        vars_fitch[lev].define(ba, dm, 5, ngrow_state); // V, dVabsdt, dudt, dvdt, dTKEdt
-    }
-#endif
-
-    init_stuff(lev,ba,dm);
->>>>>>> 75ed3a24
 
     BoxArray            ba_old(vars_new[lev][Vars::cons].boxArray());
     DistributionMapping dm_old(vars_new[lev][Vars::cons].DistributionMap());
