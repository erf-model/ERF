--- conflicted
+++ resolved
@@ -534,11 +534,6 @@
 
 void ERF::init_stuff(int lev, const BoxArray& ba, const DistributionMapping& dm)
 {
-<<<<<<< HEAD
-    Print() << "init_stuff " << ba << std::endl;
-
-=======
->>>>>>> 2e777a25
     if (lev == 0) {
         min_k_at_level[lev] = 0;
         max_k_at_level[lev] = geom[lev].Domain().bigEnd(2);
@@ -552,10 +547,7 @@
             max_k_at_level[lev] = std::max(max_k_at_level[lev], ba[n].bigEnd(2));
         }
     }
-<<<<<<< HEAD
-    Print() << "MIN/MAX K AT LEVEL " << lev << " ARE " << min_k_at_level[lev] << " " << max_k_at_level[lev] << std::endl;
-=======
->>>>>>> 2e777a25
+    // Print() << "MIN/MAX K AT LEVEL " << lev << " ARE " << min_k_at_level[lev] << " " << max_k_at_level[lev] << std::endl;
 
     // The number of ghost cells for density must be 1 greater than that for velocity
     //     so that we can go back in forth betwen velocity and momentum on all faces
