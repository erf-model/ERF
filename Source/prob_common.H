#ifndef _PROBCOMMON_H_
#define _PROBCOMMON_H_

#include <AMReX_ParmParse.H>
#include <AMReX_Geometry.H>
#include <AMReX_FArrayBox.H>
#include <AMReX_MultiFab.H>

#include "DataStruct.H"
#include "EOS.H"
#include "HSE_utils.H"
#include "TileNoZ.H"

struct ProbParmDefaults {
    amrex::Real rho_0 = 1.0;
    amrex::Real T_0 = 300.0;
};

/**
 * Class to hold problem-specific routines
*/
class ProblemBase
{
public:

    /**
     * Virtual destructor to avoid data leakage with derived class
     */
    virtual ~ProblemBase() = default;

    /**
     * Function to initialize the hydrostatic reference density
     *
     * @param[out] rho_hse hydrostatic reference density
     * @param[in] z_phys_nd height coordinate at nodes
     * @param[in] z_phys_cc height coordinate at cell centers
     * @param[in] geom container for geometric information
    */
    virtual void
    erf_init_dens_hse (amrex::MultiFab& /*rho_hse*/,
                       std::unique_ptr<amrex::MultiFab>& /*z_phys_nd*/,
                       std::unique_ptr<amrex::MultiFab>& /*z_phys_cc*/,
                       amrex::Geometry const& /*geom*/)
    {
        amrex::Print() << "Hydrostatically balanced density was NOT set"
            << " -- an appropriate init_type should probably have been specified"
            << " (e.g., input_sounding, ideal, real, or metgrid)"
            << std::endl;
        amrex::Error("Should never call erf_init_dens_hse for "+name()+" problem");
    }

    /**
     * Function to perform custom initialization of a test problem
     *
     * @param[in]  bx cell-centered box on which to initialize scalars
     * @param[in] xbx box on which to initialize x-component of velocity
     * @param[in] ybx box on which to initialize y-component of velocity
     * @param[in] zbx box on which to initialize z-component of velocity
     * @param[out] state cell-centered variables to be filled in this routine
     * @param[out] x_velocity  x-component of velocity to be filled in this routine
     * @param[out] y_velocity  y-component of velocity to be filled in this routine
     * @param[out] z_velocity  z-component of velocity to be filled in this routine
     * @param[out] r_hse       hydrostatic reference density
     * @param[out] p_hse       hydrostatic reference pressure
     * @param[in] z_nd         height coordinate at nodes
     * @param[in] z_cc         height coordinate at cell centers
     * @param[in] qv           water vapor
     * @param[in] qc           cloud water
     * @param[in] qi           cloud ice
     * @param[in] mf_m         map factor on cell centers
     * @param[in] mf_u         map factor on x-faces
     * @param[in] mf_v         map factor on y-faces
     * @param[in] sc           SolverChoice structure that carries parameters
    */
    virtual void
    init_custom_pert (const amrex::Box&  /*bx*/,
                      const amrex::Box& /*xbx*/,
                      const amrex::Box& /*ybx*/,
                      const amrex::Box& /*zbx*/,
                      amrex::Array4<amrex::Real      > const& /*state*/,
                      amrex::Array4<amrex::Real      > const& /*x_vel*/,
                      amrex::Array4<amrex::Real      > const& /*y_vel*/,
                      amrex::Array4<amrex::Real      > const& /*z_vel*/,
                      amrex::Array4<amrex::Real      > const& /*r_hse*/,
                      amrex::Array4<amrex::Real      > const& /*p_hse*/,
                      amrex::Array4<amrex::Real const> const& /*z_nd*/,
                      amrex::Array4<amrex::Real const> const& /*z_cc*/,
#if defined(ERF_USE_MOISTURE)
                      amrex::Array4<amrex::Real      > const& /*qv*/,
                      amrex::Array4<amrex::Real      > const& /*qc*/,
                      amrex::Array4<amrex::Real      > const& /*qi*/,
#elif defined(ERF_USE_WARM_NO_PRECIP)
                      amrex::Array4<amrex::Real      > const& /*qv*/,
                      amrex::Array4<amrex::Real      > const& /*qc*/,
#endif
                      amrex::GeometryData const& /*geomdata*/,
                      amrex::Array4<amrex::Real const> const& /*mf_m*/,
                      amrex::Array4<amrex::Real const> const& /*mf_u*/,
                      amrex::Array4<amrex::Real const> const& /*mf_v*/,
                      const SolverChoice& /*sc*/
    )
    {
        amrex::Print() << "No perturbation to background fields supplied for "
            << name() << " problem" << std::endl;;
    }

    /**
     * Function to perform custom initialization of terrain
     *
     * @param[in] geom container for geometric information
     * @param[out] z_phys_nd height coordinate at nodes
     * @param[in] time current time
    */
    virtual void
    init_custom_terrain (const amrex::Geometry& /*geom*/,
                         amrex::MultiFab& /*z_phys_nd*/,
                         const amrex::Real& /*time*/)
    {
        amrex::Error("Should never call init_custom_terrain for "+name()+" problem");
    }

#ifdef ERF_USE_TERRAIN_VELOCITY
    virtual amrex::Real compute_terrain_velocity(const amrex::Real /*time*/)
    {
        amrex::Error("Should never call compute_terrain_velocity for "+name()+" problem");
    }
#endif

    /**
     * Function to define the quantities needed to impose Rayleigh damping
     *
     * @param[in] tau  strength of Rayleigh damping
     * @param[in] ubar reference value for x-velocity used to define Rayleigh damping
     * @param[in] vbar reference value for y-velocity used to define Rayleigh damping
     * @param[in] wbar reference value for z-velocity used to define Rayleigh damping
     * @param[in] thetabar reference value for potential temperature used to define Rayleigh damping
     * @param[in] geom container for geometric information
    */
    virtual void
    erf_init_rayleigh (amrex::Vector<amrex::Real>& /*tau*/,
                       amrex::Vector<amrex::Real>& /*ubar*/,
                       amrex::Vector<amrex::Real>& /*vbar*/,
                       amrex::Vector<amrex::Real>& /*wbar*/,
                       amrex::Vector<amrex::Real>& /*thetabar*/,
                       amrex::Geometry      const& /*geom*/)
    {
        amrex::Error("Should never call erf_init_rayleigh for "+name()+" problem");
    }

    /**
     * Function to set uniform background density and pressure fields
    */
    void
<<<<<<< HEAD
    init_uniform (const amrex::Box& bx, amrex::Array4<amrex::Real> const& state)
    {
        amrex::Real rho_0 = base_parms.rho_0;
        amrex::Real T_0 = base_parms.T_0;
        amrex::Print() << "Initializing uniform fields"
            << " rho=" << rho_0 << " theta=" << T_0
            << " -- this probably only makes sense with gravity turned off"
            << std::endl;

        ParallelFor(bx, [=] AMREX_GPU_DEVICE (int i, int j, int k) noexcept
        {
            state(i, j, k, Rho_comp) = rho_0;
            state(i, j, k, RhoTheta_comp) = rho_0 * T_0;
        });
    }
=======
    init_uniform (const amrex::Box& bx,
                  amrex::Array4<amrex::Real> const& state);
>>>>>>> d3c86a14

protected:
    // Struct to store problem parameters
    ProbParmDefaults base_parms;

    /**
     * Function to update default base parameters, currently only used for
     * init_type=='uniform'
     */
    void init_base_parms(amrex::Real rho_0, amrex::Real T_0) {
        base_parms.rho_0 = rho_0;
        base_parms.T_0 = T_0;
    }

    // descriptor for problem definition
    virtual std::string name() = 0;
};


/**
 * Function to init the physical bounds of the domain
 * and instantiate a Problem derived from ProblemBase
*/
std::unique_ptr<ProblemBase> amrex_probinit (
    const amrex_real* problo,
    const amrex_real* probhi);

#endif<|MERGE_RESOLUTION|>--- conflicted
+++ resolved
@@ -151,7 +151,6 @@
      * Function to set uniform background density and pressure fields
     */
     void
-<<<<<<< HEAD
     init_uniform (const amrex::Box& bx, amrex::Array4<amrex::Real> const& state)
     {
         amrex::Real rho_0 = base_parms.rho_0;
@@ -167,10 +166,6 @@
             state(i, j, k, RhoTheta_comp) = rho_0 * T_0;
         });
     }
-=======
-    init_uniform (const amrex::Box& bx,
-                  amrex::Array4<amrex::Real> const& state);
->>>>>>> d3c86a14
 
 protected:
     // Struct to store problem parameters
