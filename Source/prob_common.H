#ifndef _PROBCOMMON_H_
#define _PROBCOMMON_H_

#include <AMReX_ParmParse.H>
#include <AMReX_Geometry.H>
#include <AMReX_FArrayBox.H>
<<<<<<< HEAD
#include <AMReX_MultiFab.H>
#include <AMReX_Print.H>
#include "DataStruct.H"
#include "IndexDefines.H"
=======
#include <DataStruct.H>
>>>>>>> 86d28642

struct ProbParmDefaults {
    amrex::Real rho_0 = 1.0;
    amrex::Real T_0 = 300.0;
};

/**
 * Class to hold problem-specific routines
*/
class ProblemBase 
{
public:
    /**
     * Function to initialize the hydrostatic reference density
     *
     * @param[out] rho_hse hydrostatic reference density
     * @param[in] z_phys_nd height coordinate at nodes
     * @param[in] z_phys_cc height coordinate at cell centers
     * @param[in] geom container for geometric information
    */
    virtual void
    erf_init_dens_hse (amrex::MultiFab& rho_hse,
                       std::unique_ptr<amrex::MultiFab>& z_phys_nd,
                       std::unique_ptr<amrex::MultiFab>& z_phys_cc,
                       amrex::Geometry const& geom)
    {
        amrex::Print() << "Hydrostatically balanced density was NOT set"
            << " -- an appropriate init_type should probably have been specified"
            << " (e.g., input_sounding, ideal, real, or metgrid)"
            << std::endl;
        amrex::Error("Should never call erf_init_dens_hse for "+name()+" problem");
    }

    /**
     * Function to perform custom initialization of a test problem
     *
     * @param[in]  bx cell-centered box on which to initialize scalars
     * @param[in] xbx box on which to initialize x-component of velocity
     * @param[in] ybx box on which to initialize y-component of velocity
     * @param[in] zbx box on which to initialize z-component of velocity
     * @param[out] state cell-centered variables to be filled in this routine
     * @param[out] x_velocity  x-component of velocity to be filled in this routine
     * @param[out] y_velocity  y-component of velocity to be filled in this routine
     * @param[out] z_velocity  z-component of velocity to be filled in this routine
     * @param[out] r_hse       hydrostatic reference density
     * @param[out] p_hse       hydrostatic reference pressure
     * @param[in] z_nd         height coordinate at nodes
     * @param[in] z_cc         height coordinate at cell centers
     * @param[in] qv           water vapor
     * @param[in] qc           cloud water
     * @param[in] qi           cloud ice
     * @param[in] mf_m         map factor on cell centers
     * @param[in] mf_u         map factor on x-faces
     * @param[in] mf_v         map factor on y-faces
     * @param[in] sc           SolverChoice structure that carries parameters
    */

    virtual void
    init_custom_pert (
      const amrex::Box&  bx,
      const amrex::Box& xbx,
      const amrex::Box& ybx,
      const amrex::Box& zbx,
      amrex::Array4<amrex::Real      > const& state,
      amrex::Array4<amrex::Real      > const& x_vel,
      amrex::Array4<amrex::Real      > const& y_vel,
      amrex::Array4<amrex::Real      > const& z_vel,
      amrex::Array4<amrex::Real      > const& r_hse,
      amrex::Array4<amrex::Real      > const& p_hse,
      amrex::Array4<amrex::Real const> const& z_nd,
      amrex::Array4<amrex::Real const> const& z_cc,
#if defined(ERF_USE_MOISTURE)
      amrex::Array4<amrex::Real      > const& qv,
      amrex::Array4<amrex::Real      > const& qc,
      amrex::Array4<amrex::Real      > const& qi,
#elif defined(ERF_USE_WARM_NO_PRECIP)
      amrex::Array4<amrex::Real      > const& qv,
      amrex::Array4<amrex::Real      > const& qc,
#endif
      amrex::GeometryData const& geomdata,
      amrex::Array4<amrex::Real const> const& mf_m,
      amrex::Array4<amrex::Real const> const& mf_u,
      amrex::Array4<amrex::Real const> const& mf_v,
      const SolverChoice& sc
    )
    {
        amrex::Print() << "No perturbation to background fields supplied for "
            << name() << " problem" << std::endl;;
    }

    /**
     * Function to perform custom initialization of terrain
     *
     * @param[in] geom container for geometric information
     * @param[out] z_phys_nd height coordinate at nodes
     * @param[in] time current time
    */
    virtual void
    init_custom_terrain (const amrex::Geometry& geom,
                               amrex::MultiFab& z_phys_nd,
                         const amrex::Real& time)
    {
        amrex::Error("Should never call init_custom_terrain for "+name()+" problem");
    }

#ifdef ERF_USE_TERRAIN_VELOCITY
    virtual amrex::Real compute_terrain_velocity(const amrex::Real time)
    {
        amrex::Error("Should never call compute_terrain_velocity for "+name()+" problem");
    }
#endif

    /**
     * Function to define the quantities needed to impose Rayleigh damping
     *
     * @param[in] tau  strength of Rayleigh damping
     * @param[in] ubar reference value for x-velocity used to define Rayleigh damping
     * @param[in] vbar reference value for y-velocity used to define Rayleigh damping
     * @param[in] wbar reference value for z-velocity used to define Rayleigh damping
     * @param[in] thetabar reference value for potential temperature used to define Rayleigh damping
     * @param[in] geom container for geometric information
    */
    virtual void
    erf_init_rayleigh (amrex::Vector<amrex::Real>& tau,
                       amrex::Vector<amrex::Real>& ubar,
                       amrex::Vector<amrex::Real>& vbar,
                       amrex::Vector<amrex::Real>& wbar,
                       amrex::Vector<amrex::Real>& thetabar,
                       amrex::Geometry      const& geom)
    {
        amrex::Error("Should never call erf_init_rayleigh for "+name()+" problem");
    }

    /**
     * Function to set uniform background density and pressure fields
    */
    void
    init_state (const amrex::Box& bx, amrex::Array4<amrex::Real> const& state);

protected:
    /**
     * Function to calculate the hydrostatic density and pressure
     *
     * @param[in]  r_sfc     surface density
     * @param[in]  theta     surface potential temperature 
     * @param[out] r         hydrostatically balanced density profile
     * @param[out] p         hydrostatically balanced pressure profile
     * @param[in]  dz        vertical grid spacing (constant)
     * @param[in]  prob_lo_z surface height
     * @param[in]  khi       z-index corresponding to the big end of the domain
    */
    void
    init_isentropic_hse (const amrex::Real& r_sfc,
                         const amrex::Real& theta,
                         amrex::Real* r,
                         amrex::Real* p,
                         const amrex::Real& dz,
                         const amrex::Real&  /*prob_lo_z*/,
                         const int& khi);

    /**
     * Function to calculate the hydrostatic density and pressure over terrain
     *
     * @param[in]  i         x-index
     * @param[in]  j         y-index
     * @param[in]  r_sfc     surface density
     * @param[in]  theta     surface potential temperature 
     * @param[out] r         hydrostatically balanced density profile
     * @param[out] p         hydrostatically balanced pressure profile
     * @param[in]  z_cc      cell-center heights
     * @param[in]  khi       z-index corresponding to the big end of the domain
    */
    void
    init_isentropic_hse_terrain (int i,
                                 int j,
                                 const amrex::Real& r_sfc,
                                 const amrex::Real& theta,
                                 amrex::Real* r,
                                 amrex::Real* p,
                                 const amrex::Array4<amrex::Real const> z_cc,
                                 const int& khi);

    virtual const ProbParmDefaults& get_parms() = 0;
    virtual std::string name() = 0;

private:
    const int MAX_ITER = 10;
    const amrex::Real TOL = 1.e-8;
};


/**
 * Function to init the physical bounds of the domain
 * and instantiate a Problem derived from ProblemBase
*/
std::unique_ptr<ProblemBase> amrex_probinit (
    const amrex_real* problo,
    const amrex_real* probhi);

#endif<|MERGE_RESOLUTION|>--- conflicted
+++ resolved
@@ -4,14 +4,7 @@
 #include <AMReX_ParmParse.H>
 #include <AMReX_Geometry.H>
 #include <AMReX_FArrayBox.H>
-<<<<<<< HEAD
-#include <AMReX_MultiFab.H>
-#include <AMReX_Print.H>
-#include "DataStruct.H"
-#include "IndexDefines.H"
-=======
 #include <DataStruct.H>
->>>>>>> 86d28642
 
 struct ProbParmDefaults {
     amrex::Real rho_0 = 1.0;
