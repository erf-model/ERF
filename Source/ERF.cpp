/**
 * \file ERF.cpp
 */

/**
 * Main class in ERF code, instantiated from main.cpp
*/

#include <EOS.H>
#include <ERF.H>

#include <AMReX_buildInfo.H>

#include <Utils.H>
#include <TerrainMetrics.H>
#include <memory>

#ifdef ERF_USE_MULTIBLOCK
#include <MultiBlockContainer.H>
#endif

using namespace amrex;

amrex::Real ERF::startCPUTime        = 0.0;
amrex::Real ERF::previousCPUTimeUsed = 0.0;

Vector<AMRErrorTag> ERF::ref_tags;

SolverChoice ERF::solverChoice;

#ifdef ERF_USE_PARTICLES
ParticleData ERF::particleData;
#endif

// Time step control
amrex::Real ERF::cfl           =  0.8;
amrex::Real ERF::fixed_dt      = -1.0;
amrex::Real ERF::fixed_fast_dt = -1.0;
amrex::Real ERF::init_shrink   =  1.0;
amrex::Real ERF::change_max    =  1.1;
int         ERF::fixed_mri_dt_ratio = 0;

// Dictate verbosity in screen output
int         ERF::verbose       = 0;

// Frequency of diagnostic output
int         ERF::sum_interval  = -1;
amrex::Real ERF::sum_per       = -1.0;

// Native AMReX vs NetCDF
std::string ERF::plotfile_type    = "amrex";

// init_type:  "uniform", "ideal", "real", "input_sounding", "metgrid" or ""
std::string ERF::init_type;

// NetCDF wrfinput (initialization) file(s)
amrex::Vector<amrex::Vector<std::string>> ERF::nc_init_file = {{""}}; // Must provide via input

// NetCDF wrfbdy (lateral boundary) file
std::string ERF::nc_bdy_file; // Must provide via input

// Text input_sounding file
std::string ERF::input_sounding_file = "input_sounding";

// Flag to trigger initialization from input_sounding like WRF's ideal.exe
bool ERF::init_sounding_ideal = false;

// 1D NetCDF output (for ingestion by AMR-Wind)
int         ERF::output_1d_column = 0;
int         ERF::column_interval  = -1;
amrex::Real ERF::column_per       = -1.0;
amrex::Real ERF::column_loc_x     = 0.0;
amrex::Real ERF::column_loc_y     = 0.0;
std::string ERF::column_file_name = "column_data.nc";

// 2D BndryRegister output (for ingestion by AMR-Wind)
int         ERF::output_bndry_planes            = 0;
int         ERF::bndry_output_planes_interval   = -1;
amrex::Real ERF::bndry_output_planes_per        = -1.0;
amrex::Real ERF::bndry_output_planes_start_time =  0.0;

// 2D BndryRegister input
int         ERF::input_bndry_planes             = 0;

amrex::Vector<std::string> BCNames = {"xlo", "ylo", "zlo", "xhi", "yhi", "zhi"};

// constructor - reads in parameters from inputs file
//             - sizes multilevel arrays and data structures
//             - initializes BCRec boundary condition object
ERF::ERF ()
{
    if (amrex::ParallelDescriptor::IOProcessor()) {
        const char* erf_hash = amrex::buildInfoGetGitHash(1);
        const char* amrex_hash = amrex::buildInfoGetGitHash(2);
        const char* buildgithash = amrex::buildInfoGetBuildGitHash();
        const char* buildgitname = amrex::buildInfoGetBuildGitName();

        if (strlen(erf_hash) > 0) {
          amrex::Print() << "\n"
                         << "ERF git hash: " << erf_hash << "\n";
        }
        if (strlen(amrex_hash) > 0) {
          amrex::Print() << "AMReX git hash: " << amrex_hash << "\n";
        }
        if (strlen(buildgithash) > 0) {
          amrex::Print() << buildgitname << " git hash: " << buildgithash << "\n";
        }

        amrex::Print() << "\n";
    }

    ReadParameters();
    const std::string& pv1 = "plot_vars_1"; setPlotVariables(pv1,plot_var_names_1);
    const std::string& pv2 = "plot_vars_2"; setPlotVariables(pv2,plot_var_names_2);

    prob = amrex_probinit(geom[0].ProbLo(),geom[0].ProbHi());

    // Geometry on all levels has been defined already.

    if (solverChoice.use_terrain) {
        init_zlevels(zlevels_stag,
                     geom[0],
                     solverChoice.grid_stretching_ratio,
                     solverChoice.zsurf,
                     solverChoice.dz0);
    }

    // No valid BoxArray and DistributionMapping have been defined.
    // But the arrays for them have been resized.

    int nlevs_max = max_level + 1;

    istep.resize(nlevs_max, 0);
    nsubsteps.resize(nlevs_max, 1);
    for (int lev = 1; lev <= max_level; ++lev) {
        nsubsteps[lev] = MaxRefRatio(lev-1);
    }

    t_new.resize(nlevs_max, 0.0);
    t_old.resize(nlevs_max, -1.e100);
    dt.resize(nlevs_max, 1.e100);
    dt_mri_ratio.resize(nlevs_max, 1);

    vars_new.resize(nlevs_max);
    vars_old.resize(nlevs_max);

    rU_new.resize(nlevs_max);
    rV_new.resize(nlevs_max);
    rW_new.resize(nlevs_max);

    rU_old.resize(nlevs_max);
    rV_old.resize(nlevs_max);
    rW_old.resize(nlevs_max);

    for (int lev = 0; lev < nlevs_max; ++lev) {
        vars_new[lev].resize(Vars::NumTypes);
        vars_old[lev].resize(Vars::NumTypes);
    }

#if defined(ERF_USE_MOISTURE)
    qmoist.resize(nlevs_max);
#endif

    mri_integrator_mem.resize(nlevs_max);
    physbcs.resize(nlevs_max);

    advflux_reg.resize(nlevs_max);

    // Stresses
    Tau11_lev.resize(nlevs_max); Tau22_lev.resize(nlevs_max); Tau33_lev.resize(nlevs_max);
    Tau12_lev.resize(nlevs_max); Tau21_lev.resize(nlevs_max);
    Tau13_lev.resize(nlevs_max); Tau31_lev.resize(nlevs_max);
    Tau23_lev.resize(nlevs_max); Tau32_lev.resize(nlevs_max);
    SFS_hfx1_lev.resize(nlevs_max); SFS_hfx2_lev.resize(nlevs_max); SFS_hfx3_lev.resize(nlevs_max);
    SFS_diss_lev.resize(nlevs_max);
    eddyDiffs_lev.resize(nlevs_max);
    SmnSmn_lev.resize(nlevs_max);

    // Sea surface temps
    sst_lev.resize(nlevs_max);
    lmask_lev.resize(nlevs_max);

    // Metric terms
    z_phys_nd.resize(nlevs_max);
    z_phys_cc.resize(nlevs_max);
    detJ_cc.resize(nlevs_max);
    z_phys_nd_new.resize(nlevs_max);
    detJ_cc_new.resize(nlevs_max);
    z_phys_nd_src.resize(nlevs_max);
    detJ_cc_src.resize(nlevs_max);
    z_t_rk.resize(nlevs_max);

    // Mapfactors
    mapfac_m.resize(nlevs_max);
    mapfac_u.resize(nlevs_max);
    mapfac_v.resize(nlevs_max);

    // Base state
    base_state.resize(nlevs_max);
    base_state_new.resize(nlevs_max);

    // Theta prim for MOST
    Theta_prim.resize(nlevs_max);

    // Initialize tagging criteria for mesh refinement
    refinement_criteria_setup();

    // We have already read in the ref_Ratio (via amr.ref_ratio =) but we need to enforce
    //     that there is no refinement in the vertical so we test on that here.
    for (int lev = 0; lev < max_level; ++lev)
    {
       amrex::Print() << "Refinement ratio at level " << lev+1 << " set to be " <<
          ref_ratio[lev][0]  << " " << ref_ratio[lev][1]  <<  " " << ref_ratio[lev][2] << std::endl;

       if (ref_ratio[lev][2] != 1)
       {
           amrex::Error("We don't allow refinement in the vertical -- make sure to set ref_ratio = 1 in z");
       }
    }
}

ERF::~ERF ()
= default;

// advance solution to final time
void
ERF::Evolve ()
{
    BL_PROFILE_VAR("ERF::Evolve()", evolve);

    Real cur_time = t_new[0];

    // Take one coarse timestep by calling timeStep -- which recursively calls timeStep
    //      for finer levels (with or without subcycling)
    for (int step = istep[0]; step < max_step && cur_time < stop_time; ++step)
    {
        amrex::Print() << "\nCoarse STEP " << step+1 << " starts ..." << std::endl;

        ComputeDt();

        // Make sure we have read enough of the boundary plane data to make it through this timestep
        if (input_bndry_planes)
        {
            m_r2d->read_input_files(cur_time,dt[0],m_bc_extdir_vals);
        }

        int lev = 0;
        int iteration = 1;
        timeStep(lev, cur_time, iteration);

        cur_time  += dt[0];

        amrex::Print() << "Coarse STEP " << step+1 << " ends." << " TIME = " << cur_time
                       << " DT = " << dt[0]  << std::endl;

        post_timestep(step, cur_time, dt[0]);

        if (plot_int_1 > 0 && (step+1) % plot_int_1 == 0) {
            last_plot_file_step_1 = step+1;
            WritePlotFile(1,plot_var_names_1);
        }
        if (plot_int_2 > 0 && (step+1) % plot_int_2 == 0) {
            last_plot_file_step_2 = step+1;
            WritePlotFile(2,plot_var_names_2);
        }

        if (check_int > 0 && (step+1) % check_int == 0) {
            last_check_file_step = step+1;
#ifdef ERF_USE_NETCDF
            if (check_type == "netcdf") {
               WriteNCCheckpointFile();
            }
#endif
            if (check_type == "native") {
               WriteCheckpointFile();
            }
        }

#ifdef AMREX_MEM_PROFILING
        {
            std::ostringstream ss;
            ss << "[STEP " << step+1 << "]";
            MemProfiler::report(ss.str());
        }
#endif

        if (cur_time >= stop_time - 1.e-6*dt[0]) break;
    }

    if (plot_int_1 > 0 && istep[0] > last_plot_file_step_1) {
        WritePlotFile(1,plot_var_names_1);
    }
    if (plot_int_2 > 0 && istep[0] > last_plot_file_step_2) {
        WritePlotFile(2,plot_var_names_2);
    }

    if (check_int > 0 && istep[0] > last_check_file_step) {
#ifdef ERF_USE_NETCDF
        if (check_type == "netcdf") {
           WriteNCCheckpointFile();
        }
#endif
        if (check_type == "native") {
           WriteCheckpointFile();
        }
    }

    BL_PROFILE_VAR_STOP(evolve);
}

// Called after every coarse timestep
void
ERF::post_timestep (int nstep, Real time, Real dt_lev0)
{
    BL_PROFILE("ERF::post_timestep()");

#ifdef ERF_USE_PARTICLES
    particleData.Redistribute();
#endif

    if (solverChoice.coupling_type == CouplingType::TwoWay)
    {
        int  src_comp_reflux = 0;
        int  num_comp_reflux = NVAR;
        bool use_terrain = solverChoice.use_terrain;
        for (int lev = finest_level-1; lev >= 0; lev--)
        {
            // The quantity that is conserved is not (rho S), but rather (rho S / m^2) where
            // m is the map scale factor at cell centers
            // Here we pre-divide (rho S) by m^2 before refluxing
            for (MFIter mfi(vars_new[lev][Vars::cons], TilingIfNotGPU()); mfi.isValid(); ++mfi) {
                const Box& bx = mfi.tilebox();
                const Array4<      Real>   cons_arr = vars_new[lev][Vars::cons].array(mfi);
                const Array4<const Real> mapfac_arr = mapfac_m[lev]->const_array(mfi);
                if (use_terrain) {
                    const Array4<const Real>   detJ_arr = detJ_cc[lev]->const_array(mfi);
                    ParallelFor(bx, num_comp_reflux, [=] AMREX_GPU_DEVICE (int i, int j, int k, int n) noexcept
                    {
                        cons_arr(i,j,k,src_comp_reflux+n) *= detJ_arr(i,j,k) / (mapfac_arr(i,j,0)*mapfac_arr(i,j,0));
                    });
                } else {
                    ParallelFor(bx, num_comp_reflux, [=] AMREX_GPU_DEVICE (int i, int j, int k, int n) noexcept
                    {
                        cons_arr(i,j,k,src_comp_reflux+n) /= (mapfac_arr(i,j,0)*mapfac_arr(i,j,0));
                    });
                }
            } // mfi

            // This call refluxes from the lev/lev+1 interface onto lev
            getAdvFluxReg(lev+1)->Reflux(vars_new[lev][Vars::cons],
                                         src_comp_reflux, src_comp_reflux, num_comp_reflux);

            // Here we multiply (rho S) by m^2 after refluxing
            for (MFIter mfi(vars_new[lev][Vars::cons], TilingIfNotGPU()); mfi.isValid(); ++mfi) {
                const Box& bx = mfi.tilebox();
                const Array4<      Real>   cons_arr = vars_new[lev][Vars::cons].array(mfi);
                const Array4<const Real> mapfac_arr = mapfac_m[lev]->const_array(mfi);
                if (use_terrain) {
                    const Array4<const Real>   detJ_arr = detJ_cc[lev]->const_array(mfi);
                    ParallelFor(bx, num_comp_reflux, [=] AMREX_GPU_DEVICE (int i, int j, int k, int n) noexcept
                    {
                        cons_arr(i,j,k,src_comp_reflux+n) *= (mapfac_arr(i,j,0)*mapfac_arr(i,j,0)) / detJ_arr(i,j,k);
                    });
                } else {
                    ParallelFor(bx, num_comp_reflux, [=] AMREX_GPU_DEVICE (int i, int j, int k, int n) noexcept
                    {
                        cons_arr(i,j,k,src_comp_reflux+n) *= (mapfac_arr(i,j,0)*mapfac_arr(i,j,0));
                    });
                }
            } // mfi

            // We need to do this before anything else because refluxing changes the
            // values of coarse cells underneath fine grids with the assumption they'll
            // be over-written by averaging down
            AverageDownTo(lev, src_comp_reflux, num_comp_reflux);
        }
    }

    if (is_it_time_for_action(nstep, time, dt_lev0, sum_interval, sum_per)) {
        sum_integrated_quantities(time);
    }

    if (profile_int > 0 && (nstep+1) % profile_int == 0) {
        write_1D_profiles(time);
    }

    if (output_1d_column) {
#ifdef ERF_USE_NETCDF
      if (is_it_time_for_action(nstep, time, dt_lev0, column_interval, column_per))
      {
         int lev_column = 0;
         for (int lev = finest_level; lev >= 0; lev--)
         {
            Real dx_lev = geom[lev].CellSize(0);
            Real dy_lev = geom[lev].CellSize(1);
            int i_lev = static_cast<int>(std::floor(column_loc_x / dx_lev));
            int j_lev = static_cast<int>(std::floor(column_loc_y / dy_lev));
            if (grids[lev].contains(IntVect(i_lev,j_lev,0))) lev_column = lev;
         }
         writeToNCColumnFile(lev_column, column_file_name, column_loc_x, column_loc_y, time);
      }
#else
      amrex::Abort("To output 1D column files ERF must be compiled with NetCDF");
#endif
    }

    if (output_bndry_planes)
    {
      if (is_it_time_for_action(istep[0], time, dt_lev0, bndry_output_planes_interval, bndry_output_planes_per) &&
          time >= bndry_output_planes_start_time)
      {
         m_w2d->write_planes(istep[0], time, vars_new);
      }
    }

    // Moving terrain
    if ( solverChoice.use_terrain &&  (solverChoice.terrain_type == TerrainType::Moving) )
    {
      for (int lev = finest_level; lev >= 0; lev--)
      {
        // Copy z_phs_nd and detJ_cc at end of timestep
        MultiFab::Copy(*z_phys_nd[lev], *z_phys_nd_new[lev], 0, 0, 1, z_phys_nd[lev]->nGrowVect());
        MultiFab::Copy(  *detJ_cc[lev],   *detJ_cc_new[lev], 0, 0, 1,   detJ_cc[lev]->nGrowVect());
        MultiFab::Copy(base_state[lev],base_state_new[lev],0,0,3,1);

        make_zcc(geom[lev],*z_phys_nd[lev],*z_phys_cc[lev]);
      }
    }
} // post_timestep

// This is called from main.cpp and handles all initialization, whether from start or restart
void
ERF::InitData ()
{
    BL_PROFILE_VAR("ERF::InitData()", InitData);

    // Initialize the start time for our CPU-time tracker
    startCPUTime = amrex::ParallelDescriptor::second();

    // Map the words in the inputs file to BC types, then translate
    //     those types into what they mean for each variable
    init_bcs();

    // Verify BCs are compatible with solver choice
    for (int lev(0); lev <= max_level; ++lev) {
        if ( ( (solverChoice.turbChoice[lev].pbl_type == PBLType::MYNN25) ||
               (solverChoice.turbChoice[lev].pbl_type == PBLType::YSU)       ) &&
            phys_bc_type[Orientation(Direction::z,Orientation::low)] != ERF_BC::MOST ) {
            amrex::Abort("MYNN2.5/YSU PBL Model requires MOST at lower boundary");
        }
    }

    if (!solverChoice.use_terrain && solverChoice.terrain_type != TerrainType::Static) {
        amrex::Abort("We do not allow non-static terrain_type with use_terrain = false");
    }

    last_plot_file_step_1 = -1;
    last_plot_file_step_2 = -1;
    last_check_file_step  = -1;

    if (restart_chkfile.empty()) {
        // start simulation from the beginning

        const Real time = start_time;
        InitFromScratch(time);

#ifdef ERF_USE_MULTIBLOCK
        // Multiblock: hook to set BL & comms once ba/dm are known
        if(domain_p[0].bigEnd(0) < 500 ) {
            m_mbc->SetBoxLists();
            m_mbc->SetBlockCommMetaData();
        }
#endif

        if ( (init_type == "ideal" || init_type == "input_sounding") && solverChoice.use_terrain) {
            amrex::Abort("We do not currently support init_type = ideal or input_sounding with terrain");
        }

        // If using the Deardoff LES model,
        // we initialize rho_KE to be nonzero (and positive) so that we end up
        // with reasonable values for the eddy diffusivity and the MOST fluxes
        // (~ 1/diffusivity) do not blow up
        Real RhoKE_0 = 0.1;
        ParmParse pp(pp_prefix);
        if (pp.query("RhoKE_0", RhoKE_0)) {
            // Uniform initial rho*e field
            for (int lev = 0; lev <= finest_level; lev++) {
                if (solverChoice.turbChoice[lev].les_type == LESType::Deardorff) {
                    vars_new[lev][Vars::cons].setVal(RhoKE_0,RhoKE_comp,1,0);
                } else {
                    vars_new[lev][Vars::cons].setVal(0.0,RhoKE_comp,1,0);
                }
            }
        } else {
            // default: uniform initial e field
            Real KE_0 = 0.1;
            pp.query("KE_0", KE_0);
            for (int lev = 0; lev <= finest_level; lev++) {
                auto& lev_new = vars_new[lev];
                if (solverChoice.turbChoice[lev].les_type == LESType::Deardorff) {
                    for (MFIter mfi(lev_new[Vars::cons], TilingIfNotGPU()); mfi.isValid(); ++mfi) {
                        const Box &bx = mfi.tilebox();
                        const auto &cons_arr = lev_new[Vars::cons].array(mfi);
                        // We want to set the lateral BC values, too
                        Box gbx = bx; // Copy constructor
                        gbx.grow(0,1); gbx.grow(1,1); // Grow by one in the lateral directions
                        amrex::ParallelFor(gbx, [=] AMREX_GPU_DEVICE (int i, int j, int k) noexcept {
                            cons_arr(i,j,k,RhoKE_comp) = cons_arr(i,j,k,Rho_comp) * KE_0;
                        });
                    } // mfi
                } else {
                    lev_new[Vars::cons].setVal(0.0,RhoKE_comp,1,0);
                }
            } // lev
        }

        Real QKE_0;
        if (pp.query("QKE_0", QKE_0)) {
            for (int lev = 0; lev <= finest_level; lev++) {
                auto& lev_new = vars_new[lev];
                for (MFIter mfi(lev_new[Vars::cons], TilingIfNotGPU()); mfi.isValid(); ++mfi) {
                    const Box &bx = mfi.tilebox();
                    const auto &cons_arr = lev_new[Vars::cons].array(mfi);
                    // We want to set the lateral BC values, too
                    Box gbx = bx; // Copy constructor
                    gbx.grow(0,1); gbx.grow(1,1); // Grow by one in the lateral directions
                    amrex::ParallelFor(gbx, [=] AMREX_GPU_DEVICE (int i, int j, int k) noexcept {
                        cons_arr(i,j,k,RhoQKE_comp) = cons_arr(i,j,k,Rho_comp) * QKE_0;
                    });
                } // mfi
            }
        }


        if (solverChoice.coupling_type == CouplingType::TwoWay) {
            int  src_comp_reflux = 0;
            int  num_comp_reflux = NVAR;
            AverageDown(src_comp_reflux, num_comp_reflux);
        }

#ifdef ERF_USE_PARTICLES
        particleData.init_particles((amrex::ParGDBBase*)GetParGDB(),z_phys_nd);
#endif

    } else { // Restart from a checkpoint

        restart();

#ifdef ERF_USE_MOISTURE
        // Need to fill ghost cells here since we will use this qmoist in advance
        for (int lev = 0; lev <= finest_level; lev++) {
            FillPatchMoistVars(lev, qmoist[lev]);
        }
#endif
    }

    if (input_bndry_planes) {
        // Create the ReadBndryPlanes object so we can handle reading of boundary plane data
        amrex::Print() << "Defining r2d for the first time " << std::endl;
        m_r2d = std::make_unique< ReadBndryPlanes>(geom[0], solverChoice.rdOcp);

        // Read the "time.dat" file to know what data is available
        m_r2d->read_time_file();

        amrex::Real dt_dummy = 1.e200;
        m_r2d->read_input_files(t_new[0],dt_dummy,m_bc_extdir_vals);
    }

    // Initialize flux registers (whether we start from scratch or restart)
    if (solverChoice.coupling_type == CouplingType::TwoWay) {
        advflux_reg[0] = nullptr;
        for (int lev = 1; lev <= finest_level; lev++)
        {
            advflux_reg[lev] = new YAFluxRegister(grids[lev], grids[lev-1],
                                                   dmap[lev],  dmap[lev-1],
                                                   geom[lev],  geom[lev-1],
                                              ref_ratio[lev-1], lev, NVAR);
        }
    }

#ifdef ERF_USE_MOISTURE
    // Initialize microphysics here
    micro.define(solverChoice);

    // Call Init which will call Diagnose to fill qmoist
    for (int lev = 0; lev <= finest_level; ++lev)
    {
        // If not restarting we need to fill qmoist given qt and qp.
        if (restart_chkfile.empty()) {
            micro.Init(vars_new[lev][Vars::cons], qmoist[lev],
                       grids[lev], Geom(lev), 0.0); // dummy value, not needed just to diagnose
            micro.Update(vars_new[lev][Vars::cons], qmoist[lev]);
        }
    }
#endif

    // Configure ABLMost params if used MostWall boundary condition
    // NOTE: we must set up the MOST routine before calling WritePlotFile because
    //       WritePlotFile calls FillPatch in order to compute gradients
    if (phys_bc_type[Orientation(Direction::z,Orientation::low)] == ERF_BC::MOST)
    {
        m_most = std::make_unique<ABLMost>(geom, vars_old, Theta_prim, z_phys_nd,
                                           sst_lev, lmask_lev
#ifdef ERF_USE_NETCDF
                                           ,start_bdy_time, bdy_time_interval
#endif
                                           );

        // We now configure ABLMost params here so that we can print the averages at t=0
        // Note we don't fill ghost cells here because this is just for diagnostics
        for (int lev = 0; lev <= finest_level; ++lev)
        {
            amrex::IntVect ng = IntVect(0,0,0);
            MultiFab S(vars_new[lev][Vars::cons],make_alias,0,2);
            MultiFab::Copy(  *Theta_prim[lev], S, Cons::RhoTheta, 0, 1, ng);
            MultiFab::Divide(*Theta_prim[lev], S, Cons::Rho     , 0, 1, ng);
            m_most->update_mac_ptrs(lev, vars_new, Theta_prim);
            m_most->update_fluxes(lev, t_new[lev]);
        }
    }

    if (solverChoice.use_rayleigh_damping)
    {
        initRayleigh();
        if (init_type == "input_sounding")
        {
            // overwrite Ubar, Tbar, and thetabar with input profiles
            bool restarting = (!restart_chkfile.empty());
            setRayleighRefFromSounding(restarting);
        }

    }

    if (is_it_time_for_action(istep[0], t_new[0], dt[0], sum_interval, sum_per)) {
        sum_integrated_quantities(t_new[0]);
        write_1D_profiles(t_new[0]);
    }

    // We only write the file at level 0 for now
    if (output_bndry_planes)
    {
        // Create the WriteBndryPlanes object so we can handle writing of boundary plane data
        m_w2d = std::make_unique<WriteBndryPlanes>(grids,geom);

        amrex::Real time = 0.;
        if (time >= bndry_output_planes_start_time) {
            m_w2d->write_planes(0, time, vars_new);
        }
    }

#ifdef ERF_USE_POISSON_SOLVE
    if (restart_chkfile == "")
    {
        // Note -- this projection is only defined for no terrain
        if (solverChoice.project_initial_velocity) {
            AMREX_ALWAYS_ASSERT(solverChoice.use_terrain == 0);
            project_velocities(vars_new);
        }
    }
#endif
    // Copy from new into old just in case
    for (int lev = 0; lev <= finest_level; ++lev)
    {
        auto& lev_new = vars_new[lev];
        auto& lev_old = vars_old[lev];

        MultiFab::Copy(lev_old[Vars::cons],lev_new[Vars::cons],0,0,NVAR,lev_new[Vars::cons].nGrowVect());
        MultiFab::Copy(lev_old[Vars::xvel],lev_new[Vars::xvel],0,0,   1,lev_new[Vars::xvel].nGrowVect());
        MultiFab::Copy(lev_old[Vars::yvel],lev_new[Vars::yvel],0,0,   1,lev_new[Vars::yvel].nGrowVect());
        MultiFab::Copy(lev_old[Vars::zvel],lev_new[Vars::zvel],0,0,   1,lev_new[Vars::zvel].nGrowVect());
    }

    // Compute the minimum dz in the domain (to be used for setting the timestep)
    dz_min = geom[0].CellSize(2);
    if ( solverChoice.use_terrain ) {
        dz_min *= (*detJ_cc[0]).min(0);
    }

    ComputeDt();

    // Fill ghost cells/faces
    for (int lev = 0; lev <= finest_level; ++lev)
    {
        if (lev > 0 && cf_width > 0) {
            Construct_ERFFillPatchers(lev);
        }


        //
        // We don't use the FillPatcher in this call because
        //    we don't need to fill the interior data at this point.
        //
        bool fillset = false;
        auto& lev_new = vars_new[lev];
        FillPatch(lev, t_new[lev],
                  {&lev_new[Vars::cons],&lev_new[Vars::xvel],&lev_new[Vars::yvel],&lev_new[Vars::zvel]},
                  fillset);

        //
        // We fill the ghost cell values of the base state in case it wasn't done in the initialization
        //
        base_state[lev].FillBoundary(geom[lev].periodicity());

        // For moving terrain only
        if (solverChoice.terrain_type != TerrainType::Static) {
            MultiFab::Copy(base_state_new[lev],base_state[lev],0,0,3,1);
            base_state_new[lev].FillBoundary(geom[lev].periodicity());
        }
    }

    if (restart_chkfile.empty() && check_int > 0)
    {
#ifdef ERF_USE_NETCDF
        if (check_type == "netcdf") {
           WriteNCCheckpointFile();
        }
#endif
        if (check_type == "native") {
           WriteCheckpointFile();
        }
        last_check_file_step = 0;
    }

    if ( (restart_chkfile.empty()) ||
         (!restart_chkfile.empty() && plot_file_on_restart) )
    {
        if (plot_int_1 > 0)
        {
            WritePlotFile(1,plot_var_names_1);
            last_plot_file_step_1 = istep[0];
        }
        if (plot_int_2 > 0)
        {
            WritePlotFile(2,plot_var_names_2);
            last_plot_file_step_2 = istep[0];
        }
    }

    // Set these up here because we need to know which MPI rank "cell" is on...
    ParmParse pp("erf");
    if (pp.contains("data_log"))
    {
        int num_datalogs = pp.countval("data_log");
        datalog.resize(num_datalogs);
        datalogname.resize(num_datalogs);
        pp.queryarr("data_log",datalogname,0,num_datalogs);
        for (int i = 0; i < num_datalogs; i++)
            setRecordDataInfo(i,datalogname[i]);
    }

    if (pp.contains("sample_point_log") && pp.contains("sample_point"))
    {
        int lev = 0;

        int num_samplepts = pp.countval("sample_point") / AMREX_SPACEDIM;
        if (num_samplepts > 0) {
            Vector<int> index; index.resize(num_samplepts*AMREX_SPACEDIM);
            samplepoint.resize(num_samplepts);

            pp.queryarr("sample_point",index,0,num_samplepts*AMREX_SPACEDIM);
            for (int i = 0; i < num_samplepts; i++) {
                IntVect iv(index[AMREX_SPACEDIM*i+0],index[AMREX_SPACEDIM*i+1],index[AMREX_SPACEDIM*i+2]);
                samplepoint[i] = iv;
            }
        }

        int num_sampleptlogs = pp.countval("sample_point_log");
        AMREX_ALWAYS_ASSERT(num_sampleptlogs == num_samplepts);
        if (num_sampleptlogs > 0) {
            sampleptlog.resize(num_sampleptlogs);
            sampleptlogname.resize(num_sampleptlogs);
            pp.queryarr("sample_point_log",sampleptlogname,0,num_sampleptlogs);

            for (int i = 0; i < num_sampleptlogs; i++) {
                setRecordSamplePointInfo(i,lev,samplepoint[i],sampleptlogname[i]);
            }
        }

    }

    if (pp.contains("sample_line_log") && pp.contains("sample_line"))
    {
        int lev = 0;

        int num_samplelines = pp.countval("sample_line") / AMREX_SPACEDIM;
        if (num_samplelines > 0) {
            Vector<int> index; index.resize(num_samplelines*AMREX_SPACEDIM);
            sampleline.resize(num_samplelines);

            pp.queryarr("sample_line",index,0,num_samplelines*AMREX_SPACEDIM);
            for (int i = 0; i < num_samplelines; i++) {
                IntVect iv(index[AMREX_SPACEDIM*i+0],index[AMREX_SPACEDIM*i+1],index[AMREX_SPACEDIM*i+2]);
                sampleline[i] = iv;
            }
        }

        int num_samplelinelogs = pp.countval("sample_line_log");
        AMREX_ALWAYS_ASSERT(num_samplelinelogs == num_samplelines);
        if (num_samplelinelogs > 0) {
            samplelinelog.resize(num_samplelinelogs);
            samplelinelogname.resize(num_samplelinelogs);
            pp.queryarr("sample_line_log",samplelinelogname,0,num_samplelinelogs);

            for (int i = 0; i < num_samplelinelogs; i++) {
                setRecordSampleLineInfo(i,lev,sampleline[i],samplelinelogname[i]);
            }
        }

    }

    BL_PROFILE_VAR_STOP(InitData);
}

void
ERF::restart ()
{
    for (int lev = 0; lev <= finest_level; ++lev)
    {
        auto& lev_new = vars_new[lev];
        auto& lev_old = vars_old[lev];
        lev_new[Vars::cons].setVal(0.); lev_old[Vars::cons].setVal(0.);
        lev_new[Vars::xvel].setVal(0.); lev_old[Vars::xvel].setVal(0.);
        lev_new[Vars::yvel].setVal(0.); lev_old[Vars::yvel].setVal(0.);
        lev_new[Vars::zvel].setVal(0.); lev_old[Vars::zvel].setVal(0.);
    }

#ifdef ERF_USE_NETCDF
    if (restart_type == "netcdf") {
       ReadNCCheckpointFile();
    }
#endif
    if (restart_type == "native") {
       ReadCheckpointFile();
    }

    // We set this here so that we don't over-write the checkpoint file we just started from
    last_check_file_step = istep[0];
}

// This is called only if starting from scratch (from ERF::MakeNewLevelFromScratch)
//
// If we are restarting, the base state is read from the restart file, including
// ghost cell data.
void
ERF::init_only (int lev, Real time)
{
    t_new[lev] = time;
    t_old[lev] = time - 1.e200;

    auto& lev_new = vars_new[lev];
    auto& lev_old = vars_old[lev];

    // Loop over grids at this level to initialize our grid data
    lev_new[Vars::cons].setVal(0.0); lev_old[Vars::cons].setVal(0.0);
    lev_new[Vars::xvel].setVal(0.0); lev_old[Vars::xvel].setVal(0.0);
    lev_new[Vars::yvel].setVal(0.0); lev_old[Vars::yvel].setVal(0.0);
    lev_new[Vars::zvel].setVal(0.0); lev_old[Vars::zvel].setVal(0.0);

    // Initialize background flow (optional)
    if (init_type == "input_sounding") {
        // The base state is initialized by integrating vertically through the
        // input sounding, if the init_sounding_ideal flag is set; otherwise
        // it is set by initHSE()
        init_from_input_sounding(lev);
        if (!init_sounding_ideal) initHSE();

#ifdef ERF_USE_NETCDF
    } else if (init_type == "ideal" || init_type == "real") {
        // The base state is initialized from WRF wrfinput data, output by
        // ideal.exe or real.exe
        init_from_wrfinput(lev);
        if (init_type == "ideal") initHSE();

    } else if (init_type == "metgrid") {
        // The base state is initialized from data output by WPS metgrid;
        // we will rebalance after interpolation
        init_from_metgrid(lev);
#endif
    } else if (init_type == "uniform") {
        // Initialize a uniform background field and base state based on the
        // problem-specified reference density and temperature
        init_uniform(lev);
        initHSE(lev);
    } else {
        // No background flow initialization specified, initialize the
        // background field to be equal to the base state, calculated from the
        // problem-specific erf_init_dens_hse
        initHSE(lev); // need to call this first
        init_from_hse(lev);
    }

#if defined(ERF_USE_MOISTURE)
    qmoist[lev].setVal(0.);
#endif

    // Add problem-specific flow features
    //
    // Notes:
    // - This calls init_custom_pert that is defined for each problem
    // - This may modify the base state
    // - The fields set by init_custom_pert are **perturbations** to the
    //   background flow set based on init_type
    init_custom(lev);

    // Ensure that the face-based data are the same on both sides of a periodic domain.
    // The data associated with the lower grid ID is considered the correct value.
    lev_new[Vars::xvel].OverrideSync(geom[lev].periodicity());
    lev_new[Vars::yvel].OverrideSync(geom[lev].periodicity());
    lev_new[Vars::zvel].OverrideSync(geom[lev].periodicity());
}

// read in some parameters from inputs file
void
ERF::ReadParameters ()
{
    {
        ParmParse pp;  // Traditionally, max_step and stop_time do not have prefix.
        pp.query("max_step", max_step);
        pp.query("stop_time", stop_time);

        pp.query("start_time", start_time); // This is optional, it defaults to 0
    }

    ParmParse pp(pp_prefix);
    ParmParse pp_amr("amr");
    {
        // The type of the file we restart from
        pp.query("restart_type", restart_type);

        pp.query("regrid_int", regrid_int);
        pp.query("check_file", check_file);
        pp.query("check_type", check_type);

        // The regression tests use "amr.restart" and "amr.check_int" so we allow
        //    for those or "erf.restart" / "erf.check_int" with the former taking
        //    precedenceif both are specified
        pp.query("check_int", check_int);
        pp_amr.query("check_int", check_int);

        pp.query("restart", restart_chkfile);
        pp_amr.query("restart", restart_chkfile);

        // Verbosity
        pp.query("v", verbose);

        // Frequency of diagnostic output
        pp.query("sum_interval", sum_interval);
        pp.query("sum_period"  , sum_per);

        // Time step controls
        pp.query("cfl", cfl);
        pp.query("init_shrink", init_shrink);
        pp.query("change_max", change_max);

        pp.query("fixed_dt", fixed_dt);
        pp.query("fixed_fast_dt", fixed_fast_dt);
        pp.query("fixed_mri_dt_ratio", fixed_mri_dt_ratio);

#ifdef ERF_USE_PARTICLES
        particleData.init_particle_params();
#endif

#ifdef ERF_USE_MOISTURE
        // What type of moisture model to use
        pp.query("moisture_model", moisture_model);
        if (moisture_model == "SAM") {
            micro.SetModel<SAM>();
<<<<<<< HEAD
        }
        else if (moisture_model == "Kessler") {
            micro.SetModel<Kessler>();
        }
         else {
=======
        } else {
            micro.SetModel<NullMoist>();
>>>>>>> a9892e7c
            amrex::Print() << "WARNING: Compiled with moisture but using NullMoist model!\n";
        }
#endif

        // If this is set, it must be even
        if (fixed_mri_dt_ratio > 0 && (fixed_mri_dt_ratio%2 != 0) )
        {
            amrex::Abort("If you specify fixed_mri_dt_ratio, it must be even");
        }

        // If both fixed_dt and fast_dt are specified, their ratio must be an even integer
        if (fixed_dt > 0. && fixed_fast_dt > 0. && fixed_mri_dt_ratio <= 0)
        {
            Real eps = 1.e-12;
            int ratio = static_cast<int>( ( (1.0+eps) * fixed_dt ) / fixed_fast_dt );
            if (fixed_dt / fixed_fast_dt != ratio)
            {
                amrex::Abort("Ratio of fixed_dt to fixed_fast_dt must be an even integer");
            }
        }

        // If all three are specified, they must be consistent
        if (fixed_dt > 0. && fixed_fast_dt > 0. &&  fixed_mri_dt_ratio > 0)
        {
            if (fixed_dt / fixed_fast_dt != fixed_mri_dt_ratio)
            {
                amrex::Abort("Dt is over-specfied");
            }
        }

        AMREX_ALWAYS_ASSERT(cfl > 0. || fixed_dt > 0.);

        // How to initialize
        pp.query("init_type",init_type);
        if (!init_type.empty() &&
            init_type != "uniform" &&
            init_type != "ideal" &&
            init_type != "real" &&
            init_type != "metgrid" &&
            init_type != "input_sounding")
        {
            amrex::Error("if specified, init_type must be uniform, ideal, real, metgrid or input_sounding");
        }

        // No moving terrain with init real
        if (init_type == "real" && solverChoice.terrain_type != TerrainType::Static) {
            amrex::Abort("Moving terrain is not supported with init real");
        }

        // We use this to keep track of how many boxes we read in from WRF initialization
        num_files_at_level.resize(max_level+1,0);

        // We use this to keep track of how many boxes are specified thru the refinement indicators
        num_boxes_at_level.resize(max_level+1,0);
            boxes_at_level.resize(max_level+1);

        // We always have exactly one file at level 0
        num_boxes_at_level[0] = 1;
        boxes_at_level[0].resize(1);
        boxes_at_level[0][0] = geom[0].Domain();

#ifdef ERF_USE_NETCDF
        nc_init_file.resize(max_level+1);

        // NetCDF wrfinput initialization files -- possibly multiple files at each of multiple levels
        //        but we always have exactly one file at level 0
        for (int lev = 0; lev <= max_level; lev++)
        {
            const std::string nc_file_names = amrex::Concatenate("nc_init_file_",lev,1);
            if (pp.contains(nc_file_names.c_str()))
            {
                int num_files = pp.countval(nc_file_names.c_str());
                num_files_at_level[lev] = num_files;
                nc_init_file[lev].resize(num_files);
                pp.queryarr(nc_file_names.c_str(), nc_init_file[lev],0,num_files);
                for (int j = 0; j < num_files; j++)
                    amrex::Print() << "Reading NC init file names at level " << lev << " and index " << j << " : " << nc_init_file[lev][j] << std::endl;
            }
        }

        // NetCDF wrfbdy lateral boundary file
        pp.query("nc_bdy_file", nc_bdy_file);
#endif

        // Text input_sounding file
        pp.query("input_sounding_file", input_sounding_file);

        // Flag to trigger initialization from input_sounding like WRF's ideal.exe
        pp.query("init_sounding_ideal", init_sounding_ideal);

        // Output format
        pp.query("plotfile_type", plotfile_type);
        if (plotfile_type != "amrex" &&
            plotfile_type != "netcdf" && plotfile_type != "NetCDF" &&
            plotfile_type != "hdf5"   && plotfile_type != "HDF5" )
        {
            amrex::Print() << "User selected plotfile_type = " << plotfile_type << std::endl;
            amrex::Abort("Dont know this plotfile_type");
        }
        pp.query("plot_file_1", plot_file_1);
        pp.query("plot_file_2", plot_file_2);
        pp.query("plot_int_1", plot_int_1);
        pp.query("plot_int_2", plot_int_2);

        pp.query("profile_int", profile_int);

        pp.query("output_1d_column", output_1d_column);
        pp.query("column_per", column_per);
        pp.query("column_interval", column_interval);
        pp.query("column_loc_x", column_loc_x);
        pp.query("column_loc_y", column_loc_y);
        pp.query("column_file_name", column_file_name);

        // Specify information about outputting planes of data
        pp.query("output_bndry_planes", output_bndry_planes);
        pp.query("bndry_output_planes_interval", bndry_output_planes_interval);
        pp.query("bndry_output_planes_per", bndry_output_planes_per);
        pp.query("bndry_output_start_time", bndry_output_planes_start_time);

        // Specify whether ingest boundary planes of data
        pp.query("input_bndry_planes", input_bndry_planes);

        // Query the set and total widths for wrfbdy interior ghost cells
        pp.query("wrfbdy_width", wrfbdy_width);
        pp.query("wrfbdy_set_width", wrfbdy_set_width);
        AMREX_ALWAYS_ASSERT(wrfbdy_width >= 0);
        AMREX_ALWAYS_ASSERT(wrfbdy_set_width >= 0);
        AMREX_ALWAYS_ASSERT(wrfbdy_width >= wrfbdy_set_width);

        // Query the set and total widths for metgrid_bdy interior ghost cells
        pp.query("metgrid_bdy_width", metgrid_bdy_width);
        pp.query("metgrid_bdy_set_width", metgrid_bdy_set_width);
        AMREX_ALWAYS_ASSERT(metgrid_bdy_width >= 0);
        AMREX_ALWAYS_ASSERT(metgrid_bdy_set_width >= 0);
        AMREX_ALWAYS_ASSERT(metgrid_bdy_width >= metgrid_bdy_set_width);

        // Query the set and total widths for crse-fine interior ghost cells
        pp.query("cf_width", cf_width);
        pp.query("cf_set_width", cf_set_width);
        if (cf_width < 0 || cf_set_width < 0 || cf_width < cf_set_width) {
            amrex::Abort("You must set cf_width >= cf_set_width >= 0");
        }

        // AmrMesh iterate on grids?
        bool iterate(true);
        pp_amr.query("iterate_grids",iterate);
        if (!iterate) SetIterateToFalse();
    }

#ifdef ERF_USE_MULTIBLOCK
    solverChoice.pp_prefix = pp_prefix;
#endif

#ifdef ERF_USE_PARTICLES
    particleData.init_particle_params();
#endif

    solverChoice.init_params(max_level);
    if (verbose > 0) {
        solverChoice.display();
    }

    if (solverChoice.coupling_type == CouplingType::TwoWay && cf_width > 0) {
        amrex::Abort("For two-way coupling you must set cf_width = 0");
    }
}

// Create horizontal average quantities for 5 variables:
//        density, temperature, pressure, qc, qv (if present)
void
ERF::MakeHorizontalAverages ()
{
    int lev = 0;

    // First, average down all levels (if doing two-way coupling)
    if (solverChoice.coupling_type == CouplingType::TwoWay) {
        int  src_comp_reflux = 0;
        int  num_comp_reflux = NVAR;
        AverageDown(src_comp_reflux, num_comp_reflux);
    }

    MultiFab mf(grids[lev], dmap[lev], 5, 0);

#if defined(ERF_USE_MOISTURE)
    MultiFab qv(qmoist[lev], make_alias, 0, 1);
#endif

    for (MFIter mfi(mf); mfi.isValid(); ++mfi) {
        const Box& bx = mfi.validbox();
        auto  fab_arr = mf.array(mfi);
        auto cons_arr = vars_new[lev][Vars::cons].array(mfi);
#if defined(ERF_USE_MOISTURE)
        auto   qv_arr = qv.array(mfi);
#endif
        ParallelFor(bx, [=] AMREX_GPU_DEVICE (int i, int j, int k) {
            Real dens = cons_arr(i, j, k, Cons::Rho);
            fab_arr(i, j, k, 0) = dens;
            fab_arr(i, j, k, 1) = cons_arr(i, j, k, Cons::RhoTheta) / dens;
#if defined(ERF_USE_MOISTURE)
            fab_arr(i, j, k, 2) = getPgivenRTh(cons_arr(i, j, k, Cons::RhoTheta), qv_arr(i,j,k));
#else
            fab_arr(i, j, k, 2) = getPgivenRTh(cons_arr(i, j, k, Cons::RhoTheta));
#endif
#if defined(ERF_USE_MOISTURE)
            fab_arr(i, j, k, 3) = cons_arr(i, j, k, Cons::RhoQt) / dens;
            fab_arr(i, j, k, 4) = cons_arr(i, j, k, Cons::RhoQp) / dens;
#endif
        });
    }

    int zdir = 2;
    auto domain = geom[0].Domain();

    // Sum in the horizontal plane
    Gpu::HostVector<Real> h_avg_density     = sumToLine(mf,0,1,domain,zdir);
    Gpu::HostVector<Real> h_avg_temperature = sumToLine(mf,1,1,domain,zdir);
    Gpu::HostVector<Real> h_avg_pressure    = sumToLine(mf,2,1,domain,zdir);
#ifdef ERF_USE_MOISTURE
    Gpu::HostVector<Real> h_avg_qv          = sumToLine(mf,3,1,domain,zdir);
    Gpu::HostVector<Real> h_avg_qc          = sumToLine(mf,4,1,domain,zdir);
#endif

    // Divide by the total number of cells we are averaging over
     int size_z = domain.length(zdir);
    Real area_z = static_cast<Real>(domain.length(0)*domain.length(1));
    int klen = static_cast<int>(h_avg_density.size());
    for (int k = 0; k < klen; ++k) {
        h_havg_density[k]     /= area_z;
        h_havg_temperature[k] /= area_z;
        h_havg_pressure[k]    /= area_z;
#if defined(ERF_USE_MOISTURE)
        h_havg_qc[k]          /= area_z;
        h_havg_qv[k]          /= area_z;
#endif
    }

    // resize device vectors
    d_havg_density.resize(size_z, 0.0_rt);
    d_havg_temperature.resize(size_z, 0.0_rt);
    d_havg_pressure.resize(size_z, 0.0_rt);
#if defined(ERF_USE_MOISTURE)
    d_havg_qv.resize(size_z, 0.0_rt);
    d_havg_qc.resize(size_z, 0.0_rt);
#endif

    // copy host vectors to device vectors
    amrex::Gpu::copy(amrex::Gpu::hostToDevice, h_havg_density.begin(), h_havg_density.end(), d_havg_density.begin());
    amrex::Gpu::copy(amrex::Gpu::hostToDevice, h_havg_temperature.begin(), h_havg_temperature.end(), d_havg_temperature.begin());
    amrex::Gpu::copy(amrex::Gpu::hostToDevice, h_havg_pressure.begin(), h_havg_pressure.end(), d_havg_pressure.begin());
#if defined(ERF_USE_MOISTURE)
    amrex::Gpu::copy(amrex::Gpu::hostToDevice, h_havg_qv.begin(), h_havg_qv.end(), d_havg_qv.begin());
    amrex::Gpu::copy(amrex::Gpu::hostToDevice, h_havg_qc.begin(), h_havg_qc.end(), d_havg_qc.begin());
#endif
}

// Create horizontal average quantities for the MultiFab passed in
// NOTE: this does not create device versions of the 1d arrays
// NOLINTNEXTLINE
void // NOLINTNEXTLINE
ERF::MakeDiagnosticAverage (Vector<Real>& h_havg, MultiFab& S, int n)
{
    // Get the number of cells in z at level 0
    int dir_z = AMREX_SPACEDIM-1;
    auto domain = geom[0].Domain();
    int size_z = domain.length(dir_z);
    int start_z = domain.smallEnd()[dir_z];
    Real area_z = static_cast<Real>(domain.length(0)*domain.length(1));

    // resize the level 0 horizontal average vectors
    h_havg.resize(size_z, 0.0_rt);

    // Get the cell centered data and construct sums
#ifdef _OPENMP
#pragma omp parallel if (amrex::Gpu::notInLaunchRegion())
#endif
    for (MFIter mfi(S); mfi.isValid(); ++mfi) {
        const Box& box = mfi.validbox();
        const IntVect& se = box.smallEnd();
        const IntVect& be = box.bigEnd();

        auto      fab_arr = S[mfi].array();

        FArrayBox fab_reduce(box, 1);
        Elixir elx_reduce = fab_reduce.elixir();
        auto arr_reduce   = fab_reduce.array();

        ParallelFor(box, [=] AMREX_GPU_DEVICE (int i, int j, int k) {
            arr_reduce(i, j, k, 0) = fab_arr(i,j,k,n);
        });

        for (int k=se[dir_z]; k <= be[dir_z]; ++k) {
            Box kbox(box); kbox.setSmall(dir_z,k); kbox.setBig(dir_z,k);
            h_havg[k-start_z] += fab_reduce.sum<RunOn::Device>(kbox,0);
        }
    }

    // combine sums from different MPI ranks
    ParallelDescriptor::ReduceRealSum(h_havg.dataPtr(), h_havg.size());

    // divide by the total number of cells we are averaging over
    for (int k = 0; k < size_z; ++k) {
        h_havg[k]     /= area_z;
    }
}

// Set covered coarse cells to be the average of overlying fine cells for all levels
void
ERF::AverageDown (int scomp, int ncomp)
{
    AMREX_ALWAYS_ASSERT(solverChoice.coupling_type == CouplingType::TwoWay);
    for (int lev = finest_level-1; lev >= 0; --lev)
    {
        AverageDownTo(lev, scomp, ncomp);
    }
}

// Set covered coarse cells to be the average of overlying fine cells at level crse_lev
void
ERF::AverageDownTo (int crse_lev, int scomp, int ncomp) // NOLINT
{
    AMREX_ALWAYS_ASSERT(solverChoice.coupling_type == CouplingType::TwoWay);

    for (int var_idx = 0; var_idx < Vars::NumTypes; ++var_idx) {
        const BoxArray& ba(vars_new[crse_lev][var_idx].boxArray());
        if (ba[0].type() == IntVect::TheZeroVector())
        {
            // The quantity that is conserved is not (rho S), but rather (rho S / m^2) where
            // m is the map scale factor at cell centers
            // Here we pre-divide (rho S) by m^2 before average down
            for (int lev = crse_lev; lev <= crse_lev+1; lev++) {
              for (MFIter mfi(vars_new[lev][Vars::cons], TilingIfNotGPU()); mfi.isValid(); ++mfi) {
                const Box& bx = mfi.tilebox();
                const Array4<      Real>   cons_arr = vars_new[lev][Vars::cons].array(mfi);
                const Array4<const Real> mapfac_arr = mapfac_m[lev]->const_array(mfi);
                if (solverChoice.use_terrain) {
                    const Array4<const Real>   detJ_arr = detJ_cc[lev]->const_array(mfi);
                    ParallelFor(bx, ncomp, [=] AMREX_GPU_DEVICE (int i, int j, int k, int n) noexcept
                    {
                        cons_arr(i,j,k,scomp+n) *= detJ_arr(i,j,k) / (mapfac_arr(i,j,0)*mapfac_arr(i,j,0));
                    });
                } else {
                    ParallelFor(bx, ncomp, [=] AMREX_GPU_DEVICE (int i, int j, int k, int n) noexcept
                    {
                        cons_arr(i,j,k,scomp+n) /= (mapfac_arr(i,j,0)*mapfac_arr(i,j,0));
                    });
                }
              } // mfi
            } // lev

            amrex::average_down(vars_new[crse_lev+1][var_idx],
                                vars_new[crse_lev  ][var_idx],
                                scomp, ncomp, refRatio(crse_lev));

            // Here we multiply (rho S) by m^2 after average down
            for (int lev = crse_lev; lev <= crse_lev+1; lev++) {
              for (MFIter mfi(vars_new[lev][Vars::cons], TilingIfNotGPU()); mfi.isValid(); ++mfi) {
                const Box& bx = mfi.tilebox();
                const Array4<      Real>   cons_arr = vars_new[lev][Vars::cons].array(mfi);
                const Array4<const Real> mapfac_arr = mapfac_m[lev]->const_array(mfi);
                if (solverChoice.use_terrain) {
                    const Array4<const Real>   detJ_arr = detJ_cc[lev]->const_array(mfi);
                    ParallelFor(bx, ncomp, [=] AMREX_GPU_DEVICE (int i, int j, int k, int n) noexcept
                    {
                        cons_arr(i,j,k,scomp+n) *= (mapfac_arr(i,j,0)*mapfac_arr(i,j,0)) / detJ_arr(i,j,k);
                    });
                } else {
                    ParallelFor(bx, ncomp, [=] AMREX_GPU_DEVICE (int i, int j, int k, int n) noexcept
                    {
                        cons_arr(i,j,k,scomp+n) *= (mapfac_arr(i,j,0)*mapfac_arr(i,j,0));
                    });
                }
              } // mfi
            } // lev

        } else { // We assume the arrays are face-centered if not cell-centered, and
                 //    only average down the momenta if using two-way coupling
            if (solverChoice.coupling_type == CouplingType::TwoWay) {
                amrex::average_down_faces(vars_new[crse_lev+1][var_idx], vars_new[crse_lev][var_idx],
                                          refRatio(crse_lev),geom[crse_lev]);
            }
        }
    }
}

void
ERF::Construct_ERFFillPatchers (int lev)
{
    AMREX_ALWAYS_ASSERT(solverChoice.coupling_type == CouplingType::OneWay);

    auto& fine_new = vars_new[lev];
    auto& crse_new = vars_new[lev-1];
    auto& ba_fine  = fine_new[Vars::cons].boxArray();
    auto& ba_crse  = crse_new[Vars::cons].boxArray();
    auto& dm_fine  = fine_new[Vars::cons].DistributionMap();
    auto& dm_crse  = crse_new[Vars::cons].DistributionMap();

    int ncomp = NVAR;

    FPr_c.emplace_back(ba_fine, dm_fine, geom[lev]  ,
                       ba_crse, dm_crse, geom[lev-1],
                       -cf_width, -cf_set_width, ncomp, &cell_cons_interp);
    FPr_u.emplace_back(convert(ba_fine, IntVect(1,0,0)), dm_fine, geom[lev]  ,
                       convert(ba_crse, IntVect(1,0,0)), dm_crse, geom[lev-1],
                       -cf_width, -cf_set_width, 1, &face_linear_interp);
    FPr_v.emplace_back(convert(ba_fine, IntVect(0,1,0)), dm_fine, geom[lev]  ,
                       convert(ba_crse, IntVect(0,1,0)), dm_crse, geom[lev-1],
                       -cf_width, -cf_set_width, 1, &face_linear_interp);
    FPr_w.emplace_back(convert(ba_fine, IntVect(0,0,1)), dm_fine, geom[lev]  ,
                       convert(ba_crse, IntVect(0,0,1)), dm_crse, geom[lev-1],
                       -cf_width, -cf_set_width, 1, &face_linear_interp);
}

void
ERF::Define_ERFFillPatchers (int lev)
{
    AMREX_ALWAYS_ASSERT(solverChoice.coupling_type == CouplingType::OneWay);

    auto& fine_new = vars_new[lev];
    auto& crse_new = vars_new[lev-1];
    auto& ba_fine  = fine_new[Vars::cons].boxArray();
    auto& ba_crse  = crse_new[Vars::cons].boxArray();
    auto& dm_fine  = fine_new[Vars::cons].DistributionMap();
    auto& dm_crse  = crse_new[Vars::cons].DistributionMap();

    int ncomp = NVAR;

    FPr_c[lev-1].Define(ba_fine, dm_fine, geom[lev]  ,
                        ba_crse, dm_crse, geom[lev-1],
                        -cf_width, -cf_set_width, ncomp, &cell_cons_interp);
    FPr_u[lev-1].Define(convert(ba_fine, IntVect(1,0,0)), dm_fine, geom[lev]  ,
                        convert(ba_crse, IntVect(1,0,0)), dm_crse, geom[lev-1],
                        -cf_width, -cf_set_width, 1, &face_linear_interp);
    FPr_v[lev-1].Define(convert(ba_fine, IntVect(0,1,0)), dm_fine, geom[lev]  ,
                        convert(ba_crse, IntVect(0,1,0)), dm_crse, geom[lev-1],
                        -cf_width, -cf_set_width, 1, &face_linear_interp);
    FPr_w[lev-1].Define(convert(ba_fine, IntVect(0,0,1)), dm_fine, geom[lev]  ,
                        convert(ba_crse, IntVect(0,0,1)), dm_crse, geom[lev-1],
                        -cf_width, -cf_set_width, 1, &face_linear_interp);
}

void
ERF::Register_ERFFillPatchers (int lev)
{
    auto& lev_new = vars_new[lev];
    auto& lev_old = vars_old[lev];
    FPr_c[lev].RegisterCoarseData({&lev_old[Vars::cons], &lev_new[Vars::cons]}, {t_old[lev], t_new[lev]});
    FPr_u[lev].RegisterCoarseData({&lev_old[Vars::xvel], &lev_new[Vars::xvel]}, {t_old[lev], t_new[lev]});
    FPr_v[lev].RegisterCoarseData({&lev_old[Vars::yvel], &lev_new[Vars::yvel]}, {t_old[lev], t_new[lev]});
    FPr_w[lev].RegisterCoarseData({&lev_old[Vars::zvel], &lev_new[Vars::zvel]}, {t_old[lev], t_new[lev]});
}

#ifdef ERF_USE_MULTIBLOCK
// constructor used when ERF is created by a multiblock driver
ERF::ERF (const amrex::RealBox& rb, int max_level_in,
          const amrex::Vector<int>& n_cell_in, int coord,
          const amrex::Vector<amrex::IntVect>& ref_ratios,
          const amrex::Array<int,AMREX_SPACEDIM>& is_per,
          std::string prefix)
    : AmrCore(rb, max_level_in, n_cell_in, coord, ref_ratios, is_per)
{
    SetParmParsePrefix(prefix);

    if (amrex::ParallelDescriptor::IOProcessor()) {
        const char* erf_hash = amrex::buildInfoGetGitHash(1);
        const char* amrex_hash = amrex::buildInfoGetGitHash(2);
        const char* buildgithash = amrex::buildInfoGetBuildGitHash();
        const char* buildgitname = amrex::buildInfoGetBuildGitName();

        if (strlen(erf_hash) > 0) {
          amrex::Print() << "\n"
                         << "ERF git hash: " << erf_hash << "\n";
        }
        if (strlen(amrex_hash) > 0) {
          amrex::Print() << "AMReX git hash: " << amrex_hash << "\n";
        }
        if (strlen(buildgithash) > 0) {
          amrex::Print() << buildgitname << " git hash: " << buildgithash << "\n";
        }

        amrex::Print() << "\n";
    }

    ReadParameters();
    const std::string& pv1 = "plot_vars_1"; setPlotVariables(pv1,plot_var_names_1);
    const std::string& pv2 = "plot_vars_2"; setPlotVariables(pv2,plot_var_names_2);

    prob = amrex_probinit(geom[0].ProbLo(), geom[0].ProbHi());

    // Geometry on all levels has been defined already.

    // No valid BoxArray and DistributionMapping have been defined.
    // But the arrays for them have been resized.

    int nlevs_max = max_level + 1;

    istep.resize(nlevs_max, 0);
    nsubsteps.resize(nlevs_max, 1);
    for (int lev = 1; lev <= max_level; ++lev) {
        nsubsteps[lev] = MaxRefRatio(lev-1);
    }

    t_new.resize(nlevs_max, 0.0);
    t_old.resize(nlevs_max, -1.e100);
    dt.resize(nlevs_max, 1.e100);
    dt_mri_ratio.resize(nlevs_max, 1);

    vars_new.resize(nlevs_max);
    vars_old.resize(nlevs_max);

    for (int lev = 0; lev < nlevs_max; ++lev) {
        vars_new[lev].resize(Vars::NumTypes);
        vars_old[lev].resize(Vars::NumTypes);
    }

    rU_new.resize(nlevs_max);
    rV_new.resize(nlevs_max);
    rW_new.resize(nlevs_max);

    rU_old.resize(nlevs_max);
    rV_old.resize(nlevs_max);
    rW_old.resize(nlevs_max);

#if defined(ERF_USE_MOISTURE)
    qmoist.resize(nlevs_max);
#endif

    mri_integrator_mem.resize(nlevs_max);
    physbcs.resize(nlevs_max);

    // Multiblock: public domain sizes (need to know which vars are nodal)
    Box nbx;
    domain_p.push_back(geom[0].Domain());
    nbx = convert(domain_p[0],IntVect(1,0,0));
    domain_p.push_back(nbx);
    nbx = convert(domain_p[0],IntVect(0,1,0));
    domain_p.push_back(nbx);
    nbx = convert(domain_p[0],IntVect(0,0,1));
    domain_p.push_back(nbx);

    advflux_reg.resize(nlevs_max);

    // Stresses
    Tau11_lev.resize(nlevs_max); Tau22_lev.resize(nlevs_max); Tau33_lev.resize(nlevs_max);
    Tau12_lev.resize(nlevs_max); Tau21_lev.resize(nlevs_max);
    Tau13_lev.resize(nlevs_max); Tau31_lev.resize(nlevs_max);
    Tau23_lev.resize(nlevs_max); Tau32_lev.resize(nlevs_max);
    SFS_hfx1_lev.resize(nlevs_max); SFS_hfx2_lev.resize(nlevs_max); SFS_hfx3_lev.resize(nlevs_max);
    SFS_diss_lev.resize(nlevs_max);
    eddyDiffs_lev.resize(nlevs_max);
    SmnSmn_lev.resize(nlevs_max);

    // Sea surface temps
    sst_lev.resize(nlevs_max);
    lmask_lev.resize(nlevs_max);

    // Metric terms
    z_phys_nd.resize(nlevs_max);
    z_phys_cc.resize(nlevs_max);
    detJ_cc.resize(nlevs_max);
    z_phys_nd_new.resize(nlevs_max);
    detJ_cc_new.resize(nlevs_max);
    z_phys_nd_src.resize(nlevs_max);
    detJ_cc_src.resize(nlevs_max);
    z_t_rk.resize(nlevs_max);

    // Mapfactors
    mapfac_m.resize(nlevs_max);
    mapfac_u.resize(nlevs_max);
    mapfac_v.resize(nlevs_max);

    // Base state
    base_state.resize(nlevs_max);
    base_state_new.resize(nlevs_max);

    // Theta prim for MOST
    Theta_prim.resize(nlevs_max);

    // Initialize tagging criteria for mesh refinement
    refinement_criteria_setup();

    // We have already read in the ref_Ratio (via amr.ref_ratio =) but we need to enforce
    //     that there is no refinement in the vertical so we test on that here.
    for (int lev = 0; lev < max_level; ++lev)
    {
       amrex::Print() << "Refinement ratio at level " << lev+1 << " set to be " <<
          ref_ratio[lev][0]  << " " << ref_ratio[lev][1]  <<  " " << ref_ratio[lev][2] << std::endl;

       if (ref_ratio[lev][2] != 1)
       {
           amrex::Error("We don't allow refinement in the vertical -- make sure to set ref_ratio = 1 in z");
       }
    }
}

// advance solution over specified block steps
void
ERF::Evolve_MB (int MBstep, int max_block_step)
{
    Real cur_time = t_new[0];

    int step;

    // Take one coarse timestep by calling timeStep -- which recursively calls timeStep
    // for finer levels (with or without subcycling)
    for (int Bstep(0); Bstep < max_block_step && cur_time < stop_time; ++Bstep)
    {
        step = Bstep + MBstep - 1;

        amrex::Print() << "\nCoarse STEP " << step+1 << " starts ..." << std::endl;

        ComputeDt();

        // Make sure we have read enough of the boundary plane data to make it through this timestep
        if (input_bndry_planes)
        {
            m_r2d->read_input_files(cur_time,dt[0],m_bc_extdir_vals);
        }

        int lev = 0;
        int iteration = 1;
        timeStep(lev, cur_time, iteration);

        // DEBUG
        // Multiblock: hook for erf2 to fill from erf1
        if(domain_p[0].bigEnd(0) < 500) {
            for (int var_idx = 0; var_idx < Vars::NumTypes; ++var_idx)
                m_mbc->FillPatchBlocks(var_idx,var_idx);
        }

        cur_time  += dt[0];

        amrex::Print() << "Coarse STEP " << step+1 << " ends." << " TIME = " << cur_time
                       << " DT = " << dt[0]  << std::endl;

        post_timestep(step, cur_time, dt[0]);

        if (plot_int_1 > 0 && (step+1) % plot_int_1 == 0) {
            last_plot_file_step_1 = step+1;
            WritePlotFile(1,plot_var_names_1);
        }
        if (plot_int_2 > 0 && (step+1) % plot_int_2 == 0) {
            last_plot_file_step_2 = step+1;
            WritePlotFile(2,plot_var_names_2);
        }

        if (check_int > 0 && (step+1) % check_int == 0) {
            last_check_file_step = step+1;
#ifdef ERF_USE_NETCDF
            if (check_type == "netcdf") {
               WriteNCCheckpointFile();
            }
#endif
            if (check_type == "native") {
               WriteCheckpointFile();
            }
        }

#ifdef AMREX_MEM_PROFILING
        {
            std::ostringstream ss;
            ss << "[STEP " << step+1 << "]";
            MemProfiler::report(ss.str());
        }
#endif

        if (cur_time >= stop_time - 1.e-6*dt[0]) break;
    }

    if (plot_int_1 > 0 && istep[0] > last_plot_file_step_1) {
        WritePlotFile(1,plot_var_names_1);
    }
    if (plot_int_2 > 0 && istep[0] > last_plot_file_step_2) {
        WritePlotFile(2,plot_var_names_2);
    }

    if (check_int > 0 && istep[0] > last_check_file_step) {
#ifdef ERF_USE_NETCDF
        if (check_type == "netcdf") {
           WriteNCCheckpointFile();
        }
#endif
        if (check_type == "native") {
           WriteCheckpointFile();
        }
    }

}
#endif<|MERGE_RESOLUTION|>--- conflicted
+++ resolved
@@ -965,16 +965,10 @@
         pp.query("moisture_model", moisture_model);
         if (moisture_model == "SAM") {
             micro.SetModel<SAM>();
-<<<<<<< HEAD
-        }
-        else if (moisture_model == "Kessler") {
+        } else if (moisture_model == "Kessler") {
             micro.SetModel<Kessler>();
-        }
-         else {
-=======
         } else {
             micro.SetModel<NullMoist>();
->>>>>>> a9892e7c
             amrex::Print() << "WARNING: Compiled with moisture but using NullMoist model!\n";
         }
 #endif
