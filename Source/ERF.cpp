/**
 * \file ERF.cpp
 */

/**
 * Main class in ERF code, instantiated from main.cpp
*/

#include <ERF_EOS.H>
#include <ERF.H>

#include <AMReX_buildInfo.H>

#include <ERF_Utils.H>
#include <ERF_TerrainMetrics.H>
#include <memory>

#ifdef ERF_USE_MULTIBLOCK
#ifndef ERF_MB_EXTERN       // enter only if multiblock does not involve an external class
#include <ERF_MultiBlockContainer.H>
#else
#include <MultiBlockContainer.H>
#endif
#endif

using namespace amrex;

Real ERF::startCPUTime        = 0.0;
Real ERF::previousCPUTimeUsed = 0.0;

Vector<AMRErrorTag> ERF::ref_tags;

SolverChoice ERF::solverChoice;

// Time step control
Real ERF::cfl           =  0.8;
Real ERF::init_shrink   =  1.0;
Real ERF::change_max    =  1.1;
int  ERF::fixed_mri_dt_ratio = 0;

// Dictate verbosity in screen output
int ERF::verbose       = 0;
#ifdef ERF_USE_POISSON_SOLVE
int ERF::mg_verbose    = 0;
#endif

// Frequency of diagnostic output
int  ERF::sum_interval  = -1;
Real ERF::sum_per       = -1.0;

int  ERF::pert_interval = -1;

// Native AMReX vs NetCDF
std::string ERF::plotfile_type    = "amrex";

// init_type:  "uniform", "ideal", "real", "input_sounding", "metgrid" or ""
std::string ERF::init_type;

// use_real_bcs: only true if 1) ( (init_type == real) or (init_type == metgrid) )
//                        AND 2) we want to use the bc's from the WRF bdy file
bool ERF::use_real_bcs;

// NetCDF wrfinput (initialization) file(s)
Vector<Vector<std::string>> ERF::nc_init_file = {{""}}; // Must provide via input

// NetCDF wrfbdy (lateral boundary) file
std::string ERF::nc_bdy_file; // Must provide via input

// Flag to trigger initialization from input_sounding like WRF's ideal.exe
bool ERF::init_sounding_ideal = false;

// 1D NetCDF output (for ingestion by AMR-Wind)
int  ERF::output_1d_column = 0;
int  ERF::column_interval  = -1;
Real ERF::column_per       = -1.0;
Real ERF::column_loc_x     = 0.0;
Real ERF::column_loc_y     = 0.0;
std::string ERF::column_file_name = "column_data.nc";

// 2D BndryRegister output (for ingestion by AMR-Wind)
int  ERF::output_bndry_planes            = 0;
int  ERF::bndry_output_planes_interval   = -1;
Real ERF::bndry_output_planes_per        = -1.0;
Real ERF::bndry_output_planes_start_time =  0.0;

// 2D BndryRegister input
int  ERF::input_bndry_planes             = 0;

Vector<std::string> BCNames = {"xlo", "ylo", "zlo", "xhi", "yhi", "zhi"};

// constructor - reads in parameters from inputs file
//             - sizes multilevel arrays and data structures
//             - initializes BCRec boundary condition object
ERF::ERF ()
{
    ERF_shared();
}

void
ERF::ERF_shared ()
{
    if (ParallelDescriptor::IOProcessor()) {
        const char* erf_hash = buildInfoGetGitHash(1);
        const char* amrex_hash = buildInfoGetGitHash(2);
        const char* buildgithash = buildInfoGetBuildGitHash();
        const char* buildgitname = buildInfoGetBuildGitName();

        if (strlen(erf_hash) > 0) {
          Print() << "\n"
                         << "ERF git hash: " << erf_hash << "\n";
        }
        if (strlen(amrex_hash) > 0) {
          Print() << "AMReX git hash: " << amrex_hash << "\n";
        }
        if (strlen(buildgithash) > 0) {
          Print() << buildgitname << " git hash: " << buildgithash << "\n";
        }

        Print() << "\n";
    }

    int nlevs_max = max_level + 1;

#ifdef ERF_USE_WINDFARM
    Nturb.resize(nlevs_max);
    vars_windfarm.resize(nlevs_max);
    SMark.resize(nlevs_max);
#endif

#if defined(ERF_USE_RRTMGP)
    qheating_rates.resize(nlevs_max);
    sw_lw_fluxes.resize(nlevs_max);
    solar_zenith.resize(nlevs_max);
#endif

    // NOTE: size lsm before readparams (chooses the model at all levels)
    lsm.ReSize(nlevs_max);
    lsm_data.resize(nlevs_max);
    lsm_flux.resize(nlevs_max);

    ReadParameters();
    initializeMicrophysics(nlevs_max);

#ifdef ERF_USE_WINDFARM
    initializeWindFarm(nlevs_max);
#endif

    const std::string& pv1 = "plot_vars_1"; setPlotVariables(pv1,plot_var_names_1);
    const std::string& pv2 = "plot_vars_2"; setPlotVariables(pv2,plot_var_names_2);

    // Initialize staggered vertical levels for grid stretching or terrain, and
    // to simplify Rayleigh damping layer calculations.
    zlevels_stag.resize(max_level+1);
    init_zlevels(zlevels_stag,
                 geom,
                 refRatio(),
                 solverChoice.grid_stretching_ratio,
                 solverChoice.zsurf,
                 solverChoice.dz0);

    if (solverChoice.use_terrain) {
        int nz = geom[0].Domain().length(2) + 1; // staggered
        if (std::fabs(zlevels_stag[0][nz-1]-geom[0].ProbHi(2)) > 1.0e-4) {
            Print() << "Note: prob_hi[2]=" << geom[0].ProbHi(2)
                << " does not match highest requested z level " << zlevels_stag[0][nz-1]
                << std::endl;
        }
        if (std::fabs(zlevels_stag[0][0]-geom[0].ProbLo(2)) > 1.0e-4) {
            Print() << "Note: prob_lo[2]=" << geom[0].ProbLo(2)
                << " does not match lowest requested level " << zlevels_stag[0][0]
                << std::endl;
        }

        // Redefine the problem domain here?
    }

    prob = amrex_probinit(geom[0].ProbLo(),geom[0].ProbHi());

    // Geometry on all levels has been defined already.

    // No valid BoxArray and DistributionMapping have been defined.
    // But the arrays for them have been resized.

    istep.resize(nlevs_max, 0);
    nsubsteps.resize(nlevs_max, 1);
    for (int lev = 1; lev <= max_level; ++lev) {
        nsubsteps[lev] = MaxRefRatio(lev-1);
    }

    t_new.resize(nlevs_max, 0.0);
    t_old.resize(nlevs_max, -1.e100);
    dt.resize(nlevs_max, 1.e100);
    dt_mri_ratio.resize(nlevs_max, 1);

    vars_new.resize(nlevs_max);
    vars_old.resize(nlevs_max);

#ifdef ERF_USE_POISSON_SOLVE
    pp_inc.resize(nlevs_max);
#endif

    rU_new.resize(nlevs_max);
    rV_new.resize(nlevs_max);
    rW_new.resize(nlevs_max);

    rU_old.resize(nlevs_max);
    rV_old.resize(nlevs_max);
    rW_old.resize(nlevs_max);

    for (int lev = 0; lev < nlevs_max; ++lev) {
        vars_new[lev].resize(Vars::NumTypes);
        vars_old[lev].resize(Vars::NumTypes);
    }

    // Time integrator
    mri_integrator_mem.resize(nlevs_max);

    // Physical boundary conditions
    physbcs_cons.resize(nlevs_max);
    physbcs_u.resize(nlevs_max);
    physbcs_v.resize(nlevs_max);
    physbcs_w.resize(nlevs_max);
    physbcs_w_no_terrain.resize(nlevs_max);

    advflux_reg.resize(nlevs_max);

    // Stresses
    Tau11_lev.resize(nlevs_max); Tau22_lev.resize(nlevs_max); Tau33_lev.resize(nlevs_max);
    Tau12_lev.resize(nlevs_max); Tau21_lev.resize(nlevs_max);
    Tau13_lev.resize(nlevs_max); Tau31_lev.resize(nlevs_max);
    Tau23_lev.resize(nlevs_max); Tau32_lev.resize(nlevs_max);
    SFS_hfx1_lev.resize(nlevs_max); SFS_hfx2_lev.resize(nlevs_max); SFS_hfx3_lev.resize(nlevs_max);
    SFS_diss_lev.resize(nlevs_max);
    SFS_q1fx1_lev.resize(nlevs_max); SFS_q1fx2_lev.resize(nlevs_max); SFS_q1fx3_lev.resize(nlevs_max);
    SFS_q2fx3_lev.resize(nlevs_max);
    eddyDiffs_lev.resize(nlevs_max);
    SmnSmn_lev.resize(nlevs_max);

    // Sea surface temps
    sst_lev.resize(nlevs_max);
    lmask_lev.resize(nlevs_max);

    // Metric terms
    z_phys_nd.resize(nlevs_max);
    z_phys_cc.resize(nlevs_max);
    detJ_cc.resize(nlevs_max);
    ax.resize(nlevs_max);
    ay.resize(nlevs_max);
    az.resize(nlevs_max);

    z_phys_nd_new.resize(nlevs_max);
    detJ_cc_new.resize(nlevs_max);
    ax_new.resize(nlevs_max);
    ay_new.resize(nlevs_max);
    az_new.resize(nlevs_max);

    z_phys_nd_src.resize(nlevs_max);
    detJ_cc_src.resize(nlevs_max);
    ax_src.resize(nlevs_max);
    ay_src.resize(nlevs_max);
    az_src.resize(nlevs_max);

    z_t_rk.resize(nlevs_max);

    // Mapfactors
    mapfac_m.resize(nlevs_max);
    mapfac_u.resize(nlevs_max);
    mapfac_v.resize(nlevs_max);

    // Thin immersed body
    xflux_imask.resize(nlevs_max);
    yflux_imask.resize(nlevs_max);
    zflux_imask.resize(nlevs_max);
    //overset_imask.resize(nlevs_max);
    thin_xforce.resize(nlevs_max);
    thin_yforce.resize(nlevs_max);
    thin_zforce.resize(nlevs_max);

    // Base state
    base_state.resize(nlevs_max);
    base_state_new.resize(nlevs_max);

    // Wave coupling data
    Hwave.resize(nlevs_max);
    Lwave.resize(nlevs_max);
    for (int lev = 0; lev < max_level; ++lev)
    {
        Hwave[lev] = nullptr;
        Lwave[lev] = nullptr;
    }
    Hwave_onegrid.resize(nlevs_max);
    Lwave_onegrid.resize(nlevs_max);
    for (int lev = 0; lev < max_level; ++lev)
    {
        Hwave_onegrid[lev] = nullptr;
        Lwave_onegrid[lev] = nullptr;
    }
    // Theta prim for MOST
    Theta_prim.resize(nlevs_max);

    // Qv prim for MOST
    Qv_prim.resize(nlevs_max);

    // Qr prim for MOST
    Qr_prim.resize(nlevs_max);

    // Time averaged velocity field
    vel_t_avg.resize(nlevs_max);
    t_avg_cnt.resize(nlevs_max);

#ifdef ERF_USE_NETCDF
    // Size lat long arrays if using netcdf
    lat_m.resize(nlevs_max);
    lon_m.resize(nlevs_max);
    for (int lev = 0; lev < max_level; ++lev)
    {
        lat_m[lev] = nullptr;
        lon_m[lev] = nullptr;
    }
#endif

    // Initialize tagging criteria for mesh refinement
    refinement_criteria_setup();

    for (int lev = 0; lev < max_level; ++lev)
    {
       Print() << "Refinement ratio at level " << lev+1 << " set to be " <<
          ref_ratio[lev][0]  << " " << ref_ratio[lev][1]  <<  " " << ref_ratio[lev][2] << std::endl;
    }

    // We define m_factory even with no EB
    m_factory.resize(max_level+1);

#ifdef AMREX_USE_EB
    // We will create each of these in MakeNewLevel.../RemakeLevel

    // This is needed before initializing level MultiFabs
    MakeEBGeometry();
#endif
}

ERF::~ERF () = default;

// advance solution to final time
void
ERF::Evolve ()
{
    BL_PROFILE_VAR("ERF::Evolve()", evolve);

    Real cur_time = t_new[0];

    // Take one coarse timestep by calling timeStep -- which recursively calls timeStep
    //      for finer levels (with or without subcycling)
    for (int step = istep[0]; step < max_step && cur_time < stop_time; ++step)
    {
        Print() << "\nCoarse STEP " << step+1 << " starts ..." << std::endl;

        ComputeDt(step);

        // Make sure we have read enough of the boundary plane data to make it through this timestep
        if (input_bndry_planes)
        {
            m_r2d->read_input_files(cur_time,dt[0],m_bc_extdir_vals);
        }

        int lev = 0;
        int iteration = 1;
        timeStep(lev, cur_time, iteration);

        cur_time  += dt[0];

        Print() << "Coarse STEP " << step+1 << " ends." << " TIME = " << cur_time
                << " DT = " << dt[0]  << std::endl;

        post_timestep(step, cur_time, dt[0]);

        if (writeNow(cur_time, dt[0], step+1, m_plot_int_1, m_plot_per_1)) {
            last_plot_file_step_1 = step+1;
            WritePlotFile(1,plot_var_names_1);
        }
        if (writeNow(cur_time, dt[0], step+1, m_plot_int_2, m_plot_per_2)) {
            last_plot_file_step_2 = step+1;
            WritePlotFile(2,plot_var_names_2);
        }

        if (writeNow(cur_time, dt[0], step+1, m_check_int, m_check_per)) {
            last_check_file_step = step+1;
#ifdef ERF_USE_NETCDF
            if (check_type == "netcdf") {
               WriteNCCheckpointFile();
            }
#endif
            if (check_type == "native") {
               WriteCheckpointFile();
            }
        }

#ifdef AMREX_MEM_PROFILING
        {
            std::ostringstream ss;
            ss << "[STEP " << step+1 << "]";
            MemProfiler::report(ss.str());
        }
#endif

        if (cur_time >= stop_time - 1.e-6*dt[0]) break;
    }

    // Write plotfiles at final time
    if ( (m_plot_int_1 > 0 || m_plot_per_1 > 0.) && istep[0] > last_plot_file_step_1 ) {
        WritePlotFile(1,plot_var_names_1);
    }
    if ( (m_plot_int_2 > 0 || m_plot_per_2 > 0.) && istep[0] > last_plot_file_step_2) {
        WritePlotFile(2,plot_var_names_2);
    }

    if ( (m_check_int > 0 || m_check_per > 0.) && istep[0] > last_check_file_step) {
#ifdef ERF_USE_NETCDF
        if (check_type == "netcdf") {
           WriteNCCheckpointFile();
        }
#endif
        if (check_type == "native") {
           WriteCheckpointFile();
        }
    }

    BL_PROFILE_VAR_STOP(evolve);
}

// Called after every coarse timestep
void
ERF::post_timestep (int nstep, Real time, Real dt_lev0)
{
    BL_PROFILE("ERF::post_timestep()");

#ifdef ERF_USE_PARTICLES
    particleData.Redistribute();
#endif

    if (solverChoice.coupling_type == CouplingType::TwoWay)
    {
        bool use_terrain = solverChoice.use_terrain;
        int ncomp = vars_new[0][Vars::cons].nComp();
        for (int lev = finest_level-1; lev >= 0; lev--)
        {
            // The quantity that is conserved is not (rho S), but rather (rho S / m^2) where
            // m is the map scale factor at cell centers
            // Here we pre-divide (rho S) by m^2 before refluxing
            for (MFIter mfi(vars_new[lev][Vars::cons], TilingIfNotGPU()); mfi.isValid(); ++mfi) {
                const Box& bx = mfi.tilebox();
                const Array4<      Real>   cons_arr = vars_new[lev][Vars::cons].array(mfi);
                const Array4<const Real> mapfac_arr = mapfac_m[lev]->const_array(mfi);
                if (use_terrain) {
                    const Array4<const Real>   detJ_arr = detJ_cc[lev]->const_array(mfi);
                    ParallelFor(bx, ncomp, [=] AMREX_GPU_DEVICE (int i, int j, int k, int n) noexcept
                    {
                        cons_arr(i,j,k,n) *= detJ_arr(i,j,k) / (mapfac_arr(i,j,0)*mapfac_arr(i,j,0));
                    });
                } else {
                    ParallelFor(bx, ncomp, [=] AMREX_GPU_DEVICE (int i, int j, int k, int n) noexcept
                    {
                        cons_arr(i,j,k,n) /= (mapfac_arr(i,j,0)*mapfac_arr(i,j,0));
                    });
                }
            } // mfi

            // This call refluxes from the lev/lev+1 interface onto lev
            getAdvFluxReg(lev+1)->Reflux(vars_new[lev][Vars::cons], 0, 0, ncomp);

            // Here we multiply (rho S) by m^2 after refluxing
            for (MFIter mfi(vars_new[lev][Vars::cons], TilingIfNotGPU()); mfi.isValid(); ++mfi) {
                const Box& bx = mfi.tilebox();
                const Array4<      Real>   cons_arr = vars_new[lev][Vars::cons].array(mfi);
                const Array4<const Real> mapfac_arr = mapfac_m[lev]->const_array(mfi);
                if (use_terrain) {
                    const Array4<const Real>   detJ_arr = detJ_cc[lev]->const_array(mfi);
                    ParallelFor(bx, ncomp, [=] AMREX_GPU_DEVICE (int i, int j, int k, int n) noexcept
                    {
                        cons_arr(i,j,k,n) *= (mapfac_arr(i,j,0)*mapfac_arr(i,j,0)) / detJ_arr(i,j,k);
                    });
                } else {
                    ParallelFor(bx, ncomp, [=] AMREX_GPU_DEVICE (int i, int j, int k, int n) noexcept
                    {
                        cons_arr(i,j,k,n) *= (mapfac_arr(i,j,0)*mapfac_arr(i,j,0));
                    });
                }
            } // mfi

            // We need to do this before anything else because refluxing changes the
            // values of coarse cells underneath fine grids with the assumption they'll
            // be over-written by averaging down
            AverageDownTo(lev,0,ncomp);
        }
    }

    if (is_it_time_for_action(nstep, time, dt_lev0, sum_interval, sum_per)) {
        sum_integrated_quantities(time);
    }

    if (solverChoice.pert_type == PerturbationType::perturbSource ||
        solverChoice.pert_type == PerturbationType::perturbDirect) {
        if (is_it_time_for_action(nstep, time, dt_lev0, pert_interval, -1.)) {
            turbPert.debug(time);
        }
    }

    if (profile_int > 0 && (nstep+1) % profile_int == 0) {
        if (destag_profiles) {
            // all variables cell-centered
            write_1D_profiles(time);
        } else {
            // some variables staggered
            write_1D_profiles_stag(time);
        }
    }

    if (output_1d_column) {
#ifdef ERF_USE_NETCDF
      if (is_it_time_for_action(nstep, time, dt_lev0, column_interval, column_per))
      {
         int lev_column = 0;
         for (int lev = finest_level; lev >= 0; lev--)
         {
            Real dx_lev = geom[lev].CellSize(0);
            Real dy_lev = geom[lev].CellSize(1);
            int i_lev = static_cast<int>(std::floor(column_loc_x / dx_lev));
            int j_lev = static_cast<int>(std::floor(column_loc_y / dy_lev));
            if (grids[lev].contains(IntVect(i_lev,j_lev,0))) lev_column = lev;
         }
         writeToNCColumnFile(lev_column, column_file_name, column_loc_x, column_loc_y, time);
      }
#else
      Abort("To output 1D column files ERF must be compiled with NetCDF");
#endif
    }

    if (output_bndry_planes)
    {
      if (is_it_time_for_action(istep[0], time, dt_lev0, bndry_output_planes_interval, bndry_output_planes_per) &&
          time >= bndry_output_planes_start_time)
      {
         bool is_moist = (micro->Get_Qstate_Size() > 0);
         m_w2d->write_planes(istep[0], time, vars_new, is_moist);
      }
    }

    // Moving terrain
    if ( solverChoice.use_terrain &&  (solverChoice.terrain_type == TerrainType::Moving) )
    {
      for (int lev = finest_level; lev >= 0; lev--)
      {
        // Copy z_phs_nd and detJ_cc at end of timestep
        MultiFab::Copy(*z_phys_nd[lev], *z_phys_nd_new[lev], 0, 0, 1, z_phys_nd[lev]->nGrowVect());
        MultiFab::Copy(  *detJ_cc[lev],   *detJ_cc_new[lev], 0, 0, 1,   detJ_cc[lev]->nGrowVect());
        MultiFab::Copy(base_state[lev],base_state_new[lev],0,0,3,1);

        make_zcc(geom[lev],*z_phys_nd[lev],*z_phys_cc[lev]);
      }
    }
} // post_timestep

// This is called from main.cpp and handles all initialization, whether from start or restart
void
ERF::InitData ()
{
    BL_PROFILE_VAR("ERF::InitData()", InitData);
    InitData_pre();
#if 0
#ifdef ERF_USE_MULTIBLOCK
#ifndef ERF_MB_EXTERN       // enter only if multiblock does not involve an external class
        // Multiblock: hook to set BL & comms once ba/dm are known
        if(domain_p[0].bigEnd(0) < 500 ) {
            m_mbc->SetBoxLists();
            m_mbc->SetBlockCommMetaData();
        }
#endif
#endif
#endif
    InitData_post();
    BL_PROFILE_VAR_STOP(InitData);
}
// This is called from main.cpp and handles all initialization, whether from start or restart
void
ERF::InitData_pre ()
{

    // Initialize the start time for our CPU-time tracker
    startCPUTime = ParallelDescriptor::second();

    // Create the ReadBndryPlanes object so we can read boundary plane data
    // m_r2d is used by init_bcs so we must instantiate this class before
    if (input_bndry_planes) {
        Print() << "Defining r2d for the first time " << std::endl;
        m_r2d = std::make_unique<ReadBndryPlanes>(geom[0], solverChoice.rdOcp);
    }

    // Map the words in the inputs file to BC types, then translate
    //     those types into what they mean for each variable
    init_bcs();

    // Verify BCs are compatible with solver choice
    for (int lev(0); lev <= max_level; ++lev) {
        if ( ( (solverChoice.turbChoice[lev].pbl_type == PBLType::MYNN25) ||
               (solverChoice.turbChoice[lev].pbl_type == PBLType::YSU)       ) &&
            phys_bc_type[Orientation(Direction::z,Orientation::low)] != ERF_BC::MOST ) {
            Abort("MYNN2.5/YSU PBL Model requires MOST at lower boundary");
        }
    }

    if (!solverChoice.use_terrain && solverChoice.terrain_type != TerrainType::Static) {
        Abort("We do not allow non-static terrain_type with use_terrain = false");
    }

    last_plot_file_step_1 = -1;
    last_plot_file_step_2 = -1;
    last_check_file_step  = -1;

    if (restart_chkfile.empty()) {
        // start simulation from the beginning

        const Real time = start_time;
        InitFromScratch(time);
    }
}

void
ERF::InitData_post ()
{
    BL_PROFILE_VAR("ERF::InitData_post()", InitData_post);
    if (restart_chkfile.empty()) {
        if (solverChoice.use_terrain) {
            if (init_type == "ideal") {
                Abort("We do not currently support init_type = ideal with terrain");
            }
        }

        //
        // Make sure that detJ and z_phys_cc are the average of the data on a finer level if there is one
        //
        if (solverChoice.use_terrain != 0) {
            for (int crse_lev = finest_level-1; crse_lev >= 0; crse_lev--) {
                average_down(  *detJ_cc[crse_lev+1],   *detJ_cc[crse_lev], 0, 1, refRatio(crse_lev));
                average_down(*z_phys_cc[crse_lev+1], *z_phys_cc[crse_lev], 0, 1, refRatio(crse_lev));
            }
        }

        // If using the Deardoff LES model,
        // we initialize rho_KE to be nonzero (and positive) so that we end up
        // with reasonable values for the eddy diffusivity and the MOST fluxes
        // (~ 1/diffusivity) do not blow up
        Real RhoKE_0;
        ParmParse pp(pp_prefix);
        if (pp.query("RhoKE_0", RhoKE_0)) {
            // Uniform initial rho*e field
            for (int lev = 0; lev <= finest_level; lev++) {
                if (solverChoice.turbChoice[lev].les_type == LESType::Deardorff) {
                    Print() << "Initializing uniform rhoKE=" << RhoKE_0
                        << " on level " << lev
                        << std::endl;
                    vars_new[lev][Vars::cons].setVal(RhoKE_0,RhoKE_comp,1,0);
                } else {
                    vars_new[lev][Vars::cons].setVal(0.0,RhoKE_comp,1,0);
                }
            }
        }

        Real KE_0;
        if (pp.query("KE_0", KE_0)) {
            // Uniform initial e field
            for (int lev = 0; lev <= finest_level; lev++) {
                auto& lev_new = vars_new[lev];
                if (solverChoice.turbChoice[lev].les_type == LESType::Deardorff) {
                    Print() << "Initializing uniform KE=" << KE_0
                        << " on level " << lev
                        << std::endl;
                    for (MFIter mfi(lev_new[Vars::cons], TilingIfNotGPU()); mfi.isValid(); ++mfi) {
                        const Box &bx = mfi.tilebox();
                        const auto &cons_arr = lev_new[Vars::cons].array(mfi);
                        // We want to set the lateral BC values, too
                        Box gbx = bx; // Copy constructor
                        gbx.grow(0,1); gbx.grow(1,1); // Grow by one in the lateral directions
                        ParallelFor(gbx, [=] AMREX_GPU_DEVICE (int i, int j, int k) noexcept {
                            cons_arr(i,j,k,RhoKE_comp) = cons_arr(i,j,k,Rho_comp) * KE_0;
                        });
                    } // mfi
                } else {
                    lev_new[Vars::cons].setVal(0.0,RhoKE_comp,1,0);
                }
            } // lev
        }

        Real QKE_0;
        if (pp.query("QKE_0", QKE_0)) {
            Print() << "Initializing uniform QKE=" << QKE_0 << std::endl;
            for (int lev = 0; lev <= finest_level; lev++) {
                auto& lev_new = vars_new[lev];
                for (MFIter mfi(lev_new[Vars::cons], TilingIfNotGPU()); mfi.isValid(); ++mfi) {
                    const Box &bx = mfi.tilebox();
                    const auto &cons_arr = lev_new[Vars::cons].array(mfi);
                    // We want to set the lateral BC values, too
                    Box gbx = bx; // Copy constructor
                    gbx.grow(0,1); gbx.grow(1,1); // Grow by one in the lateral directions
                    ParallelFor(gbx, [=] AMREX_GPU_DEVICE (int i, int j, int k) noexcept {
                        cons_arr(i,j,k,RhoQKE_comp) = cons_arr(i,j,k,Rho_comp) * QKE_0;
                    });
                } // mfi
            }
        }

        if (solverChoice.coupling_type == CouplingType::TwoWay) {
            AverageDown();
        }

        if ((solverChoice.advChoice.zero_xflux.size() > 0) ||
            (solverChoice.advChoice.zero_yflux.size() > 0) ||
            (solverChoice.advChoice.zero_zflux.size() > 0))
        {
            AMREX_ALWAYS_ASSERT_WITH_MESSAGE(finest_level == 0,
                "Thin immersed body with refinement not currently supported.");
            if (solverChoice.use_terrain == 1) {
                amrex::Print() << "NOTE: Thin immersed body with terrain has not been tested." << std::endl;
            }
        }

    } else { // Restart from a checkpoint

        restart();


        // TODO: Check if this is needed. I don't think it is since we now
        //       advect all the scalars...

        // Need to fill ghost cells here since we will use this qmoist in advance
        if (solverChoice.moisture_type != MoistureType::None)
        {
            for (int lev = 0; lev <= finest_level; lev++) {
                if (qmoist[lev].size() > 0) FillPatchMoistVars(lev, *(qmoist[lev][0])); // qv component
            }
        }
    }

#ifdef ERF_USE_PARTICLES
    /* If using a Lagrangian microphysics model, its particle container has now been
       constructed and initialized (calls to micro->Init). So, add its pointer to
       ERF::particleData and remove its name from list of unallocated particle containers. */
    if (Microphysics::modelType(solverChoice.moisture_type) == MoistureModelType::Lagrangian) {
        const auto& pc_name( dynamic_cast<LagrangianMicrophysics&>(*micro).getName() );
        const auto& pc_ptr( dynamic_cast<LagrangianMicrophysics&>(*micro).getParticleContainer() );
        particleData.pushBack(pc_name, pc_ptr);
        particleData.getNamesUnalloc().remove(pc_name);
    }
#endif

    if (input_bndry_planes) {
        // Read the "time.dat" file to know what data is available
        m_r2d->read_time_file();

        // We haven't populated dt yet, set to 0 to ensure assert doesn't crash
        Real dt_dummy = 0.0;
        m_r2d->read_input_files(t_new[0],dt_dummy,m_bc_extdir_vals);
    }

    if (solverChoice.custom_rhotheta_forcing)
    {
        h_rhotheta_src.resize(max_level+1, Vector<Real>(0));
        d_rhotheta_src.resize(max_level+1, Gpu::DeviceVector<Real>(0));
        for (int lev = 0; lev <= finest_level; lev++) {
            const int domlen = geom[lev].Domain().length(2);
            h_rhotheta_src[lev].resize(domlen, 0.0_rt);
            d_rhotheta_src[lev].resize(domlen, 0.0_rt);
            prob->update_rhotheta_sources(t_new[0],
                                          h_rhotheta_src[lev], d_rhotheta_src[lev],
                                          geom[lev], z_phys_cc[lev]);
        }
    }

    if (solverChoice.have_geo_wind_profile)
    {
        h_u_geos.resize(max_level+1, Vector<Real>(0));
        d_u_geos.resize(max_level+1, Gpu::DeviceVector<Real>(0));
        h_v_geos.resize(max_level+1, Vector<Real>(0));
        d_v_geos.resize(max_level+1, Gpu::DeviceVector<Real>(0));
        for (int lev = 0; lev <= finest_level; lev++) {
            const int domlen = geom[lev].Domain().length(2);
            h_u_geos[lev].resize(domlen, 0.0_rt);
            d_u_geos[lev].resize(domlen, 0.0_rt);
            h_v_geos[lev].resize(domlen, 0.0_rt);
            d_v_geos[lev].resize(domlen, 0.0_rt);
            if (solverChoice.custom_geostrophic_profile) {
                prob->update_geostrophic_profile(t_new[0],
                                                 h_u_geos[lev], d_u_geos[lev],
                                                 h_v_geos[lev], d_v_geos[lev],
                                                 geom[lev], z_phys_cc[lev]);
            } else {
                if (solverChoice.use_terrain > 0) {
                    amrex::Print() << "Note: 1-D geostrophic wind profile input is only defined for grid stretching, not real terrain" << std::endl;
                }
                init_geo_wind_profile(solverChoice.abl_geo_wind_table,
                                      h_u_geos[lev], d_u_geos[lev],
                                      h_v_geos[lev], d_v_geos[lev],
                                      geom[lev],
                                      zlevels_stag[0]);
            }
        }
    }

    if (solverChoice.custom_moisture_forcing)
    {
        h_rhoqt_src.resize(max_level+1, Vector<Real>(0));
        d_rhoqt_src.resize(max_level+1, Gpu::DeviceVector<Real>(0));
        for (int lev = 0; lev <= finest_level; lev++) {
            const int domlen = geom[lev].Domain().length(2);
            h_rhoqt_src[lev].resize(domlen, 0.0_rt);
            d_rhoqt_src[lev].resize(domlen, 0.0_rt);
            prob->update_rhoqt_sources(t_new[0],
                                       h_rhoqt_src[lev], d_rhoqt_src[lev],
                                       geom[lev], z_phys_cc[lev]);
        }
    }

    if (solverChoice.custom_w_subsidence)
    {
        h_w_subsid.resize(max_level+1, Vector<Real>(0));
        d_w_subsid.resize(max_level+1, Gpu::DeviceVector<Real>(0));
        for (int lev = 0; lev <= finest_level; lev++) {
            const int domlen = geom[lev].Domain().length(2) + 1; // lives on z-faces
            h_w_subsid[lev].resize(domlen, 0.0_rt);
            d_w_subsid[lev].resize(domlen, 0.0_rt);
            prob->update_w_subsidence(t_new[0],
                                      h_w_subsid[lev], d_w_subsid[lev],
                                      geom[lev], z_phys_cc[lev]);
        }
    }

    if (solverChoice.rayleigh_damp_U ||solverChoice.rayleigh_damp_V ||
        solverChoice.rayleigh_damp_W ||solverChoice.rayleigh_damp_T)
    {
        initRayleigh();
        if (init_type == "input_sounding")
        {
            // Overwrite ubar, vbar, and thetabar with input profiles;
            // wbar is assumed to be 0. Note: the tau coefficient set by
            // prob->erf_init_rayleigh() is still used
            bool restarting = (!restart_chkfile.empty());
            setRayleighRefFromSounding(restarting);
        }
    }

    // Read in sponge data from input file
    if(solverChoice.spongeChoice.sponge_type == "input_sponge")
    {
        initSponge();
        bool restarting = (!restart_chkfile.empty());
        setSpongeRefFromSounding(restarting);
    }

    if (is_it_time_for_action(istep[0], t_new[0], dt[0], sum_interval, sum_per)) {
        sum_integrated_quantities(t_new[0]);
    }

    if (solverChoice.pert_type == PerturbationType::perturbSource ||
        solverChoice.pert_type == PerturbationType::perturbDirect) {
        if (is_it_time_for_action(istep[0], t_new[0], dt[0], pert_interval, -1.)) {
            turbPert.debug(t_new[0]);
        }
    }

    // We only write the file at level 0 for now
    if (output_bndry_planes)
    {
        // Create the WriteBndryPlanes object so we can handle writing of boundary plane data
        m_w2d = std::make_unique<WriteBndryPlanes>(grids,geom);

        Real time = 0.;
        if (time >= bndry_output_planes_start_time) {
            bool is_moist = (micro->Get_Qstate_Size() > 0);
            m_w2d->write_planes(0, time, vars_new, is_moist);
        }
    }

#ifdef ERF_USE_POISSON_SOLVE
    if (restart_chkfile == "")
    {
        // Note -- this projection is only defined for no terrain
        if (solverChoice.project_initial_velocity) {
            AMREX_ALWAYS_ASSERT(solverChoice.use_terrain == 0);
            Real dummy_dt = 1.0;
            for (int lev = 0; lev <= finest_level; ++lev)
            {
                project_velocities(lev, dummy_dt, vars_new[lev], pp_inc[lev]);
                pp_inc[lev].setVal(0.);
            }
        }
    }
#endif

    // Copy from new into old just in case
    for (int lev = 0; lev <= finest_level; ++lev)
    {
        auto& lev_new = vars_new[lev];
        auto& lev_old = vars_old[lev];

        int ncomp = lev_new[Vars::cons].nComp();

        MultiFab::Copy(lev_old[Vars::cons],lev_new[Vars::cons],0,0,ncomp,lev_new[Vars::cons].nGrowVect());
        MultiFab::Copy(lev_old[Vars::xvel],lev_new[Vars::xvel],0,0,    1,lev_new[Vars::xvel].nGrowVect());
        MultiFab::Copy(lev_old[Vars::yvel],lev_new[Vars::yvel],0,0,    1,lev_new[Vars::yvel].nGrowVect());
        MultiFab::Copy(lev_old[Vars::zvel],lev_new[Vars::zvel],0,0,    1,lev_new[Vars::zvel].nGrowVect());
    }

    // Compute the minimum dz in the domain at each level (to be used for setting the timestep)
    dz_min.resize(max_level+1);
    for (int lev = 0; lev <= finest_level; ++lev)
    {
        dz_min[lev] = geom[lev].CellSize(2);
        if ( solverChoice.use_terrain ) {
            dz_min[lev] *= (*detJ_cc[lev]).min(0);
        }
    }

    ComputeDt();

    // Fill ghost cells/faces
    for (int lev = 0; lev <= finest_level; ++lev)
    {
        if (lev > 0 && cf_width >= 0) {
            Construct_ERFFillPatchers(lev);
        }

        //
        // Fill boundary conditions -- not sure why we need this here
        //
        bool fillset = false;
        auto& lev_new = vars_new[lev];
        FillPatch(lev, t_new[lev],
                  {&lev_new[Vars::cons],&lev_new[Vars::xvel],&lev_new[Vars::yvel],&lev_new[Vars::zvel]},
                  {&lev_new[Vars::cons],&rU_new[lev],&rV_new[lev],&rW_new[lev]},
                  fillset);

        //
        // We do this here to make sure level (lev-1) boundary conditions are filled
        // before we interpolate to level (lev) ghost cells
        //
        if (lev < finest_level) {
            auto& lev_old = vars_old[lev];
            MultiFab::Copy(lev_old[Vars::cons],lev_new[Vars::cons],0,0,lev_old[Vars::cons].nComp(),lev_old[Vars::cons].nGrowVect());
            MultiFab::Copy(lev_old[Vars::xvel],lev_new[Vars::xvel],0,0,lev_old[Vars::xvel].nComp(),lev_old[Vars::xvel].nGrowVect());
            MultiFab::Copy(lev_old[Vars::yvel],lev_new[Vars::yvel],0,0,lev_old[Vars::yvel].nComp(),lev_old[Vars::yvel].nGrowVect());
            MultiFab::Copy(lev_old[Vars::zvel],lev_new[Vars::zvel],0,0,lev_old[Vars::zvel].nComp(),lev_old[Vars::zvel].nGrowVect());
        }

        //
        // We fill the ghost cell values of the base state in case it wasn't done in the initialization
        //
        base_state[lev].FillBoundary(geom[lev].periodicity());

        // For moving terrain only
        if (solverChoice.terrain_type != TerrainType::Static) {
            MultiFab::Copy(base_state_new[lev],base_state[lev],0,0,3,1);
            base_state_new[lev].FillBoundary(geom[lev].periodicity());
        }

    }

    // Allow idealized cases over water, used to set lmask
    ParmParse pp("erf");
    int is_land;
    for (int lev = 0; lev <= finest_level; ++lev)
    {
        if (pp.query("is_land", is_land, lev)) {
            if (is_land == 1) {
                amrex::Print() << "Level " << lev << " is land" << std::endl;
            } else if (is_land == 0) {
                amrex::Print() << "Level " << lev << " is water" << std::endl;
            } else {
                Error("is_land should be 0 or 1");
            }
            lmask_lev[lev][0]->setVal(is_land);
            lmask_lev[lev][0]->FillBoundary(geom[lev].periodicity());
        }
    }

#ifdef ERF_USE_WW3_COUPLING
    int lev = 0;
    amrex::Print() <<  " About to call send_to_ww3 from ERF.cpp" << std::endl;
    send_to_ww3(lev);
    amrex::Print() <<  " About to call read_waves from ERF.cpp"  << std::endl;
    read_waves(lev);
   // send_to_ww3(lev);
#endif

    // Configure ABLMost params if used MostWall boundary condition
    // NOTE: we must set up the MOST routine after calling FillPatch
    //       in order to have lateral ghost cells filled (MOST + terrain interp).
    //       FillPatch does not call MOST, FillIntermediatePatch does.
    if (phys_bc_type[Orientation(Direction::z,Orientation::low)] == ERF_BC::MOST)
    {
        bool use_exp_most = solverChoice.use_explicit_most;
        bool use_rot_most = solverChoice.use_rotate_most;
        if (use_exp_most) {
            Print() << "Using MOST with explicitly included surface stresses" << std::endl;
            if (use_rot_most) {
                Print() << "Using MOST with surface stress rotations" << std::endl;
            }
        }

        m_most = std::make_unique<ABLMost>(geom, use_exp_most, use_rot_most,
                                           vars_old, Theta_prim, Qv_prim, Qr_prim, z_phys_nd,
                                           sst_lev, lmask_lev, lsm_data, lsm_flux,
                                           Hwave, Lwave, eddyDiffs_lev
#ifdef ERF_USE_NETCDF
                                           ,start_bdy_time, bdy_time_interval
#endif
                                           );


        if (restart_chkfile != "") {
            // Update surface fields if needed
            ReadCheckpointFileMOST();
        }

        // We now configure ABLMost params here so that we can print the averages at t=0
        // Note we don't fill ghost cells here because this is just for diagnostics
        for (int lev = 0; lev <= finest_level; ++lev)
        {
            Real time  = t_new[lev];
            IntVect ng = Theta_prim[lev]->nGrowVect();

            MultiFab::Copy(  *Theta_prim[lev], vars_new[lev][Vars::cons], RhoTheta_comp, 0, 1, ng);
            MultiFab::Divide(*Theta_prim[lev], vars_new[lev][Vars::cons],      Rho_comp, 0, 1, ng);

            if (solverChoice.moisture_type != MoistureType::None) {
                ng = Qv_prim[lev]->nGrowVect();

                MultiFab::Copy(  *Qv_prim[lev], vars_new[lev][Vars::cons], RhoQ1_comp, 0, 1, ng);
                MultiFab::Divide(*Qv_prim[lev], vars_new[lev][Vars::cons],   Rho_comp, 0, 1, ng);

                int rhoqr_comp = solverChoice.RhoQr_comp;
                if (rhoqr_comp > -1) {
                    MultiFab::Copy(  *Qr_prim[lev], vars_new[lev][Vars::cons], rhoqr_comp, 0, 1, ng);
                    MultiFab::Divide(*Qr_prim[lev], vars_new[lev][Vars::cons],   Rho_comp, 0, 1, ng);
                } else {
                    Qr_prim[lev]->setVal(0.0);
                }
            }
            m_most->update_mac_ptrs(lev, vars_new, Theta_prim, Qv_prim, Qr_prim);

            if (restart_chkfile == "") {
                // Only do this if starting from scratch; if restarting, then
                // we don't want to call update_fluxes multiple times because
                // it will change u* and theta* from their previous values
                m_most->update_pblh(lev, vars_new, z_phys_cc[lev].get(),
                                    solverChoice.RhoQv_comp, solverChoice.RhoQr_comp);
                m_most->update_fluxes(lev, time);
            }
        }
    }

    // Update micro vars before first plot file
    if (solverChoice.moisture_type != MoistureType::None) {
        for (int lev = 0; lev <= finest_level; ++lev) micro->Update_Micro_Vars_Lev(lev, vars_new[lev][Vars::cons]);
    }

    // Fill time averaged velocities before first plot file
    if (solverChoice.time_avg_vel) {
        for (int lev = 0; lev <= finest_level; ++lev) {
            Time_Avg_Vel_atCC(dt[lev], t_avg_cnt[lev], vel_t_avg[lev].get(),
                              vars_new[lev][Vars::xvel],
                              vars_new[lev][Vars::yvel],
                              vars_new[lev][Vars::zvel]);
        }
    }

    // check for additional plotting variables that are available after particle containers
    // are setup.
    const std::string& pv1 = "plot_vars_1"; appendPlotVariables(pv1,plot_var_names_1);
    const std::string& pv2 = "plot_vars_2"; appendPlotVariables(pv2,plot_var_names_2);

    if ( restart_chkfile.empty() && (m_check_int > 0 || m_check_per > 0.) )
    {
#ifdef ERF_USE_NETCDF
        if (check_type == "netcdf") {
           WriteNCCheckpointFile();
        }
#endif
        if (check_type == "native") {
           WriteCheckpointFile();
        }
        last_check_file_step = 0;
    }

    if ( (restart_chkfile.empty()) ||
         (!restart_chkfile.empty() && plot_file_on_restart) )
    {
        if (m_plot_int_1 > 0 || m_plot_per_1 > 0.)
        {
            WritePlotFile(1,plot_var_names_1);
            last_plot_file_step_1 = istep[0];
        }
        if (m_plot_int_2 > 0 || m_plot_per_2 > 0.)
        {
            WritePlotFile(2,plot_var_names_2);
            last_plot_file_step_2 = istep[0];
        }
    }

    // Set these up here because we need to know which MPI rank "cell" is on...
    if (pp.contains("data_log"))
    {
        int num_datalogs = pp.countval("data_log");
        datalog.resize(num_datalogs);
        datalogname.resize(num_datalogs);
        pp.queryarr("data_log",datalogname,0,num_datalogs);
        for (int i = 0; i < num_datalogs; i++)
            setRecordDataInfo(i,datalogname[i]);
    }

    if (restart_chkfile.empty() && profile_int > 0) {
        if (destag_profiles) {
            // all variables cell-centered
            write_1D_profiles(t_new[0]);
        } else {
            // some variables staggered
            write_1D_profiles_stag(t_new[0]);
        }
    }

    if (pp.contains("sample_point_log") && pp.contains("sample_point"))
    {
        int lev = 0;

        int num_samplepts = pp.countval("sample_point") / AMREX_SPACEDIM;
        if (num_samplepts > 0) {
            Vector<int> index; index.resize(num_samplepts*AMREX_SPACEDIM);
            samplepoint.resize(num_samplepts);

            pp.queryarr("sample_point",index,0,num_samplepts*AMREX_SPACEDIM);
            for (int i = 0; i < num_samplepts; i++) {
                IntVect iv(index[AMREX_SPACEDIM*i+0],index[AMREX_SPACEDIM*i+1],index[AMREX_SPACEDIM*i+2]);
                samplepoint[i] = iv;
            }
        }

        int num_sampleptlogs = pp.countval("sample_point_log");
        AMREX_ALWAYS_ASSERT(num_sampleptlogs == num_samplepts);
        if (num_sampleptlogs > 0) {
            sampleptlog.resize(num_sampleptlogs);
            sampleptlogname.resize(num_sampleptlogs);
            pp.queryarr("sample_point_log",sampleptlogname,0,num_sampleptlogs);

            for (int i = 0; i < num_sampleptlogs; i++) {
                setRecordSamplePointInfo(i,lev,samplepoint[i],sampleptlogname[i]);
            }
        }

    }

    if (pp.contains("sample_line_log") && pp.contains("sample_line"))
    {
        int lev = 0;

        int num_samplelines = pp.countval("sample_line") / AMREX_SPACEDIM;
        if (num_samplelines > 0) {
            Vector<int> index; index.resize(num_samplelines*AMREX_SPACEDIM);
            sampleline.resize(num_samplelines);

            pp.queryarr("sample_line",index,0,num_samplelines*AMREX_SPACEDIM);
            for (int i = 0; i < num_samplelines; i++) {
                IntVect iv(index[AMREX_SPACEDIM*i+0],index[AMREX_SPACEDIM*i+1],index[AMREX_SPACEDIM*i+2]);
                sampleline[i] = iv;
            }
        }

        int num_samplelinelogs = pp.countval("sample_line_log");
        AMREX_ALWAYS_ASSERT(num_samplelinelogs == num_samplelines);
        if (num_samplelinelogs > 0) {
            samplelinelog.resize(num_samplelinelogs);
            samplelinelogname.resize(num_samplelinelogs);
            pp.queryarr("sample_line_log",samplelinelogname,0,num_samplelinelogs);

            for (int i = 0; i < num_samplelinelogs; i++) {
                setRecordSampleLineInfo(i,lev,sampleline[i],samplelinelogname[i]);
            }
        }

    }

<<<<<<< HEAD
   BL_PROFILE_VAR_STOP(InitData_post);

=======
>>>>>>> a422397e
#ifdef ERF_USE_EB
    bool write_eb_surface = false;
    pp.query("write_eb_surface", write_eb_surface);
    if (write_eb_surface) WriteMyEBSurface();
#endif

}

// Initialize microphysics object
void
ERF::initializeMicrophysics (const int& a_nlevsmax /*!< number of AMR levels */)
{
    if (Microphysics::modelType(solverChoice.moisture_type) == MoistureModelType::Eulerian) {

        micro = std::make_unique<EulerianMicrophysics>(a_nlevsmax, solverChoice.moisture_type);

    } else if (Microphysics::modelType(solverChoice.moisture_type) == MoistureModelType::Lagrangian) {
#ifdef ERF_USE_PARTICLES

        micro = std::make_unique<LagrangianMicrophysics>(a_nlevsmax, solverChoice.moisture_type);
        /* Lagrangian microphysics models will have a particle container; it needs to be added
           to ERF::particleData */
        const auto& pc_name( dynamic_cast<LagrangianMicrophysics&>(*micro).getName() );
        /* The particle container has not yet been constructed and initialized, so just add
           its name here for now (so that functions to set plotting variables can see it). */
        particleData.addName( pc_name );

#else
        Abort("Lagrangian microphysics can be used when compiled with ERF_USE_PARTICLES");
#endif
    }

    qmoist.resize(a_nlevsmax);
    return;
}


#ifdef ERF_USE_WINDFARM
void
ERF::initializeWindFarm(const int& a_nlevsmax/*!< number of AMR levels */ )
{
    windfarm = std::make_unique<WindFarm>(a_nlevsmax, solverChoice.windfarm_type);
}
#endif

void
ERF::restart ()
{
    // TODO: This could be deleted since ba/dm are not created yet?
    for (int lev = 0; lev <= finest_level; ++lev)
    {
        auto& lev_new = vars_new[lev];
        auto& lev_old = vars_old[lev];
        lev_new[Vars::cons].setVal(0.); lev_old[Vars::cons].setVal(0.);
        lev_new[Vars::xvel].setVal(0.); lev_old[Vars::xvel].setVal(0.);
        lev_new[Vars::yvel].setVal(0.); lev_old[Vars::yvel].setVal(0.);
        lev_new[Vars::zvel].setVal(0.); lev_old[Vars::zvel].setVal(0.);
    }

#ifdef ERF_USE_NETCDF
    if (restart_type == "netcdf") {
       ReadNCCheckpointFile();
    }
#endif
    if (restart_type == "native") {
       ReadCheckpointFile();
    }

    // We set this here so that we don't over-write the checkpoint file we just started from
    last_check_file_step = istep[0];
}

// This is called only if starting from scratch (from ERF::MakeNewLevelFromScratch)
//
// If we are restarting, the base state is read from the restart file, including
// ghost cell data.
void
ERF::init_only (int lev, Real time)
{
    t_new[lev] = time;
    t_old[lev] = time - 1.e200;

    auto& lev_new = vars_new[lev];
    auto& lev_old = vars_old[lev];

    // Loop over grids at this level to initialize our grid data
    lev_new[Vars::cons].setVal(0.0); lev_old[Vars::cons].setVal(0.0);
    lev_new[Vars::xvel].setVal(0.0); lev_old[Vars::xvel].setVal(0.0);
    lev_new[Vars::yvel].setVal(0.0); lev_old[Vars::yvel].setVal(0.0);
    lev_new[Vars::zvel].setVal(0.0); lev_old[Vars::zvel].setVal(0.0);

    // Initialize background flow (optional)
    if (init_type == "input_sounding") {
        // The base state is initialized by integrating vertically through the
        // input sounding, if the init_sounding_ideal flag is set; otherwise
        // it is set by initHSE()
        init_from_input_sounding(lev);
        if (init_sounding_ideal) {
            AMREX_ALWAYS_ASSERT_WITH_MESSAGE(solverChoice.use_gravity,
                "Gravity should be on to be consistent with sounding initialization.");
        } else {
            initHSE();
        }

#ifdef ERF_USE_NETCDF
    } else if (init_type == "ideal" || init_type == "real") {
        // The base state is initialized from WRF wrfinput data, output by
        // ideal.exe or real.exe
        init_from_wrfinput(lev);
        if (init_type == "ideal") initHSE();

    } else if (init_type == "metgrid") {
        // The base state is initialized from data output by WPS metgrid;
        // we will rebalance after interpolation
        init_from_metgrid(lev);
#endif
    } else if (init_type == "uniform") {
        // Initialize a uniform background field and base state based on the
        // problem-specified reference density and temperature
        init_uniform(lev);
        initHSE(lev);
    } else {
        // No background flow initialization specified, initialize the
        // background field to be equal to the base state, calculated from the
        // problem-specific erf_init_dens_hse
        initHSE(lev); // need to call this first
        init_from_hse(lev);
    }

    // Add problem-specific flow features
    //
    // Notes:
    // - This calls init_custom_pert that is defined for each problem
    // - This may modify the base state
    // - The fields set by init_custom_pert are **perturbations** to the
    //   background flow set based on init_type
    init_custom(lev);

    // Ensure that the face-based data are the same on both sides of a periodic domain.
    // The data associated with the lower grid ID is considered the correct value.
    lev_new[Vars::xvel].OverrideSync(geom[lev].periodicity());
    lev_new[Vars::yvel].OverrideSync(geom[lev].periodicity());
    lev_new[Vars::zvel].OverrideSync(geom[lev].periodicity());

   if(solverChoice.spongeChoice.sponge_type == "input_sponge"){
        input_sponge(lev);
   }

    // Initialize turbulent perturbation
    if (solverChoice.pert_type == PerturbationType::perturbSource ||
        solverChoice.pert_type == PerturbationType::perturbDirect) {
        if (lev == 0) {
            turbPert_update(lev, 0.);
            turbPert_amplitude(lev);
        }
    }
}

// Read in some parameters from inputs file
void
ERF::ReadParameters ()
{
    {
        ParmParse pp;  // Traditionally, max_step and stop_time do not have prefix.
        pp.query("max_step", max_step);
        pp.query("stop_time", stop_time);

        pp.query("start_time", start_time); // This is optional, it defaults to 0
    }

    ParmParse pp(pp_prefix);
    ParmParse pp_amr("amr");
    {
        // The type of the file we restart from
        pp.query("restart_type", restart_type);

        pp.query("regrid_int", regrid_int);
        pp.query("check_file", check_file);
        pp.query("check_type", check_type);

        // The regression tests use "amr.restart" and "amr.m_check_int" so we allow
        //    for those or "erf.restart" / "erf.m_check_int" with the former taking
        //    precedence if both are specified
        pp.query("check_int", m_check_int);
        pp.query("check_per", m_check_per);
        pp_amr.query("check_int", m_check_int);
        pp_amr.query("check_per", m_check_per);

        pp.query("restart", restart_chkfile);
        pp_amr.query("restart", restart_chkfile);

        // Verbosity
        pp.query("v", verbose);
#ifdef ERF_USE_POISSON_SOLVE
        pp.query("mg_v", mg_verbose);
#endif

        // Frequency of diagnostic output
        pp.query("sum_interval", sum_interval);
        pp.query("sum_period"  , sum_per);

        pp.query("pert_interval", pert_interval);

        // Time step controls
        pp.query("cfl", cfl);
        pp.query("init_shrink", init_shrink);
        pp.query("change_max", change_max);

        fixed_dt.resize(max_level+1,-1.);
        fixed_fast_dt.resize(max_level+1,-1.);

        pp.query("fixed_dt", fixed_dt[0]);
        pp.query("fixed_fast_dt", fixed_fast_dt[0]);

        for (int lev = 1; lev <= max_level; lev++)
        {
            fixed_dt[lev]      = fixed_dt[lev-1]     / static_cast<Real>(MaxRefRatio(lev-1));
            fixed_fast_dt[lev] = fixed_fast_dt[lev-1] / static_cast<Real>(MaxRefRatio(lev-1));
        }

        pp.query("fixed_mri_dt_ratio", fixed_mri_dt_ratio);

        // How to initialize
        pp.query("init_type",init_type);

        // Should we use the bcs we've read in from wrfbdy or metgrid files?
        // We default to yes if we have them, but the user can override that option
        use_real_bcs = ( (init_type == "real") || (init_type == "metgrid") );
        pp.query("use_real_bcs",use_real_bcs);

        // No moving terrain with init real
        if (init_type == "real" && solverChoice.terrain_type != TerrainType::Static) {
            Abort("Moving terrain is not supported with init real");
        }

        // We use this to keep track of how many boxes we read in from WRF initialization
        num_files_at_level.resize(max_level+1,0);

        // We use this to keep track of how many boxes are specified thru the refinement indicators
        num_boxes_at_level.resize(max_level+1,0);
            boxes_at_level.resize(max_level+1);

        // We always have exactly one file at level 0
        num_boxes_at_level[0] = 1;
        boxes_at_level[0].resize(1);
        boxes_at_level[0][0] = geom[0].Domain();

#ifdef ERF_USE_NETCDF
        nc_init_file.resize(max_level+1);

        // NetCDF wrfinput initialization files -- possibly multiple files at each of multiple levels
        //        but we always have exactly one file at level 0
        for (int lev = 0; lev <= max_level; lev++)
        {
            const std::string nc_file_names = Concatenate("nc_init_file_",lev,1);
            if (pp.contains(nc_file_names.c_str()))
            {
                int num_files = pp.countval(nc_file_names.c_str());
                num_files_at_level[lev] = num_files;
                nc_init_file[lev].resize(num_files);
                pp.queryarr(nc_file_names.c_str(), nc_init_file[lev],0,num_files);
                for (int j = 0; j < num_files; j++)
                    Print() << "Reading NC init file names at level " << lev << " and index " << j << " : " << nc_init_file[lev][j] << std::endl;
            }
        }

        // NetCDF wrfbdy lateral boundary file
        pp.query("nc_bdy_file", nc_bdy_file);
#endif

        // Flag to trigger initialization from input_sounding like WRF's ideal.exe
        pp.query("init_sounding_ideal", init_sounding_ideal);

        // Output format
        pp.query("plotfile_type", plotfile_type);
        pp.query("plot_file_1",   plot_file_1);
        pp.query("plot_file_2",   plot_file_2);
        pp.query("plot_int_1" , m_plot_int_1);
        pp.query("plot_int_2" , m_plot_int_2);
        pp.query("plot_per_1",  m_plot_per_1);
        pp.query("plot_per_2",  m_plot_per_2);

        if ( (m_plot_int_1 > 0 && m_plot_per_1 > 0) ||
             (m_plot_int_2 > 0 && m_plot_per_2 > 0.) ) {
            Abort("Must choose only one of plot_int or plot_per");
        }

        pp.query("profile_int", profile_int);
        pp.query("destag_profiles", destag_profiles);

        pp.query("plot_lsm", plot_lsm);
#ifdef ERF_USE_RRTMGP
        pp.query("plot_rad", plot_rad);
#endif

        pp.query("output_1d_column", output_1d_column);
        pp.query("column_per", column_per);
        pp.query("column_interval", column_interval);
        pp.query("column_loc_x", column_loc_x);
        pp.query("column_loc_y", column_loc_y);
        pp.query("column_file_name", column_file_name);

        // Specify information about outputting planes of data
        pp.query("output_bndry_planes", output_bndry_planes);
        pp.query("bndry_output_planes_interval", bndry_output_planes_interval);
        pp.query("bndry_output_planes_per", bndry_output_planes_per);
        pp.query("bndry_output_start_time", bndry_output_planes_start_time);

        // Specify whether ingest boundary planes of data
        pp.query("input_bndry_planes", input_bndry_planes);

        // Query the set and total widths for wrfbdy interior ghost cells
        pp.query("real_width", real_width);
        pp.query("real_set_width", real_set_width);

        // Query the set and total widths for crse-fine interior ghost cells
        pp.query("cf_width", cf_width);
        pp.query("cf_set_width", cf_set_width);

        // AmrMesh iterate on grids?
        bool iterate(true);
        pp_amr.query("iterate_grids",iterate);
        if (!iterate) SetIterateToFalse();
    }

#ifdef ERF_USE_PARTICLES
    readTracersParams();
#endif

#ifdef ERF_USE_MULTIBLOCK
    solverChoice.pp_prefix = pp_prefix;
#endif

    solverChoice.init_params(max_level);

    // What type of land surface model to use
    // NOTE: Must be checked after init_params
    if (solverChoice.lsm_type == LandSurfaceType::SLM) {
        lsm.SetModel<SLM>();
        Print() << "SLM land surface model!\n";
    } else if (solverChoice.lsm_type == LandSurfaceType::MM5) {
        lsm.SetModel<MM5>();
        Print() << "MM5 land surface model!\n";
    } else if (solverChoice.lsm_type == LandSurfaceType::None) {
        lsm.SetModel<NullSurf>();
        Print() << "Null land surface model!\n";
    } else {
        Abort("Dont know this LandSurfaceType!") ;
    }

    if (verbose > 0) {
        solverChoice.display(max_level);
    }

    ParameterSanityChecks();
}

// Read in some parameters from inputs file
void
ERF::ParameterSanityChecks ()
{
    AMREX_ALWAYS_ASSERT(cfl > 0. || fixed_dt[0] > 0.);

    // We don't allow use_real_bcs to be true if init_type is not either real or metgrid
    AMREX_ALWAYS_ASSERT(!use_real_bcs || ((init_type == "real") || (init_type == "metgrid")) );

    AMREX_ALWAYS_ASSERT(real_width >= 0);
    AMREX_ALWAYS_ASSERT(real_set_width >= 0);
    AMREX_ALWAYS_ASSERT(real_width >= real_set_width);

    if (cf_width < 0 || cf_set_width < 0 || cf_width < cf_set_width) {
        Abort("You must set cf_width >= cf_set_width >= 0");
    }
    if (max_level > 0 && cf_set_width > 0) {
        for (int lev = 1; lev <= max_level; lev++) {
            if (cf_set_width%ref_ratio[lev-1][0] != 0 ||
                cf_set_width%ref_ratio[lev-1][1] != 0 ||
                cf_set_width%ref_ratio[lev-1][2] != 0 ) {
                Abort("You must set cf_width to be a multiple of ref_ratio");
            }
        }
    }

    if (plotfile_type != "amrex" &&
        plotfile_type != "netcdf" && plotfile_type != "NetCDF" &&
        plotfile_type != "hdf5"   && plotfile_type != "HDF5" )
    {
        Print() << "User selected plotfile_type = " << plotfile_type << std::endl;
        Abort("Dont know this plotfile_type");
    }

    // Enforce the init_type is one we know
    if (!init_type.empty() &&
        init_type != "uniform" &&
        init_type != "ideal" &&
        init_type != "real" &&
        init_type != "metgrid" &&
        init_type != "input_sounding")
    {
        Error("if specified, init_type must be uniform, ideal, real, metgrid or input_sounding");
    }

    // If fixed_mri_dt_ratio is set, it must be even
    if (fixed_mri_dt_ratio > 0 && (fixed_mri_dt_ratio%2 != 0) )
    {
        Abort("If you specify fixed_mri_dt_ratio, it must be even");
    }

    for (int lev = 0; lev <= max_level; lev++)
    {
        // We ignore fixed_fast_dt if not substepping
        if (solverChoice.no_substepping[lev]) {
            fixed_fast_dt[lev] = -1.0;
        }

        // If both fixed_dt and fast_dt are specified, their ratio must be an even integer
        if (fixed_dt[lev] > 0. && fixed_fast_dt[lev] > 0. && fixed_mri_dt_ratio <= 0)
        {
            Real eps = 1.e-12;
            int ratio = static_cast<int>( ( (1.0+eps) * fixed_dt[lev] ) / fixed_fast_dt[lev] );
            if (fixed_dt[lev] / fixed_fast_dt[lev] != ratio)
            {
                Abort("Ratio of fixed_dt to fixed_fast_dt must be an even integer");
            }
        }

        // If all three are specified, they must be consistent
        if (fixed_dt[lev] > 0. && fixed_fast_dt[lev] > 0. &&  fixed_mri_dt_ratio > 0)
        {
            if (fixed_dt[lev] / fixed_fast_dt[lev] != fixed_mri_dt_ratio)
            {
                Abort("Dt is over-specfied");
            }
        }
    } // lev

    if (solverChoice.coupling_type == CouplingType::TwoWay && cf_width > 0) {
        Abort("For two-way coupling you must set cf_width = 0");
    }
}

// Create horizontal average quantities for 5 variables:
//        density, temperature, pressure, qc, qv (if present)
void
ERF::MakeHorizontalAverages ()
{
    int lev = 0;

    // First, average down all levels (if doing two-way coupling)
    if (solverChoice.coupling_type == CouplingType::TwoWay) {
        AverageDown();
    }

    MultiFab mf(grids[lev], dmap[lev], 5, 0);

    int zdir = 2;
    auto domain = geom[0].Domain();

    bool use_moisture = (solverChoice.moisture_type != MoistureType::None);
    bool is_anelastic = (solverChoice.anelastic[lev] == 1);

    for (MFIter mfi(mf); mfi.isValid(); ++mfi) {
        const Box& bx = mfi.validbox();
        auto  fab_arr = mf.array(mfi);
        auto const  hse_arr = base_state[lev].const_array(mfi);
        auto const cons_arr = vars_new[lev][Vars::cons].const_array(mfi);
        ParallelFor(bx, [=] AMREX_GPU_DEVICE (int i, int j, int k) {
            Real dens = cons_arr(i, j, k, Rho_comp);
            fab_arr(i, j, k, 0) = dens;
            fab_arr(i, j, k, 1) = cons_arr(i, j, k, RhoTheta_comp) / dens;
            if (!use_moisture) {
                if (is_anelastic) {
                    fab_arr(i,j,k,2) = hse_arr(i,j,k,1);
                } else {
                    fab_arr(i,j,k,2) = getPgivenRTh(cons_arr(i,j,k,RhoTheta_comp));
                }
            }
        });
    }

    if (use_moisture)
    {
        for (MFIter mfi(mf); mfi.isValid(); ++mfi) {
            const Box& bx = mfi.validbox();
            auto  fab_arr = mf.array(mfi);
            auto const  hse_arr = base_state[lev].const_array(mfi);
            auto const cons_arr = vars_new[lev][Vars::cons].const_array(mfi);
            auto const   qv_arr = qmoist[lev][0]->const_array(mfi);
            int ncomp = vars_new[lev][Vars::cons].nComp();

            ParallelFor(bx, [=] AMREX_GPU_DEVICE (int i, int j, int k) {
                Real dens = cons_arr(i, j, k, Rho_comp);
                if (is_anelastic) {
                    fab_arr(i,j,k,2) = hse_arr(i,j,k,1);
                } else {
                    fab_arr(i, j, k, 2) = getPgivenRTh(cons_arr(i, j, k, RhoTheta_comp), qv_arr(i,j,k));
                }
                fab_arr(i, j, k, 3) = (ncomp > RhoQ1_comp ? cons_arr(i, j, k, RhoQ1_comp) / dens : 0.0);
                fab_arr(i, j, k, 4) = (ncomp > RhoQ2_comp ? cons_arr(i, j, k, RhoQ2_comp) / dens : 0.0);
            });
        }

        Gpu::HostVector<Real> h_avg_qv          = sumToLine(mf,3,1,domain,zdir);
        Gpu::HostVector<Real> h_avg_qc          = sumToLine(mf,4,1,domain,zdir);
    }

    // Sum in the horizontal plane
    Gpu::HostVector<Real> h_avg_density     = sumToLine(mf,0,1,domain,zdir);
    Gpu::HostVector<Real> h_avg_temperature = sumToLine(mf,1,1,domain,zdir);
    Gpu::HostVector<Real> h_avg_pressure    = sumToLine(mf,2,1,domain,zdir);

    // Divide by the total number of cells we are averaging over
    int size_z = domain.length(zdir);
    Real area_z = static_cast<Real>(domain.length(0)*domain.length(1));
    int klen = static_cast<int>(h_avg_density.size());

    for (int k = 0; k < klen; ++k) {
        h_havg_density[k]     /= area_z;
        h_havg_temperature[k] /= area_z;
        h_havg_pressure[k]    /= area_z;
        if (solverChoice.moisture_type != MoistureType::None)
        {
            h_havg_qc[k]          /= area_z;
            h_havg_qv[k]          /= area_z;
        }
    } // k

    // resize device vectors
    d_havg_density.resize(size_z, 0.0_rt);
    d_havg_temperature.resize(size_z, 0.0_rt);
    d_havg_pressure.resize(size_z, 0.0_rt);

    // copy host vectors to device vectors
    Gpu::copy(Gpu::hostToDevice, h_havg_density.begin(), h_havg_density.end(), d_havg_density.begin());
    Gpu::copy(Gpu::hostToDevice, h_havg_temperature.begin(), h_havg_temperature.end(), d_havg_temperature.begin());
    Gpu::copy(Gpu::hostToDevice, h_havg_pressure.begin(), h_havg_pressure.end(), d_havg_pressure.begin());

    if (solverChoice.moisture_type != MoistureType::None)
    {
        d_havg_qv.resize(size_z, 0.0_rt);
        d_havg_qc.resize(size_z, 0.0_rt);
        Gpu::copy(Gpu::hostToDevice, h_havg_qv.begin(), h_havg_qv.end(), d_havg_qv.begin());
        Gpu::copy(Gpu::hostToDevice, h_havg_qc.begin(), h_havg_qc.end(), d_havg_qc.begin());
    }
}

// Create horizontal average quantities for the MultiFab passed in
// NOTE: this does not create device versions of the 1d arrays
// NOLINTNEXTLINE
void // NOLINTNEXTLINE
ERF::MakeDiagnosticAverage (Vector<Real>& h_havg, MultiFab& S, int n)
{
    // Get the number of cells in z at level 0
    int dir_z = AMREX_SPACEDIM-1;
    auto domain = geom[0].Domain();
    int size_z = domain.length(dir_z);
    int start_z = domain.smallEnd()[dir_z];
    Real area_z = static_cast<Real>(domain.length(0)*domain.length(1));

    // resize the level 0 horizontal average vectors
    h_havg.resize(size_z, 0.0_rt);

    // Get the cell centered data and construct sums
#ifdef _OPENMP
#pragma omp parallel if (Gpu::notInLaunchRegion())
#endif
    for (MFIter mfi(S); mfi.isValid(); ++mfi) {
        const Box& box = mfi.validbox();
        const IntVect& se = box.smallEnd();
        const IntVect& be = box.bigEnd();

        auto      fab_arr = S[mfi].array();

        FArrayBox fab_reduce(box, 1, The_Async_Arena());
        auto arr_reduce   = fab_reduce.array();

        ParallelFor(box, [=] AMREX_GPU_DEVICE (int i, int j, int k) {
            arr_reduce(i, j, k, 0) = fab_arr(i,j,k,n);
        });

        for (int k=se[dir_z]; k <= be[dir_z]; ++k) {
            Box kbox(box); kbox.setSmall(dir_z,k); kbox.setBig(dir_z,k);
            h_havg[k-start_z] += fab_reduce.sum<RunOn::Device>(kbox,0);
        }
    }

    // combine sums from different MPI ranks
    ParallelDescriptor::ReduceRealSum(h_havg.dataPtr(), h_havg.size());

    // divide by the total number of cells we are averaging over
    for (int k = 0; k < size_z; ++k) {
        h_havg[k]     /= area_z;
    }
}

// Set covered coarse cells to be the average of overlying fine cells for all levels
void
ERF::AverageDown ()
{
    AMREX_ALWAYS_ASSERT(solverChoice.coupling_type == CouplingType::TwoWay);
    int  src_comp = 0;
    int  num_comp = vars_new[0][Vars::cons].nComp();
    for (int lev = finest_level-1; lev >= 0; --lev)
    {
        AverageDownTo(lev,src_comp,num_comp);
    }
}

// Set covered coarse cells to be the average of overlying fine cells at level crse_lev
void
ERF::AverageDownTo (int crse_lev, int scomp, int ncomp) // NOLINT
{
    AMREX_ALWAYS_ASSERT(solverChoice.coupling_type == CouplingType::TwoWay);

    // ******************************************************************************************
    // First do cell-centered quantities
    // The quantity that is conserved is not (rho S), but rather (rho S / m^2) where
    // m is the map scale factor at cell centers
    // Here we pre-divide (rho S) by m^2 before average down
    // ******************************************************************************************
    for (int lev = crse_lev; lev <= crse_lev+1; lev++) {
      for (MFIter mfi(vars_new[lev][Vars::cons], TilingIfNotGPU()); mfi.isValid(); ++mfi) {
        const Box& bx = mfi.tilebox();
        const Array4<      Real>   cons_arr = vars_new[lev][Vars::cons].array(mfi);
        const Array4<const Real> mapfac_arr = mapfac_m[lev]->const_array(mfi);
        if (solverChoice.use_terrain) {
            const Array4<const Real>   detJ_arr = detJ_cc[lev]->const_array(mfi);
            ParallelFor(bx, ncomp, [=] AMREX_GPU_DEVICE (int i, int j, int k, int n) noexcept
            {
                cons_arr(i,j,k,scomp+n) *= detJ_arr(i,j,k) / (mapfac_arr(i,j,0)*mapfac_arr(i,j,0));
            });
        } else {
            ParallelFor(bx, ncomp, [=] AMREX_GPU_DEVICE (int i, int j, int k, int n) noexcept
            {
                cons_arr(i,j,k,scomp+n) /= (mapfac_arr(i,j,0)*mapfac_arr(i,j,0));
            });
        }
      } // mfi
    } // lev

    average_down(vars_new[crse_lev+1][Vars::cons],
                 vars_new[crse_lev  ][Vars::cons],
                 scomp, ncomp, refRatio(crse_lev));

    // Here we multiply (rho S) by m^2 after average down
    for (int lev = crse_lev; lev <= crse_lev+1; lev++) {
      for (MFIter mfi(vars_new[lev][Vars::cons], TilingIfNotGPU()); mfi.isValid(); ++mfi) {
        const Box& bx = mfi.tilebox();
        const Array4<      Real>   cons_arr = vars_new[lev][Vars::cons].array(mfi);
        const Array4<const Real> mapfac_arr = mapfac_m[lev]->const_array(mfi);
        if (solverChoice.use_terrain) {
            const Array4<const Real>   detJ_arr = detJ_cc[lev]->const_array(mfi);
            ParallelFor(bx, ncomp, [=] AMREX_GPU_DEVICE (int i, int j, int k, int n) noexcept
            {
                cons_arr(i,j,k,scomp+n) *= (mapfac_arr(i,j,0)*mapfac_arr(i,j,0)) / detJ_arr(i,j,k);
            });
        } else {
            ParallelFor(bx, ncomp, [=] AMREX_GPU_DEVICE (int i, int j, int k, int n) noexcept
            {
                cons_arr(i,j,k,scomp+n) *= (mapfac_arr(i,j,0)*mapfac_arr(i,j,0));
            });
        }
      } // mfi
    } // lev

    // ******************************************************************************************
    // Now average down momenta.
    // Note that vars_new holds velocities not momenta, but we want to do conservative
    //    averaging so we first convert to momentum, then average down, then convert
    //    back to velocities -- only on the valid region
    // ******************************************************************************************
    for (int lev = crse_lev; lev <= crse_lev+1; lev++)
    {
        // FillBoundary for density so we can go back and forth between velocity and momentum
        vars_new[lev][Vars::cons].FillBoundary(geom[lev].periodicity());

        VelocityToMomentum(vars_new[lev][Vars::xvel], IntVect(0,0,0),
                           vars_new[lev][Vars::yvel], IntVect(0,0,0),
                           vars_new[lev][Vars::zvel], IntVect(0,0,0),
                           vars_new[lev][Vars::cons],
                             rU_new[lev],
                             rV_new[lev],
                             rW_new[lev],
                           Geom(lev).Domain(),
                           domain_bcs_type);
    }

    average_down_faces(rU_new[crse_lev+1], rU_new[crse_lev], refRatio(crse_lev), geom[crse_lev]);
    average_down_faces(rV_new[crse_lev+1], rV_new[crse_lev], refRatio(crse_lev), geom[crse_lev]);
    average_down_faces(rW_new[crse_lev+1], rW_new[crse_lev], refRatio(crse_lev), geom[crse_lev]);

    for (int lev = crse_lev; lev <= crse_lev+1; lev++) {
        MomentumToVelocity(vars_new[lev][Vars::xvel],
                           vars_new[lev][Vars::yvel],
                           vars_new[lev][Vars::zvel],
                           vars_new[lev][Vars::cons],
                             rU_new[lev],
                             rV_new[lev],
                             rW_new[lev],
                           Geom(lev).Domain(),
                           domain_bcs_type);
    }
}

void
ERF::Construct_ERFFillPatchers (int lev)
{
    auto& fine_new = vars_new[lev];
    auto& crse_new = vars_new[lev-1];
    auto& ba_fine  = fine_new[Vars::cons].boxArray();
    auto& ba_crse  = crse_new[Vars::cons].boxArray();
    auto& dm_fine  = fine_new[Vars::cons].DistributionMap();
    auto& dm_crse  = crse_new[Vars::cons].DistributionMap();

    int ncomp = vars_new[lev][Vars::cons].nComp();

    FPr_c.emplace_back(ba_fine, dm_fine, geom[lev]  ,
                       ba_crse, dm_crse, geom[lev-1],
                       -cf_width, -cf_set_width, ncomp, &cell_cons_interp);
    FPr_u.emplace_back(convert(ba_fine, IntVect(1,0,0)), dm_fine, geom[lev]  ,
                       convert(ba_crse, IntVect(1,0,0)), dm_crse, geom[lev-1],
                       -cf_width, -cf_set_width, 1, &face_cons_linear_interp);
    FPr_v.emplace_back(convert(ba_fine, IntVect(0,1,0)), dm_fine, geom[lev]  ,
                       convert(ba_crse, IntVect(0,1,0)), dm_crse, geom[lev-1],
                       -cf_width, -cf_set_width, 1, &face_cons_linear_interp);
    FPr_w.emplace_back(convert(ba_fine, IntVect(0,0,1)), dm_fine, geom[lev]  ,
                       convert(ba_crse, IntVect(0,0,1)), dm_crse, geom[lev-1],
                       -cf_width, -cf_set_width, 1, &face_cons_linear_interp);
}

void
ERF::Define_ERFFillPatchers (int lev)
{
    auto& fine_new = vars_new[lev];
    auto& crse_new = vars_new[lev-1];
    auto& ba_fine  = fine_new[Vars::cons].boxArray();
    auto& ba_crse  = crse_new[Vars::cons].boxArray();
    auto& dm_fine  = fine_new[Vars::cons].DistributionMap();
    auto& dm_crse  = crse_new[Vars::cons].DistributionMap();

    int ncomp = fine_new[Vars::cons].nComp();

    FPr_c[lev-1].Define(ba_fine, dm_fine, geom[lev]  ,
                        ba_crse, dm_crse, geom[lev-1],
                        -cf_width, -cf_set_width, ncomp, &cell_cons_interp);
    FPr_u[lev-1].Define(convert(ba_fine, IntVect(1,0,0)), dm_fine, geom[lev]  ,
                        convert(ba_crse, IntVect(1,0,0)), dm_crse, geom[lev-1],
                        -cf_width, -cf_set_width, 1, &face_cons_linear_interp);
    FPr_v[lev-1].Define(convert(ba_fine, IntVect(0,1,0)), dm_fine, geom[lev]  ,
                        convert(ba_crse, IntVect(0,1,0)), dm_crse, geom[lev-1],
                        -cf_width, -cf_set_width, 1, &face_cons_linear_interp);
    FPr_w[lev-1].Define(convert(ba_fine, IntVect(0,0,1)), dm_fine, geom[lev]  ,
                        convert(ba_crse, IntVect(0,0,1)), dm_crse, geom[lev-1],
                        -cf_width, -cf_set_width, 1, &face_cons_linear_interp);
}

#ifdef ERF_USE_MULTIBLOCK
// constructor used when ERF is created by a multiblock driver
ERF::ERF (const RealBox& rb, int max_level_in,
          const Vector<int>& n_cell_in, int coord,
          const Vector<IntVect>& ref_ratio,
          const Array<int,AMREX_SPACEDIM>& is_per,
          std::string prefix)
    : AmrCore(rb, max_level_in, n_cell_in, coord, ref_ratio, is_per)
{
    SetParmParsePrefix(prefix);

    // Multiblock: public domain sizes (need to know which vars are nodal)
    Box nbx;
    domain_p.push_back(geom[0].Domain());
    nbx = convert(domain_p[0],IntVect(1,0,0));
    domain_p.push_back(nbx);
    nbx = convert(domain_p[0],IntVect(0,1,0));
    domain_p.push_back(nbx);
    nbx = convert(domain_p[0],IntVect(0,0,1));
    domain_p.push_back(nbx);

    ERF_shared();
}
#endif

#ifdef ERF_USE_MULTIBLOCK
// advance solution over specified block steps
void
ERF::Evolve_MB (int MBstep, int max_block_step)
{
    Real cur_time = t_new[0];

    int step;

    // Take one coarse timestep by calling timeStep -- which recursively calls timeStep
    // for finer levels (with or without subcycling)
    for (int Bstep(0); Bstep < max_block_step && cur_time < stop_time; ++Bstep)
    {
        step = Bstep + MBstep - 1;

        Print() << "\nCoarse STEP " << step+1 << " starts ..." << std::endl;

        ComputeDt(step);

        // Make sure we have read enough of the boundary plane data to make it through this timestep
        if (input_bndry_planes)
        {
            m_r2d->read_input_files(cur_time,dt[0],m_bc_extdir_vals);
        }

        int lev = 0;
        int iteration = 1;
        timeStep(lev, cur_time, iteration);

#ifndef ERF_MB_EXTERN
        // DEBUG
        // Multiblock: hook for erf2 to fill from erf1
        if(domain_p[0].bigEnd(0) < 500) {
            for (int var_idx = 0; var_idx < Vars::NumTypes; ++var_idx)
                m_mbc->FillPatchBlocks(var_idx,var_idx);
        }
#endif

        cur_time  += dt[0];

        Print() << "Coarse STEP " << step+1 << " ends." << " TIME = " << cur_time
                       << " DT = " << dt[0]  << std::endl;

        post_timestep(step, cur_time, dt[0]);

        if (writeNow(cur_time, dt[0], step+1, m_plot_int_1, m_plot_per_1)) {
            last_plot_file_step_1 = step+1;
            WritePlotFile(1,plot_var_names_1);
        }

        if (writeNow(cur_time, dt[0], step+1, m_plot_int_2, m_plot_per_2)) {
            last_plot_file_step_2 = step+1;
            WritePlotFile(2,plot_var_names_2);
        }

        if (writeNow(cur_time, dt[0], step+1, m_check_int, m_check_per)) {
            last_check_file_step = step+1;
#ifdef ERF_USE_NETCDF
            if (check_type == "netcdf") {
               WriteNCCheckpointFile();
            }
#endif
            if (check_type == "native") {
               WriteCheckpointFile();
            }
        }

#ifdef AMREX_MEM_PROFILING
        {
            std::ostringstream ss;
            ss << "[STEP " << step+1 << "]";
            MemProfiler::report(ss.str());
        }
#endif

        if (cur_time >= stop_time - 1.e-6*dt[0]) break;
    }
}
#endif

bool
ERF::writeNow(const Real cur_time, const Real dt_lev, const int nstep, const int plot_int, const Real plot_per)
{
    bool write_now = false;

    if ( plot_int > 0 && (nstep % plot_int == 0) ) {
        write_now = true;

    } else if (plot_per > 0.0) {

        // Check to see if we've crossed a plot_per interval by comparing
        // the number of intervals that have elapsed for both the current
        // time and the time at the beginning of this timestep.

        const Real eps = std::numeric_limits<Real>::epsilon() * Real(10.0) * std::abs(cur_time);

        int num_per_old = static_cast<int>(std::floor((cur_time-eps-dt_lev) / plot_per));
        int num_per_new = static_cast<int>(std::floor((cur_time-eps       ) / plot_per));

        // Before using these, however, we must test for the case where we're
        // within machine epsilon of the next interval. In that case, increment
        // the counter, because we have indeed reached the next plot_per interval
        // at this point.

        const Real next_plot_time = (num_per_old + 1) * plot_per;

        if ((num_per_new == num_per_old) && std::abs(cur_time - next_plot_time) <= eps)
        {
            num_per_new += 1;
        }

        // Similarly, we have to account for the case where the old time is within
        // machine epsilon of the beginning of this interval, so that we don't double
        // count that time threshold -- we already plotted at that time on the last timestep.

        if ((num_per_new != num_per_old) && std::abs((cur_time - dt_lev) - next_plot_time) <= eps)
            num_per_old += 1;

        if (num_per_old != num_per_new)
            write_now = true;
    }
    return write_now;
}<|MERGE_RESOLUTION|>--- conflicted
+++ resolved
@@ -6,21 +6,17 @@
  * Main class in ERF code, instantiated from main.cpp
 */
 
-#include <ERF_EOS.H>
+#include <EOS.H>
 #include <ERF.H>
 
 #include <AMReX_buildInfo.H>
 
-#include <ERF_Utils.H>
-#include <ERF_TerrainMetrics.H>
+#include <Utils.H>
+#include <TerrainMetrics.H>
 #include <memory>
 
 #ifdef ERF_USE_MULTIBLOCK
-#ifndef ERF_MB_EXTERN       // enter only if multiblock does not involve an external class
-#include <ERF_MultiBlockContainer.H>
-#else
 #include <MultiBlockContainer.H>
-#endif
 #endif
 
 using namespace amrex;
@@ -34,6 +30,8 @@
 
 // Time step control
 Real ERF::cfl           =  0.8;
+Real ERF::fixed_dt      = -1.0;
+Real ERF::fixed_fast_dt = -1.0;
 Real ERF::init_shrink   =  1.0;
 Real ERF::change_max    =  1.1;
 int  ERF::fixed_mri_dt_ratio = 0;
@@ -48,8 +46,6 @@
 int  ERF::sum_interval  = -1;
 Real ERF::sum_per       = -1.0;
 
-int  ERF::pert_interval = -1;
-
 // Native AMReX vs NetCDF
 std::string ERF::plotfile_type    = "amrex";
 
@@ -65,6 +61,12 @@
 
 // NetCDF wrfbdy (lateral boundary) file
 std::string ERF::nc_bdy_file; // Must provide via input
+
+// Text input_sounding file
+std::string ERF::input_sounding_file = "input_sounding";
+
+// Text input_sponge file
+std::string ERF::input_sponge_file = "input_sponge_file.txt";
 
 // Flag to trigger initialization from input_sounding like WRF's ideal.exe
 bool ERF::init_sounding_ideal = false;
@@ -93,12 +95,6 @@
 //             - initializes BCRec boundary condition object
 ERF::ERF ()
 {
-    ERF_shared();
-}
-
-void
-ERF::ERF_shared ()
-{
     if (ParallelDescriptor::IOProcessor()) {
         const char* erf_hash = buildInfoGetGitHash(1);
         const char* amrex_hash = buildInfoGetGitHash(2);
@@ -124,7 +120,6 @@
 #ifdef ERF_USE_WINDFARM
     Nturb.resize(nlevs_max);
     vars_windfarm.resize(nlevs_max);
-    SMark.resize(nlevs_max);
 #endif
 
 #if defined(ERF_USE_RRTMGP)
@@ -141,33 +136,27 @@
     ReadParameters();
     initializeMicrophysics(nlevs_max);
 
-#ifdef ERF_USE_WINDFARM
-    initializeWindFarm(nlevs_max);
-#endif
-
     const std::string& pv1 = "plot_vars_1"; setPlotVariables(pv1,plot_var_names_1);
     const std::string& pv2 = "plot_vars_2"; setPlotVariables(pv2,plot_var_names_2);
 
-    // Initialize staggered vertical levels for grid stretching or terrain, and
-    // to simplify Rayleigh damping layer calculations.
-    zlevels_stag.resize(max_level+1);
-    init_zlevels(zlevels_stag,
-                 geom,
-                 refRatio(),
-                 solverChoice.grid_stretching_ratio,
-                 solverChoice.zsurf,
-                 solverChoice.dz0);
+    // Initialize staggered vertical levels for grid stretching or terrain.
 
     if (solverChoice.use_terrain) {
+        init_zlevels(zlevels_stag,
+                     geom[0],
+                     solverChoice.grid_stretching_ratio,
+                     solverChoice.zsurf,
+                     solverChoice.dz0);
+
         int nz = geom[0].Domain().length(2) + 1; // staggered
-        if (std::fabs(zlevels_stag[0][nz-1]-geom[0].ProbHi(2)) > 1.0e-4) {
-            Print() << "Note: prob_hi[2]=" << geom[0].ProbHi(2)
-                << " does not match highest requested z level " << zlevels_stag[0][nz-1]
+        if (std::fabs(zlevels_stag[nz-1]-geom[0].ProbHi(2)) > 1.0e-4) {
+            Print() << "WARNING: prob_hi[2]=" << geom[0].ProbHi(2)
+                << " does not match highest requested z level " << zlevels_stag[nz-1]
                 << std::endl;
         }
-        if (std::fabs(zlevels_stag[0][0]-geom[0].ProbLo(2)) > 1.0e-4) {
-            Print() << "Note: prob_lo[2]=" << geom[0].ProbLo(2)
-                << " does not match lowest requested level " << zlevels_stag[0][0]
+        if (std::fabs(zlevels_stag[0]-geom[0].ProbLo(2)) > 1.0e-4) {
+            Print() << "WARNING: prob_lo[2]=" << geom[0].ProbLo(2)
+                << " does not match lowest requested level " << zlevels_stag[0]
                 << std::endl;
         }
 
@@ -198,6 +187,7 @@
 #ifdef ERF_USE_POISSON_SOLVE
     pp_inc.resize(nlevs_max);
 #endif
+
 
     rU_new.resize(nlevs_max);
     rV_new.resize(nlevs_max);
@@ -231,8 +221,6 @@
     Tau23_lev.resize(nlevs_max); Tau32_lev.resize(nlevs_max);
     SFS_hfx1_lev.resize(nlevs_max); SFS_hfx2_lev.resize(nlevs_max); SFS_hfx3_lev.resize(nlevs_max);
     SFS_diss_lev.resize(nlevs_max);
-    SFS_q1fx1_lev.resize(nlevs_max); SFS_q1fx2_lev.resize(nlevs_max); SFS_q1fx3_lev.resize(nlevs_max);
-    SFS_q2fx3_lev.resize(nlevs_max);
     eddyDiffs_lev.resize(nlevs_max);
     SmnSmn_lev.resize(nlevs_max);
 
@@ -280,29 +268,11 @@
     base_state.resize(nlevs_max);
     base_state_new.resize(nlevs_max);
 
-    // Wave coupling data
-    Hwave.resize(nlevs_max);
-    Lwave.resize(nlevs_max);
-    for (int lev = 0; lev < max_level; ++lev)
-    {
-        Hwave[lev] = nullptr;
-        Lwave[lev] = nullptr;
-    }
-    Hwave_onegrid.resize(nlevs_max);
-    Lwave_onegrid.resize(nlevs_max);
-    for (int lev = 0; lev < max_level; ++lev)
-    {
-        Hwave_onegrid[lev] = nullptr;
-        Lwave_onegrid[lev] = nullptr;
-    }
     // Theta prim for MOST
     Theta_prim.resize(nlevs_max);
 
     // Qv prim for MOST
     Qv_prim.resize(nlevs_max);
-
-    // Qr prim for MOST
-    Qr_prim.resize(nlevs_max);
 
     // Time averaged velocity field
     vel_t_avg.resize(nlevs_max);
@@ -322,10 +292,17 @@
     // Initialize tagging criteria for mesh refinement
     refinement_criteria_setup();
 
+    // We have already read in the ref_Ratio (via amr.ref_ratio =) but we need to enforce
+    //     that there is no refinement in the vertical so we test on that here.
     for (int lev = 0; lev < max_level; ++lev)
     {
        Print() << "Refinement ratio at level " << lev+1 << " set to be " <<
           ref_ratio[lev][0]  << " " << ref_ratio[lev][1]  <<  " " << ref_ratio[lev][2] << std::endl;
+
+       if (ref_ratio[lev][2] != 1)
+       {
+           Error("We don't allow refinement in the vertical -- make sure to set ref_ratio = 1 in z");
+       }
     }
 
     // We define m_factory even with no EB
@@ -355,7 +332,7 @@
     {
         Print() << "\nCoarse STEP " << step+1 << " starts ..." << std::endl;
 
-        ComputeDt(step);
+        ComputeDt();
 
         // Make sure we have read enough of the boundary plane data to make it through this timestep
         if (input_bndry_planes)
@@ -498,15 +475,8 @@
         sum_integrated_quantities(time);
     }
 
-    if (solverChoice.pert_type == PerturbationType::perturbSource ||
-        solverChoice.pert_type == PerturbationType::perturbDirect) {
-        if (is_it_time_for_action(nstep, time, dt_lev0, pert_interval, -1.)) {
-            turbPert.debug(time);
-        }
-    }
-
     if (profile_int > 0 && (nstep+1) % profile_int == 0) {
-        if (destag_profiles) {
+        if (cc_profiles) {
             // all variables cell-centered
             write_1D_profiles(time);
         } else {
@@ -540,8 +510,7 @@
       if (is_it_time_for_action(istep[0], time, dt_lev0, bndry_output_planes_interval, bndry_output_planes_per) &&
           time >= bndry_output_planes_start_time)
       {
-         bool is_moist = (micro->Get_Qstate_Size() > 0);
-         m_w2d->write_planes(istep[0], time, vars_new, is_moist);
+         m_w2d->write_planes(istep[0], time, vars_new);
       }
     }
 
@@ -565,8 +534,44 @@
 ERF::InitData ()
 {
     BL_PROFILE_VAR("ERF::InitData()", InitData);
-    InitData_pre();
-#if 0
+
+    // Initialize the start time for our CPU-time tracker
+    startCPUTime = ParallelDescriptor::second();
+
+    // Create the ReadBndryPlanes object so we can read boundary plane data
+    // m_r2d is used by init_bcs so we must instantiate this class before
+    if (input_bndry_planes) {
+        Print() << "Defining r2d for the first time " << std::endl;
+        m_r2d = std::make_unique<ReadBndryPlanes>(geom[0], solverChoice.rdOcp);
+    }
+
+    // Map the words in the inputs file to BC types, then translate
+    //     those types into what they mean for each variable
+    init_bcs();
+
+    // Verify BCs are compatible with solver choice
+    for (int lev(0); lev <= max_level; ++lev) {
+        if ( ( (solverChoice.turbChoice[lev].pbl_type == PBLType::MYNN25) ||
+               (solverChoice.turbChoice[lev].pbl_type == PBLType::YSU)       ) &&
+            phys_bc_type[Orientation(Direction::z,Orientation::low)] != ERF_BC::MOST ) {
+            Abort("MYNN2.5/YSU PBL Model requires MOST at lower boundary");
+        }
+    }
+
+    if (!solverChoice.use_terrain && solverChoice.terrain_type != TerrainType::Static) {
+        Abort("We do not allow non-static terrain_type with use_terrain = false");
+    }
+
+    last_plot_file_step_1 = -1;
+    last_plot_file_step_2 = -1;
+    last_check_file_step  = -1;
+
+    if (restart_chkfile.empty()) {
+        // start simulation from the beginning
+
+        const Real time = start_time;
+        InitFromScratch(time);
+
 #ifdef ERF_USE_MULTIBLOCK
 #ifndef ERF_MB_EXTERN       // enter only if multiblock does not involve an external class
         // Multiblock: hook to set BL & comms once ba/dm are known
@@ -576,59 +581,7 @@
         }
 #endif
 #endif
-#endif
-    InitData_post();
-    BL_PROFILE_VAR_STOP(InitData);
-}
-// This is called from main.cpp and handles all initialization, whether from start or restart
-void
-ERF::InitData_pre ()
-{
-
-    // Initialize the start time for our CPU-time tracker
-    startCPUTime = ParallelDescriptor::second();
-
-    // Create the ReadBndryPlanes object so we can read boundary plane data
-    // m_r2d is used by init_bcs so we must instantiate this class before
-    if (input_bndry_planes) {
-        Print() << "Defining r2d for the first time " << std::endl;
-        m_r2d = std::make_unique<ReadBndryPlanes>(geom[0], solverChoice.rdOcp);
-    }
-
-    // Map the words in the inputs file to BC types, then translate
-    //     those types into what they mean for each variable
-    init_bcs();
-
-    // Verify BCs are compatible with solver choice
-    for (int lev(0); lev <= max_level; ++lev) {
-        if ( ( (solverChoice.turbChoice[lev].pbl_type == PBLType::MYNN25) ||
-               (solverChoice.turbChoice[lev].pbl_type == PBLType::YSU)       ) &&
-            phys_bc_type[Orientation(Direction::z,Orientation::low)] != ERF_BC::MOST ) {
-            Abort("MYNN2.5/YSU PBL Model requires MOST at lower boundary");
-        }
-    }
-
-    if (!solverChoice.use_terrain && solverChoice.terrain_type != TerrainType::Static) {
-        Abort("We do not allow non-static terrain_type with use_terrain = false");
-    }
-
-    last_plot_file_step_1 = -1;
-    last_plot_file_step_2 = -1;
-    last_check_file_step  = -1;
-
-    if (restart_chkfile.empty()) {
-        // start simulation from the beginning
-
-        const Real time = start_time;
-        InitFromScratch(time);
-    }
-}
-
-void
-ERF::InitData_post ()
-{
-    BL_PROFILE_VAR("ERF::InitData_post()", InitData_post);
-    if (restart_chkfile.empty()) {
+
         if (solverChoice.use_terrain) {
             if (init_type == "ideal") {
                 Abort("We do not currently support init_type = ideal with terrain");
@@ -775,7 +728,7 @@
         }
     }
 
-    if (solverChoice.have_geo_wind_profile)
+    if (solverChoice.custom_geostrophic_profile)
     {
         h_u_geos.resize(max_level+1, Vector<Real>(0));
         d_u_geos.resize(max_level+1, Gpu::DeviceVector<Real>(0));
@@ -787,21 +740,10 @@
             d_u_geos[lev].resize(domlen, 0.0_rt);
             h_v_geos[lev].resize(domlen, 0.0_rt);
             d_v_geos[lev].resize(domlen, 0.0_rt);
-            if (solverChoice.custom_geostrophic_profile) {
-                prob->update_geostrophic_profile(t_new[0],
-                                                 h_u_geos[lev], d_u_geos[lev],
-                                                 h_v_geos[lev], d_v_geos[lev],
-                                                 geom[lev], z_phys_cc[lev]);
-            } else {
-                if (solverChoice.use_terrain > 0) {
-                    amrex::Print() << "Note: 1-D geostrophic wind profile input is only defined for grid stretching, not real terrain" << std::endl;
-                }
-                init_geo_wind_profile(solverChoice.abl_geo_wind_table,
-                                      h_u_geos[lev], d_u_geos[lev],
-                                      h_v_geos[lev], d_v_geos[lev],
-                                      geom[lev],
-                                      zlevels_stag[0]);
-            }
+            prob->update_geostrophic_profile(t_new[0],
+                                          h_u_geos[lev], d_u_geos[lev],
+                                          h_v_geos[lev], d_v_geos[lev],
+                                          geom[lev], z_phys_cc[lev]);
         }
     }
 
@@ -824,7 +766,7 @@
         h_w_subsid.resize(max_level+1, Vector<Real>(0));
         d_w_subsid.resize(max_level+1, Gpu::DeviceVector<Real>(0));
         for (int lev = 0; lev <= finest_level; lev++) {
-            const int domlen = geom[lev].Domain().length(2) + 1; // lives on z-faces
+            const int domlen = geom[lev].Domain().length(2);
             h_w_subsid[lev].resize(domlen, 0.0_rt);
             d_w_subsid[lev].resize(domlen, 0.0_rt);
             prob->update_w_subsidence(t_new[0],
@@ -857,12 +799,12 @@
 
     if (is_it_time_for_action(istep[0], t_new[0], dt[0], sum_interval, sum_per)) {
         sum_integrated_quantities(t_new[0]);
-    }
-
-    if (solverChoice.pert_type == PerturbationType::perturbSource ||
-        solverChoice.pert_type == PerturbationType::perturbDirect) {
-        if (is_it_time_for_action(istep[0], t_new[0], dt[0], pert_interval, -1.)) {
-            turbPert.debug(t_new[0]);
+        if (cc_profiles) {
+            // all variables cell-centered
+            write_1D_profiles(t_new[0]);
+        } else {
+            // some variables staggered
+            write_1D_profiles_stag(t_new[0]);
         }
     }
 
@@ -874,8 +816,7 @@
 
         Real time = 0.;
         if (time >= bndry_output_planes_start_time) {
-            bool is_moist = (micro->Get_Qstate_Size() > 0);
-            m_w2d->write_planes(0, time, vars_new, is_moist);
+            m_w2d->write_planes(0, time, vars_new);
         }
     }
 
@@ -894,7 +835,6 @@
         }
     }
 #endif
-
     // Copy from new into old just in case
     for (int lev = 0; lev <= finest_level; ++lev)
     {
@@ -909,14 +849,10 @@
         MultiFab::Copy(lev_old[Vars::zvel],lev_new[Vars::zvel],0,0,    1,lev_new[Vars::zvel].nGrowVect());
     }
 
-    // Compute the minimum dz in the domain at each level (to be used for setting the timestep)
-    dz_min.resize(max_level+1);
-    for (int lev = 0; lev <= finest_level; ++lev)
-    {
-        dz_min[lev] = geom[lev].CellSize(2);
-        if ( solverChoice.use_terrain ) {
-            dz_min[lev] *= (*detJ_cc[lev]).min(0);
-        }
+    // Compute the minimum dz in the domain (to be used for setting the timestep)
+    dz_min = geom[0].CellSize(2);
+    if ( solverChoice.use_terrain ) {
+        dz_min *= (*detJ_cc[0]).min(0);
     }
 
     ComputeDt();
@@ -960,35 +896,7 @@
             MultiFab::Copy(base_state_new[lev],base_state[lev],0,0,3,1);
             base_state_new[lev].FillBoundary(geom[lev].periodicity());
         }
-
-    }
-
-    // Allow idealized cases over water, used to set lmask
-    ParmParse pp("erf");
-    int is_land;
-    for (int lev = 0; lev <= finest_level; ++lev)
-    {
-        if (pp.query("is_land", is_land, lev)) {
-            if (is_land == 1) {
-                amrex::Print() << "Level " << lev << " is land" << std::endl;
-            } else if (is_land == 0) {
-                amrex::Print() << "Level " << lev << " is water" << std::endl;
-            } else {
-                Error("is_land should be 0 or 1");
-            }
-            lmask_lev[lev][0]->setVal(is_land);
-            lmask_lev[lev][0]->FillBoundary(geom[lev].periodicity());
-        }
-    }
-
-#ifdef ERF_USE_WW3_COUPLING
-    int lev = 0;
-    amrex::Print() <<  " About to call send_to_ww3 from ERF.cpp" << std::endl;
-    send_to_ww3(lev);
-    amrex::Print() <<  " About to call read_waves from ERF.cpp"  << std::endl;
-    read_waves(lev);
-   // send_to_ww3(lev);
-#endif
+    }
 
     // Configure ABLMost params if used MostWall boundary condition
     // NOTE: we must set up the MOST routine after calling FillPatch
@@ -997,28 +905,16 @@
     if (phys_bc_type[Orientation(Direction::z,Orientation::low)] == ERF_BC::MOST)
     {
         bool use_exp_most = solverChoice.use_explicit_most;
-        bool use_rot_most = solverChoice.use_rotate_most;
         if (use_exp_most) {
             Print() << "Using MOST with explicitly included surface stresses" << std::endl;
-            if (use_rot_most) {
-                Print() << "Using MOST with surface stress rotations" << std::endl;
-            }
-        }
-
-        m_most = std::make_unique<ABLMost>(geom, use_exp_most, use_rot_most,
-                                           vars_old, Theta_prim, Qv_prim, Qr_prim, z_phys_nd,
-                                           sst_lev, lmask_lev, lsm_data, lsm_flux,
-                                           Hwave, Lwave, eddyDiffs_lev
+        }
+
+        m_most = std::make_unique<ABLMost>(geom, use_exp_most, vars_old, Theta_prim, Qv_prim, z_phys_nd,
+                                           sst_lev, lmask_lev, lsm_data, lsm_flux
 #ifdef ERF_USE_NETCDF
                                            ,start_bdy_time, bdy_time_interval
 #endif
                                            );
-
-
-        if (restart_chkfile != "") {
-            // Update surface fields if needed
-            ReadCheckpointFileMOST();
-        }
 
         // We now configure ABLMost params here so that we can print the averages at t=0
         // Note we don't fill ghost cells here because this is just for diagnostics
@@ -1026,34 +922,17 @@
         {
             Real time  = t_new[lev];
             IntVect ng = Theta_prim[lev]->nGrowVect();
-
-            MultiFab::Copy(  *Theta_prim[lev], vars_new[lev][Vars::cons], RhoTheta_comp, 0, 1, ng);
-            MultiFab::Divide(*Theta_prim[lev], vars_new[lev][Vars::cons],      Rho_comp, 0, 1, ng);
-
+            MultiFab S(vars_new[lev][Vars::cons],make_alias,0,RhoTheta_comp+1);
+            MultiFab::Copy(  *Theta_prim[lev], S, RhoTheta_comp, 0, 1, ng);
+            MultiFab::Divide(*Theta_prim[lev], S, Rho_comp     , 0, 1, ng);
             if (solverChoice.moisture_type != MoistureType::None) {
                 ng = Qv_prim[lev]->nGrowVect();
-
-                MultiFab::Copy(  *Qv_prim[lev], vars_new[lev][Vars::cons], RhoQ1_comp, 0, 1, ng);
-                MultiFab::Divide(*Qv_prim[lev], vars_new[lev][Vars::cons],   Rho_comp, 0, 1, ng);
-
-                int rhoqr_comp = solverChoice.RhoQr_comp;
-                if (rhoqr_comp > -1) {
-                    MultiFab::Copy(  *Qr_prim[lev], vars_new[lev][Vars::cons], rhoqr_comp, 0, 1, ng);
-                    MultiFab::Divide(*Qr_prim[lev], vars_new[lev][Vars::cons],   Rho_comp, 0, 1, ng);
-                } else {
-                    Qr_prim[lev]->setVal(0.0);
-                }
+                MultiFab Sm(vars_new[lev][Vars::cons],make_alias,0,RhoQ1_comp+1);
+                MultiFab::Copy(  *Qv_prim[lev], Sm, RhoQ1_comp, 0, 1, ng);
+                MultiFab::Divide(*Qv_prim[lev], Sm, Rho_comp  , 0, 1, ng);
             }
-            m_most->update_mac_ptrs(lev, vars_new, Theta_prim, Qv_prim, Qr_prim);
-
-            if (restart_chkfile == "") {
-                // Only do this if starting from scratch; if restarting, then
-                // we don't want to call update_fluxes multiple times because
-                // it will change u* and theta* from their previous values
-                m_most->update_pblh(lev, vars_new, z_phys_cc[lev].get(),
-                                    solverChoice.RhoQv_comp, solverChoice.RhoQr_comp);
-                m_most->update_fluxes(lev, time);
-            }
+            m_most->update_mac_ptrs(lev, vars_new, Theta_prim, Qv_prim);
+            m_most->update_fluxes(lev, time);
         }
     }
 
@@ -1106,6 +985,7 @@
     }
 
     // Set these up here because we need to know which MPI rank "cell" is on...
+    ParmParse pp("erf");
     if (pp.contains("data_log"))
     {
         int num_datalogs = pp.countval("data_log");
@@ -1116,16 +996,6 @@
             setRecordDataInfo(i,datalogname[i]);
     }
 
-    if (restart_chkfile.empty() && profile_int > 0) {
-        if (destag_profiles) {
-            // all variables cell-centered
-            write_1D_profiles(t_new[0]);
-        } else {
-            // some variables staggered
-            write_1D_profiles_stag(t_new[0]);
-        }
-    }
-
     if (pp.contains("sample_point_log") && pp.contains("sample_point"))
     {
         int lev = 0;
@@ -1186,11 +1056,8 @@
 
     }
 
-<<<<<<< HEAD
-   BL_PROFILE_VAR_STOP(InitData_post);
-
-=======
->>>>>>> a422397e
+    BL_PROFILE_VAR_STOP(InitData);
+
 #ifdef ERF_USE_EB
     bool write_eb_surface = false;
     pp.query("write_eb_surface", write_eb_surface);
@@ -1226,15 +1093,6 @@
     qmoist.resize(a_nlevsmax);
     return;
 }
-
-
-#ifdef ERF_USE_WINDFARM
-void
-ERF::initializeWindFarm(const int& a_nlevsmax/*!< number of AMR levels */ )
-{
-    windfarm = std::make_unique<WindFarm>(a_nlevsmax, solverChoice.windfarm_type);
-}
-#endif
 
 void
 ERF::restart ()
@@ -1335,21 +1193,19 @@
     lev_new[Vars::yvel].OverrideSync(geom[lev].periodicity());
     lev_new[Vars::zvel].OverrideSync(geom[lev].periodicity());
 
+    // Initialize wind farm
+
+#ifdef ERF_USE_WINDFARM
+    init_windfarm(lev);
+#endif
+
    if(solverChoice.spongeChoice.sponge_type == "input_sponge"){
         input_sponge(lev);
    }
 
-    // Initialize turbulent perturbation
-    if (solverChoice.pert_type == PerturbationType::perturbSource ||
-        solverChoice.pert_type == PerturbationType::perturbDirect) {
-        if (lev == 0) {
-            turbPert_update(lev, 0.);
-            turbPert_amplitude(lev);
-        }
-    }
 }
 
-// Read in some parameters from inputs file
+// read in some parameters from inputs file
 void
 ERF::ReadParameters ()
 {
@@ -1392,35 +1248,63 @@
         pp.query("sum_interval", sum_interval);
         pp.query("sum_period"  , sum_per);
 
-        pp.query("pert_interval", pert_interval);
-
         // Time step controls
         pp.query("cfl", cfl);
         pp.query("init_shrink", init_shrink);
         pp.query("change_max", change_max);
 
-        fixed_dt.resize(max_level+1,-1.);
-        fixed_fast_dt.resize(max_level+1,-1.);
-
-        pp.query("fixed_dt", fixed_dt[0]);
-        pp.query("fixed_fast_dt", fixed_fast_dt[0]);
-
-        for (int lev = 1; lev <= max_level; lev++)
+        pp.query("fixed_dt", fixed_dt);
+        pp.query("fixed_fast_dt", fixed_fast_dt);
+        pp.query("fixed_mri_dt_ratio", fixed_mri_dt_ratio);
+
+        // If this is set, it must be even
+        if (fixed_mri_dt_ratio > 0 && (fixed_mri_dt_ratio%2 != 0) )
         {
-            fixed_dt[lev]      = fixed_dt[lev-1]     / static_cast<Real>(MaxRefRatio(lev-1));
-            fixed_fast_dt[lev] = fixed_fast_dt[lev-1] / static_cast<Real>(MaxRefRatio(lev-1));
-        }
-
-        pp.query("fixed_mri_dt_ratio", fixed_mri_dt_ratio);
+            Abort("If you specify fixed_mri_dt_ratio, it must be even");
+        }
+
+        // If both fixed_dt and fast_dt are specified, their ratio must be an even integer
+        if (fixed_dt > 0. && fixed_fast_dt > 0. && fixed_mri_dt_ratio <= 0)
+        {
+            Real eps = 1.e-12;
+            int ratio = static_cast<int>( ( (1.0+eps) * fixed_dt ) / fixed_fast_dt );
+            if (fixed_dt / fixed_fast_dt != ratio)
+            {
+                Abort("Ratio of fixed_dt to fixed_fast_dt must be an even integer");
+            }
+        }
+
+        // If all three are specified, they must be consistent
+        if (fixed_dt > 0. && fixed_fast_dt > 0. &&  fixed_mri_dt_ratio > 0)
+        {
+            if (fixed_dt / fixed_fast_dt != fixed_mri_dt_ratio)
+            {
+                Abort("Dt is over-specfied");
+            }
+        }
+
+        AMREX_ALWAYS_ASSERT(cfl > 0. || fixed_dt > 0.);
 
         // How to initialize
         pp.query("init_type",init_type);
+        if (!init_type.empty() &&
+            init_type != "uniform" &&
+            init_type != "ideal" &&
+            init_type != "real" &&
+            init_type != "metgrid" &&
+            init_type != "input_sounding")
+        {
+            Error("if specified, init_type must be uniform, ideal, real, metgrid or input_sounding");
+        }
 
         // Should we use the bcs we've read in from wrfbdy or metgrid files?
         // We default to yes if we have them, but the user can override that option
         use_real_bcs = ( (init_type == "real") || (init_type == "metgrid") );
         pp.query("use_real_bcs",use_real_bcs);
 
+        // We don't allow use_real_bcs to be true if init_type is not either real or metgrid
+        AMREX_ALWAYS_ASSERT(!use_real_bcs || ((init_type == "real") || (init_type == "metgrid")) );
+
         // No moving terrain with init real
         if (init_type == "real" && solverChoice.terrain_type != TerrainType::Static) {
             Abort("Moving terrain is not supported with init real");
@@ -1432,6 +1316,10 @@
         // We use this to keep track of how many boxes are specified thru the refinement indicators
         num_boxes_at_level.resize(max_level+1,0);
             boxes_at_level.resize(max_level+1);
+
+        // These hold the minimum and maximum value of k in the boxes *at each level*
+        min_k_at_level.resize(max_level+1,0);
+        max_k_at_level.resize(max_level+1,0);
 
         // We always have exactly one file at level 0
         num_boxes_at_level[0] = 1;
@@ -1461,11 +1349,24 @@
         pp.query("nc_bdy_file", nc_bdy_file);
 #endif
 
+        // Text input_sounding file
+        pp.query("input_sounding_file", input_sounding_file);
+
+        // Text input_sounding file
+        pp.query("input_sponge_file", input_sponge_file);
+
         // Flag to trigger initialization from input_sounding like WRF's ideal.exe
         pp.query("init_sounding_ideal", init_sounding_ideal);
 
         // Output format
         pp.query("plotfile_type", plotfile_type);
+        if (plotfile_type != "amrex" &&
+            plotfile_type != "netcdf" && plotfile_type != "NetCDF" &&
+            plotfile_type != "hdf5"   && plotfile_type != "HDF5" )
+        {
+            Print() << "User selected plotfile_type = " << plotfile_type << std::endl;
+            Abort("Dont know this plotfile_type");
+        }
         pp.query("plot_file_1",   plot_file_1);
         pp.query("plot_file_2",   plot_file_2);
         pp.query("plot_int_1" , m_plot_int_1);
@@ -1479,12 +1380,9 @@
         }
 
         pp.query("profile_int", profile_int);
-        pp.query("destag_profiles", destag_profiles);
+        pp.query("interp_profiles_to_cc", cc_profiles);
 
         pp.query("plot_lsm", plot_lsm);
-#ifdef ERF_USE_RRTMGP
-        pp.query("plot_rad", plot_rad);
-#endif
 
         pp.query("output_1d_column", output_1d_column);
         pp.query("column_per", column_per);
@@ -1505,10 +1403,25 @@
         // Query the set and total widths for wrfbdy interior ghost cells
         pp.query("real_width", real_width);
         pp.query("real_set_width", real_set_width);
+        AMREX_ALWAYS_ASSERT(real_width >= 0);
+        AMREX_ALWAYS_ASSERT(real_set_width >= 0);
+        AMREX_ALWAYS_ASSERT(real_width >= real_set_width);
 
         // Query the set and total widths for crse-fine interior ghost cells
         pp.query("cf_width", cf_width);
         pp.query("cf_set_width", cf_set_width);
+        if (cf_width < 0 || cf_set_width < 0 || cf_width < cf_set_width) {
+            Abort("You must set cf_width >= cf_set_width >= 0");
+        }
+        if (max_level > 0 && cf_set_width > 0) {
+            for (int lev = 1; lev <= max_level; lev++) {
+                if (cf_set_width%ref_ratio[lev-1][0] != 0 ||
+                    cf_set_width%ref_ratio[lev-1][1] != 0 ||
+                    cf_set_width%ref_ratio[lev-1][2] != 0 ) {
+                    Abort("You must set cf_width to be a multiple of ref_ratio");
+                }
+            }
+        }
 
         // AmrMesh iterate on grids?
         bool iterate(true);
@@ -1545,88 +1458,6 @@
         solverChoice.display(max_level);
     }
 
-    ParameterSanityChecks();
-}
-
-// Read in some parameters from inputs file
-void
-ERF::ParameterSanityChecks ()
-{
-    AMREX_ALWAYS_ASSERT(cfl > 0. || fixed_dt[0] > 0.);
-
-    // We don't allow use_real_bcs to be true if init_type is not either real or metgrid
-    AMREX_ALWAYS_ASSERT(!use_real_bcs || ((init_type == "real") || (init_type == "metgrid")) );
-
-    AMREX_ALWAYS_ASSERT(real_width >= 0);
-    AMREX_ALWAYS_ASSERT(real_set_width >= 0);
-    AMREX_ALWAYS_ASSERT(real_width >= real_set_width);
-
-    if (cf_width < 0 || cf_set_width < 0 || cf_width < cf_set_width) {
-        Abort("You must set cf_width >= cf_set_width >= 0");
-    }
-    if (max_level > 0 && cf_set_width > 0) {
-        for (int lev = 1; lev <= max_level; lev++) {
-            if (cf_set_width%ref_ratio[lev-1][0] != 0 ||
-                cf_set_width%ref_ratio[lev-1][1] != 0 ||
-                cf_set_width%ref_ratio[lev-1][2] != 0 ) {
-                Abort("You must set cf_width to be a multiple of ref_ratio");
-            }
-        }
-    }
-
-    if (plotfile_type != "amrex" &&
-        plotfile_type != "netcdf" && plotfile_type != "NetCDF" &&
-        plotfile_type != "hdf5"   && plotfile_type != "HDF5" )
-    {
-        Print() << "User selected plotfile_type = " << plotfile_type << std::endl;
-        Abort("Dont know this plotfile_type");
-    }
-
-    // Enforce the init_type is one we know
-    if (!init_type.empty() &&
-        init_type != "uniform" &&
-        init_type != "ideal" &&
-        init_type != "real" &&
-        init_type != "metgrid" &&
-        init_type != "input_sounding")
-    {
-        Error("if specified, init_type must be uniform, ideal, real, metgrid or input_sounding");
-    }
-
-    // If fixed_mri_dt_ratio is set, it must be even
-    if (fixed_mri_dt_ratio > 0 && (fixed_mri_dt_ratio%2 != 0) )
-    {
-        Abort("If you specify fixed_mri_dt_ratio, it must be even");
-    }
-
-    for (int lev = 0; lev <= max_level; lev++)
-    {
-        // We ignore fixed_fast_dt if not substepping
-        if (solverChoice.no_substepping[lev]) {
-            fixed_fast_dt[lev] = -1.0;
-        }
-
-        // If both fixed_dt and fast_dt are specified, their ratio must be an even integer
-        if (fixed_dt[lev] > 0. && fixed_fast_dt[lev] > 0. && fixed_mri_dt_ratio <= 0)
-        {
-            Real eps = 1.e-12;
-            int ratio = static_cast<int>( ( (1.0+eps) * fixed_dt[lev] ) / fixed_fast_dt[lev] );
-            if (fixed_dt[lev] / fixed_fast_dt[lev] != ratio)
-            {
-                Abort("Ratio of fixed_dt to fixed_fast_dt must be an even integer");
-            }
-        }
-
-        // If all three are specified, they must be consistent
-        if (fixed_dt[lev] > 0. && fixed_fast_dt[lev] > 0. &&  fixed_mri_dt_ratio > 0)
-        {
-            if (fixed_dt[lev] / fixed_fast_dt[lev] != fixed_mri_dt_ratio)
-            {
-                Abort("Dt is over-specfied");
-            }
-        }
-    } // lev
-
     if (solverChoice.coupling_type == CouplingType::TwoWay && cf_width > 0) {
         Abort("For two-way coupling you must set cf_width = 0");
     }
@@ -1650,23 +1481,17 @@
     auto domain = geom[0].Domain();
 
     bool use_moisture = (solverChoice.moisture_type != MoistureType::None);
-    bool is_anelastic = (solverChoice.anelastic[lev] == 1);
 
     for (MFIter mfi(mf); mfi.isValid(); ++mfi) {
         const Box& bx = mfi.validbox();
         auto  fab_arr = mf.array(mfi);
-        auto const  hse_arr = base_state[lev].const_array(mfi);
         auto const cons_arr = vars_new[lev][Vars::cons].const_array(mfi);
         ParallelFor(bx, [=] AMREX_GPU_DEVICE (int i, int j, int k) {
             Real dens = cons_arr(i, j, k, Rho_comp);
             fab_arr(i, j, k, 0) = dens;
             fab_arr(i, j, k, 1) = cons_arr(i, j, k, RhoTheta_comp) / dens;
             if (!use_moisture) {
-                if (is_anelastic) {
-                    fab_arr(i,j,k,2) = hse_arr(i,j,k,1);
-                } else {
-                    fab_arr(i,j,k,2) = getPgivenRTh(cons_arr(i,j,k,RhoTheta_comp));
-                }
+                fab_arr(i, j, k, 2) = getPgivenRTh(cons_arr(i, j, k, RhoTheta_comp));
             }
         });
     }
@@ -1676,18 +1501,13 @@
         for (MFIter mfi(mf); mfi.isValid(); ++mfi) {
             const Box& bx = mfi.validbox();
             auto  fab_arr = mf.array(mfi);
-            auto const  hse_arr = base_state[lev].const_array(mfi);
             auto const cons_arr = vars_new[lev][Vars::cons].const_array(mfi);
             auto const   qv_arr = qmoist[lev][0]->const_array(mfi);
             int ncomp = vars_new[lev][Vars::cons].nComp();
 
             ParallelFor(bx, [=] AMREX_GPU_DEVICE (int i, int j, int k) {
                 Real dens = cons_arr(i, j, k, Rho_comp);
-                if (is_anelastic) {
-                    fab_arr(i,j,k,2) = hse_arr(i,j,k,1);
-                } else {
-                    fab_arr(i, j, k, 2) = getPgivenRTh(cons_arr(i, j, k, RhoTheta_comp), qv_arr(i,j,k));
-                }
+                fab_arr(i, j, k, 2) = getPgivenRTh(cons_arr(i, j, k, RhoTheta_comp), qv_arr(i,j,k));
                 fab_arr(i, j, k, 3) = (ncomp > RhoQ1_comp ? cons_arr(i, j, k, RhoQ1_comp) / dens : 0.0);
                 fab_arr(i, j, k, 4) = (ncomp > RhoQ2_comp ? cons_arr(i, j, k, RhoQ2_comp) / dens : 0.0);
             });
@@ -1951,12 +1771,93 @@
 // constructor used when ERF is created by a multiblock driver
 ERF::ERF (const RealBox& rb, int max_level_in,
           const Vector<int>& n_cell_in, int coord,
-          const Vector<IntVect>& ref_ratio,
+          const Vector<IntVect>& ref_ratios,
           const Array<int,AMREX_SPACEDIM>& is_per,
           std::string prefix)
-    : AmrCore(rb, max_level_in, n_cell_in, coord, ref_ratio, is_per)
+    : AmrCore(rb, max_level_in, n_cell_in, coord, ref_ratios, is_per)
 {
     SetParmParsePrefix(prefix);
+
+    if (ParallelDescriptor::IOProcessor()) {
+        const char* erf_hash = buildInfoGetGitHash(1);
+        const char* amrex_hash = buildInfoGetGitHash(2);
+        const char* buildgithash = buildInfoGetBuildGitHash();
+        const char* buildgitname = buildInfoGetBuildGitName();
+
+        if (strlen(erf_hash) > 0) {
+          Print() << "\n"
+                         << "ERF git hash: " << erf_hash << "\n";
+        }
+        if (strlen(amrex_hash) > 0) {
+          Print() << "AMReX git hash: " << amrex_hash << "\n";
+        }
+        if (strlen(buildgithash) > 0) {
+          Print() << buildgitname << " git hash: " << buildgithash << "\n";
+        }
+
+        Print() << "\n";
+    }
+
+    int nlevs_max = max_level + 1;
+
+#ifdef ERF_USE_WINDFARM
+    Nturb.resize(nlevs_max);
+    vars_windfarm.resize(nlevs_max);
+#endif
+
+#if defined(ERF_USE_RRTMGP)
+    qheating_rates.resize(nlevs_max);
+    sw_lw_fluxes.resize(nlevs_max);
+    solar_zenith.resize(nlevs_max);
+#endif
+
+    // NOTE: size micro before readparams (chooses the model at all levels)
+    lsm.ReSize(nlevs_max);
+    lsm_data.resize(nlevs_max);
+    lsm_flux.resize(nlevs_max);
+
+    ReadParameters();
+    initializeMicrophysics(nlevs_max);
+
+    const std::string& pv1 = "plot_vars_1"; setPlotVariables(pv1,plot_var_names_1);
+    const std::string& pv2 = "plot_vars_2"; setPlotVariables(pv2,plot_var_names_2);
+
+    prob = amrex_probinit(geom[0].ProbLo(), geom[0].ProbHi());
+
+    // Geometry on all levels has been defined already.
+
+    // No valid BoxArray and DistributionMapping have been defined.
+    // But the arrays for them have been resized.
+
+    istep.resize(nlevs_max, 0);
+    nsubsteps.resize(nlevs_max, 1);
+    for (int lev = 1; lev <= max_level; ++lev) {
+        nsubsteps[lev] = MaxRefRatio(lev-1);
+    }
+
+    t_new.resize(nlevs_max, 0.0);
+    t_old.resize(nlevs_max, -1.e100);
+    dt.resize(nlevs_max, 1.e100);
+    dt_mri_ratio.resize(nlevs_max, 1);
+
+    vars_new.resize(nlevs_max);
+    vars_old.resize(nlevs_max);
+
+    for (int lev = 0; lev < nlevs_max; ++lev) {
+        vars_new[lev].resize(Vars::NumTypes);
+        vars_old[lev].resize(Vars::NumTypes);
+    }
+
+    rU_new.resize(nlevs_max);
+    rV_new.resize(nlevs_max);
+    rW_new.resize(nlevs_max);
+
+    rU_old.resize(nlevs_max);
+    rV_old.resize(nlevs_max);
+    rW_old.resize(nlevs_max);
+
+    mri_integrator_mem.resize(nlevs_max);
+    physbcs.resize(nlevs_max);
 
     // Multiblock: public domain sizes (need to know which vars are nodal)
     Box nbx;
@@ -1968,11 +1869,65 @@
     nbx = convert(domain_p[0],IntVect(0,0,1));
     domain_p.push_back(nbx);
 
-    ERF_shared();
+    advflux_reg.resize(nlevs_max);
+
+    // Stresses
+    Tau11_lev.resize(nlevs_max); Tau22_lev.resize(nlevs_max); Tau33_lev.resize(nlevs_max);
+    Tau12_lev.resize(nlevs_max); Tau21_lev.resize(nlevs_max);
+    Tau13_lev.resize(nlevs_max); Tau31_lev.resize(nlevs_max);
+    Tau23_lev.resize(nlevs_max); Tau32_lev.resize(nlevs_max);
+    SFS_hfx1_lev.resize(nlevs_max); SFS_hfx2_lev.resize(nlevs_max); SFS_hfx3_lev.resize(nlevs_max);
+    SFS_diss_lev.resize(nlevs_max);
+    eddyDiffs_lev.resize(nlevs_max);
+    SmnSmn_lev.resize(nlevs_max);
+
+    // Sea surface temps
+    sst_lev.resize(nlevs_max);
+    lmask_lev.resize(nlevs_max);
+
+    // Metric terms
+    z_phys_nd.resize(nlevs_max);
+    z_phys_cc.resize(nlevs_max);
+    detJ_cc.resize(nlevs_max);
+    z_phys_nd_new.resize(nlevs_max);
+    detJ_cc_new.resize(nlevs_max);
+    z_phys_nd_src.resize(nlevs_max);
+    detJ_cc_src.resize(nlevs_max);
+    z_t_rk.resize(nlevs_max);
+
+    // Mapfactors
+    mapfac_m.resize(nlevs_max);
+    mapfac_u.resize(nlevs_max);
+    mapfac_v.resize(nlevs_max);
+
+    // Base state
+    base_state.resize(nlevs_max);
+    base_state_new.resize(nlevs_max);
+
+    // Theta prim for MOST
+    Theta_prim.resize(nlevs_max);
+
+    // Time averaged velocity field
+    vel_t_avg.resize(nlevs_max);
+    t_avg_cnt.resize(nlevs_max);
+
+    // Initialize tagging criteria for mesh refinement
+    refinement_criteria_setup();
+
+    // We have already read in the ref_Ratio (via amr.ref_ratio =) but we need to enforce
+    //     that there is no refinement in the vertical so we test on that here.
+    for (int lev = 0; lev < max_level; ++lev)
+    {
+       Print() << "Refinement ratio at level " << lev+1 << " set to be " <<
+          ref_ratio[lev][0]  << " " << ref_ratio[lev][1]  <<  " " << ref_ratio[lev][2] << std::endl;
+
+       if (ref_ratio[lev][2] != 1)
+       {
+           Error("We don't allow refinement in the vertical -- make sure to set ref_ratio = 1 in z");
+       }
+    }
 }
-#endif
-
-#ifdef ERF_USE_MULTIBLOCK
+
 // advance solution over specified block steps
 void
 ERF::Evolve_MB (int MBstep, int max_block_step)
@@ -1989,7 +1944,7 @@
 
         Print() << "\nCoarse STEP " << step+1 << " starts ..." << std::endl;
 
-        ComputeDt(step);
+        ComputeDt();
 
         // Make sure we have read enough of the boundary plane data to make it through this timestep
         if (input_bndry_planes)
@@ -2068,8 +2023,8 @@
 
         const Real eps = std::numeric_limits<Real>::epsilon() * Real(10.0) * std::abs(cur_time);
 
-        int num_per_old = static_cast<int>(std::floor((cur_time-eps-dt_lev) / plot_per));
-        int num_per_new = static_cast<int>(std::floor((cur_time-eps       ) / plot_per));
+        int num_per_old = static_cast<int>(std::round((cur_time-eps-dt_lev) / plot_per));
+        int num_per_new = static_cast<int>(std::round((cur_time-eps       ) / plot_per));
 
         // Before using these, however, we must test for the case where we're
         // within machine epsilon of the next interval. In that case, increment
