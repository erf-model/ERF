/**
 * \file ERF.cpp
 */

/**
 * Main class in ERF code, instantiated from main.cpp
*/

#include <EOS.H>
#include <ERF.H>

#include <AMReX_buildInfo.H>

#include <Utils.H>
#include <TerrainMetrics.H>
#include <memory>

#ifdef ERF_USE_MULTIBLOCK
#include <MultiBlockContainer.H>
#endif

using namespace amrex;

amrex::Real ERF::startCPUTime        = 0.0;
amrex::Real ERF::previousCPUTimeUsed = 0.0;

Vector<AMRErrorTag> ERF::ref_tags;

SolverChoice ERF::solverChoice;

// Time step control
amrex::Real ERF::cfl           =  0.8;
amrex::Real ERF::fixed_dt      = -1.0;
amrex::Real ERF::fixed_fast_dt = -1.0;
amrex::Real ERF::init_shrink   =  1.0;
amrex::Real ERF::change_max    =  1.1;
int         ERF::fixed_mri_dt_ratio = 0;


#ifdef ERF_USE_PARTICLES
bool ERF::use_tracer_particles = false;
amrex::Vector<std::string> ERF::tracer_particle_varnames = {AMREX_D_DECL("xvel", "yvel", "zvel")};
#endif

// Type of mesh refinement algorithm
std::string ERF::coupling_type = "OneWay";

// Dictate verbosity in screen output
int         ERF::verbose       = 0;

// Frequency of diagnostic output
int         ERF::sum_interval  = -1;
amrex::Real ERF::sum_per       = -1.0;

// Native AMReX vs NetCDF
std::string ERF::plotfile_type    = "amrex";

// init_type:  "uniform", "ideal", "real", "input_sounding", "metgrid" or ""
std::string ERF::init_type;

// NetCDF wrfinput (initialization) file(s)
amrex::Vector<amrex::Vector<std::string>> ERF::nc_init_file = {{""}}; // Must provide via input

// NetCDF wrfbdy (lateral boundary) file
std::string ERF::nc_bdy_file; // Must provide via input

// Text input_sounding file
std::string ERF::input_sounding_file = "input_sounding";

// Flag to trigger initialization from input_sounding like WRF's ideal.exe
bool ERF::init_sounding_ideal = false;

// 1D NetCDF output (for ingestion by AMR-Wind)
int         ERF::output_1d_column = 0;
int         ERF::column_interval  = -1;
amrex::Real ERF::column_per       = -1.0;
amrex::Real ERF::column_loc_x     = 0.0;
amrex::Real ERF::column_loc_y     = 0.0;
std::string ERF::column_file_name = "column_data.nc";

// 2D BndryRegister output (for ingestion by AMR-Wind)
int         ERF::output_bndry_planes            = 0;
int         ERF::bndry_output_planes_interval   = -1;
amrex::Real ERF::bndry_output_planes_per        = -1.0;
amrex::Real ERF::bndry_output_planes_start_time =  0.0;

// 2D BndryRegister input
int         ERF::input_bndry_planes             = 0;

amrex::Vector<std::string> BCNames = {"xlo", "ylo", "zlo", "xhi", "yhi", "zhi"};

// constructor - reads in parameters from inputs file
//             - sizes multilevel arrays and data structures
//             - initializes BCRec boundary condition object
ERF::ERF ()
{
    if (amrex::ParallelDescriptor::IOProcessor()) {
        const char* erf_hash = amrex::buildInfoGetGitHash(1);
        const char* amrex_hash = amrex::buildInfoGetGitHash(2);
        const char* buildgithash = amrex::buildInfoGetBuildGitHash();
        const char* buildgitname = amrex::buildInfoGetBuildGitName();

        if (strlen(erf_hash) > 0) {
          amrex::Print() << "\n"
                         << "ERF git hash: " << erf_hash << "\n";
        }
        if (strlen(amrex_hash) > 0) {
          amrex::Print() << "AMReX git hash: " << amrex_hash << "\n";
        }
        if (strlen(buildgithash) > 0) {
          amrex::Print() << buildgitname << " git hash: " << buildgithash << "\n";
        }

        amrex::Print() << "\n";
    }

    ReadParameters();
    const std::string& pv1 = "plot_vars_1"; setPlotVariables(pv1,plot_var_names_1);
    const std::string& pv2 = "plot_vars_2"; setPlotVariables(pv2,plot_var_names_2);

    prob = amrex_probinit(geom[0].ProbLo(),geom[0].ProbHi());

    // Geometry on all levels has been defined already.

    if (solverChoice.use_terrain) {
        init_zlevels(zlevels_stag,
                     geom[0],
                     solverChoice.grid_stretching_ratio,
                     solverChoice.zsurf,
                     solverChoice.dz0);
    }

    // No valid BoxArray and DistributionMapping have been defined.
    // But the arrays for them have been resized.

    int nlevs_max = max_level + 1;

    istep.resize(nlevs_max, 0);
    nsubsteps.resize(nlevs_max, 1);
    for (int lev = 1; lev <= max_level; ++lev) {
        nsubsteps[lev] = MaxRefRatio(lev-1);
    }

    t_new.resize(nlevs_max, 0.0);
    t_old.resize(nlevs_max, -1.e100);
    dt.resize(nlevs_max, 1.e100);
    dt_mri_ratio.resize(nlevs_max, 1);

    vars_new.resize(nlevs_max);
    vars_old.resize(nlevs_max);

    rU_new.resize(nlevs_max);
    rV_new.resize(nlevs_max);
    rW_new.resize(nlevs_max);

    rU_old.resize(nlevs_max);
    rV_old.resize(nlevs_max);
    rW_old.resize(nlevs_max);

    for (int lev = 0; lev < nlevs_max; ++lev) {
        vars_new[lev].resize(Vars::NumTypes);
        vars_old[lev].resize(Vars::NumTypes);
    }

#if defined(ERF_USE_MOISTURE)
    qmoist.resize(nlevs_max);
#endif

    mri_integrator_mem.resize(nlevs_max);
    physbcs.resize(nlevs_max);

    flux_registers.resize(nlevs_max);

    // Stresses
    Tau11_lev.resize(nlevs_max); Tau22_lev.resize(nlevs_max); Tau33_lev.resize(nlevs_max);
    Tau12_lev.resize(nlevs_max); Tau21_lev.resize(nlevs_max);
    Tau13_lev.resize(nlevs_max); Tau31_lev.resize(nlevs_max);
    Tau23_lev.resize(nlevs_max); Tau32_lev.resize(nlevs_max);
    SFS_hfx1_lev.resize(nlevs_max); SFS_hfx2_lev.resize(nlevs_max); SFS_hfx3_lev.resize(nlevs_max);
    SFS_diss_lev.resize(nlevs_max);
    eddyDiffs_lev.resize(nlevs_max);
    SmnSmn_lev.resize(nlevs_max);

    // Sea surface temps
    sst_lev.resize(nlevs_max);
    lmask_lev.resize(nlevs_max);

    // Metric terms
    z_phys_nd.resize(nlevs_max);
    z_phys_cc.resize(nlevs_max);
    detJ_cc.resize(nlevs_max);
    z_phys_nd_new.resize(nlevs_max);
    detJ_cc_new.resize(nlevs_max);
    z_phys_nd_src.resize(nlevs_max);
    detJ_cc_src.resize(nlevs_max);
    z_t_rk.resize(nlevs_max);

    // Mapfactors
    mapfac_m.resize(nlevs_max);
    mapfac_u.resize(nlevs_max);
    mapfac_v.resize(nlevs_max);

    // Base state
    base_state.resize(nlevs_max);
    base_state_new.resize(nlevs_max);

    // Theta prim for MOST
    Theta_prim.resize(nlevs_max);

    // Initialize tagging criteria for mesh refinement
    refinement_criteria_setup();

    // We have already read in the ref_Ratio (via amr.ref_ratio =) but we need to enforce
    //     that there is no refinement in the vertical so we test on that here.
    for (int lev = 0; lev < max_level; ++lev)
    {
       amrex::Print() << "Refinement ratio at level " << lev+1 << " set to be " <<
          ref_ratio[lev][0]  << " " << ref_ratio[lev][1]  <<  " " << ref_ratio[lev][2] << std::endl;

       if (ref_ratio[lev][2] != 1)
       {
           amrex::Error("We don't allow refinement in the vertical -- make sure to set ref_ratio = 1 in z");
       }
    }
}

ERF::~ERF ()
= default;

// advance solution to final time
void
ERF::Evolve ()
{
    BL_PROFILE_VAR("ERF::Evolve()", evolve);

    Real cur_time = t_new[0];

    // Take one coarse timestep by calling timeStep -- which recursively calls timeStep
    //      for finer levels (with or without subcycling)
    for (int step = istep[0]; step < max_step && cur_time < stop_time; ++step)
    {
        amrex::Print() << "\nCoarse STEP " << step+1 << " starts ..." << std::endl;

        ComputeDt();

        // Make sure we have read enough of the boundary plane data to make it through this timestep
        if (input_bndry_planes)
        {
            m_r2d->read_input_files(cur_time,dt[0],m_bc_extdir_vals);
        }

        int lev = 0;
        int iteration = 1;
        timeStep(lev, cur_time, iteration);

        cur_time  += dt[0];

        amrex::Print() << "Coarse STEP " << step+1 << " ends." << " TIME = " << cur_time
                       << " DT = " << dt[0]  << std::endl;

        post_timestep(step, cur_time, dt[0]);

        if (plot_int_1 > 0 && (step+1) % plot_int_1 == 0) {
            last_plot_file_step_1 = step+1;
            WritePlotFile(1,plot_var_names_1);
        }
        if (plot_int_2 > 0 && (step+1) % plot_int_2 == 0) {
            last_plot_file_step_2 = step+1;
            WritePlotFile(2,plot_var_names_2);
        }

        if (check_int > 0 && (step+1) % check_int == 0) {
            last_check_file_step = step+1;
#ifdef ERF_USE_NETCDF
            if (check_type == "netcdf") {
               WriteNCCheckpointFile();
            }
#endif
            if (check_type == "native") {
               WriteCheckpointFile();
            }
        }

#ifdef AMREX_MEM_PROFILING
        {
            std::ostringstream ss;
            ss << "[STEP " << step+1 << "]";
            MemProfiler::report(ss.str());
        }
#endif

        if (cur_time >= stop_time - 1.e-6*dt[0]) break;
    }

    if (plot_int_1 > 0 && istep[0] > last_plot_file_step_1) {
        WritePlotFile(1,plot_var_names_1);
    }
    if (plot_int_2 > 0 && istep[0] > last_plot_file_step_2) {
        WritePlotFile(2,plot_var_names_2);
    }

    if (check_int > 0 && istep[0] > last_check_file_step) {
#ifdef ERF_USE_NETCDF
        if (check_type == "netcdf") {
           WriteNCCheckpointFile();
        }
#endif
        if (check_type == "native") {
           WriteCheckpointFile();
        }
    }

    BL_PROFILE_VAR_STOP(evolve);
}

// Called after every coarse timestep
void
ERF::post_timestep (int nstep, Real time, Real dt_lev0)
{
    BL_PROFILE("ERF::post_timestep()");

    if (coupling_type == "TwoWay")
    {
        for (int lev = finest_level-1; lev >= 0; lev--)
        {
            // This call refluxes from the lev/lev+1 interface onto lev
            get_flux_reg(lev+1).Reflux(vars_new[lev][Vars::cons],1.0, 0, 0, NVAR, geom[lev]);

            // We need to do this before anything else because refluxing changes the
            // values of coarse cells underneath fine grids with the assumption they'll
            // be over-written by averaging down
            AverageDownTo(lev);
        }
    }

    if (is_it_time_for_action(nstep, time, dt_lev0, sum_interval, sum_per)) {
        sum_integrated_quantities(time);
    }

    if (profile_int > 0 && (nstep+1) % profile_int == 0) {
        write_1D_profiles(time);
    }

    if (output_1d_column) {
#ifdef ERF_USE_NETCDF
      if (is_it_time_for_action(nstep, time, dt_lev0, column_interval, column_per))
      {
         int lev_column = 0;
         for (int lev = finest_level; lev >= 0; lev--)
         {
            Real dx_lev = geom[lev].CellSize(0);
            Real dy_lev = geom[lev].CellSize(1);
            int i_lev = static_cast<int>(std::floor(column_loc_x / dx_lev));
            int j_lev = static_cast<int>(std::floor(column_loc_y / dy_lev));
            if (grids[lev].contains(IntVect(i_lev,j_lev,0))) lev_column = lev;
         }
         writeToNCColumnFile(lev_column, column_file_name, column_loc_x, column_loc_y, time);
      }
#else
      amrex::Abort("To output 1D column files ERF must be compiled with NetCDF");
#endif
    }

    if (output_bndry_planes)
    {
      if (is_it_time_for_action(istep[0], time, dt_lev0, bndry_output_planes_interval, bndry_output_planes_per) &&
          time >= bndry_output_planes_start_time)
      {
         m_w2d->write_planes(istep[0], time, vars_new);
      }
    }

    // Moving terrain
    if ( solverChoice.use_terrain &&  (solverChoice.terrain_type == 1) )
    {
      for (int lev = finest_level; lev >= 0; lev--)
      {
        // Copy z_phs_nd and detJ_cc at end of timestep
        MultiFab::Copy(*z_phys_nd[lev], *z_phys_nd_new[lev], 0, 0, 1, z_phys_nd[lev]->nGrowVect());
        MultiFab::Copy(  *detJ_cc[lev],   *detJ_cc_new[lev], 0, 0, 1,   detJ_cc[lev]->nGrowVect());
        MultiFab::Copy(base_state[lev],base_state_new[lev],0,0,3,1);

        make_zcc(geom[lev],*z_phys_nd[lev],*z_phys_cc[lev]);
      }
    }
} // post_timestep

// This is called from main.cpp and handles all initialization, whether from start or restart
void
ERF::InitData ()
{
    BL_PROFILE_VAR("ERF::InitData()", InitData);

    // Initialize the start time for our CPU-time tracker
    startCPUTime = amrex::ParallelDescriptor::second();

    // Map the words in the inputs file to BC types, then translate
    //     those types into what they mean for each variable
    init_bcs();

    // Verify BCs are compatible with solver choice
    for (int lev(0); lev <= max_level; ++lev) {
        if ( ( (solverChoice.turbChoice[lev].pbl_type == PBLType::MYNN25) ||
               (solverChoice.turbChoice[lev].pbl_type == PBLType::YSU)       ) &&
            phys_bc_type[Orientation(Direction::z,Orientation::low)] != ERF_BC::MOST ) {
            amrex::Abort("MYNN2.5/YSU PBL Model requires MOST at lower boundary");
        }
    }

    if (!solverChoice.use_terrain && solverChoice.terrain_type != 0) {
        amrex::Abort("We do not allow terrain_type != 0 with use_terrain = false");
    }

    last_plot_file_step_1 = -1;
    last_plot_file_step_2 = -1;
    last_check_file_step  = -1;

    if (restart_chkfile.empty()) {
        // start simulation from the beginning

        const Real time = start_time;
        InitFromScratch(time);

#ifdef ERF_USE_MULTIBLOCK
        // Multiblock: hook to set BL & comms once ba/dm are known
        if(domain_p[0].bigEnd(0) < 500 ) {
            m_mbc->SetBoxLists();
            m_mbc->SetBlockCommMetaData();
        }
#endif

        if ( (init_type == "ideal" || init_type == "input_sounding") && solverChoice.use_terrain) {
            amrex::Abort("We do not currently support init_type = ideal or input_sounding with terrain");
        }

        // If using the Deardoff LES model,
        // we initialize rho_KE to be nonzero (and positive) so that we end up
        // with reasonable values for the eddy diffusivity and the MOST fluxes
        // (~ 1/diffusivity) do not blow up
        Real RhoKE_0 = 0.1;
        ParmParse pp(pp_prefix);
        if (pp.query("RhoKE_0", RhoKE_0)) {
            // Uniform initial rho*e field
            for (int lev = 0; lev <= finest_level; lev++) {
                if (solverChoice.turbChoice[lev].les_type == LESType::Deardorff) {
                    vars_new[lev][Vars::cons].setVal(RhoKE_0,RhoKE_comp,1,0);
                } else {
                    vars_new[lev][Vars::cons].setVal(0.0,RhoKE_comp,1,0);
                }
            }
        } else {
            // default: uniform initial e field
            Real KE_0 = 0.1;
            pp.query("KE_0", KE_0);
            for (int lev = 0; lev <= finest_level; lev++) {
                auto& lev_new = vars_new[lev];
                if (solverChoice.turbChoice[lev].les_type == LESType::Deardorff) {
                    for (MFIter mfi(lev_new[Vars::cons], TilingIfNotGPU()); mfi.isValid(); ++mfi) {
                        const Box &bx = mfi.tilebox();
                        const auto &cons_arr = lev_new[Vars::cons].array(mfi);
                        // We want to set the lateral BC values, too
                        Box gbx = bx; // Copy constructor
                        gbx.grow(0,1); gbx.grow(1,1); // Grow by one in the lateral directions
                        amrex::ParallelFor(gbx, [=] AMREX_GPU_DEVICE (int i, int j, int k) noexcept {
                            cons_arr(i,j,k,RhoKE_comp) = cons_arr(i,j,k,Rho_comp) * KE_0;
                        });
                    } // mfi
                } else {
                    lev_new[Vars::cons].setVal(0.0,RhoKE_comp,1,0);
                }
            } // lev
        }

        Real QKE_0;
        if (pp.query("QKE_0", QKE_0)) {
            for (int lev = 0; lev <= finest_level; lev++) {
                auto& lev_new = vars_new[lev];
                for (MFIter mfi(lev_new[Vars::cons], TilingIfNotGPU()); mfi.isValid(); ++mfi) {
                    const Box &bx = mfi.tilebox();
                    const auto &cons_arr = lev_new[Vars::cons].array(mfi);
                    // We want to set the lateral BC values, too
                    Box gbx = bx; // Copy constructor
                    gbx.grow(0,1); gbx.grow(1,1); // Grow by one in the lateral directions
                    amrex::ParallelFor(gbx, [=] AMREX_GPU_DEVICE (int i, int j, int k) noexcept {
                        cons_arr(i,j,k,RhoQKE_comp) = cons_arr(i,j,k,Rho_comp) * QKE_0;
                    });
                } // mfi
            }
        }


        if (coupling_type == "TwoWay") {
            AverageDown();
        }

#ifdef ERF_USE_PARTICLES
        // Initialize tracer particles if required
        if (use_tracer_particles) {
            tracer_particles = std::make_unique<TerrainFittedPC>(Geom(0), dmap[0], grids[0]);

            tracer_particles->InitParticles(*z_phys_nd[0]);

            Print() << "Initialized " << tracer_particles->TotalNumberOfParticles() << " tracer particles." << std::endl;
        }
#endif

    } else { // Restart from a checkpoint

        restart();

#ifdef ERF_USE_MOISTURE
        // Need to fill ghost cells here since we will use this qmoist in advance
        for (int lev = 0; lev <= finest_level; lev++) {
            FillPatchMoistVars(lev, qmoist[lev]);
        }
#endif
    }

    if (input_bndry_planes) {
        // Create the ReadBndryPlanes object so we can handle reading of boundary plane data
        amrex::Print() << "Defining r2d for the first time " << std::endl;
        m_r2d = std::make_unique< ReadBndryPlanes>(geom[0], solverChoice.rdOcp);

        // Read the "time.dat" file to know what data is available
        m_r2d->read_time_file();

        amrex::Real dt_dummy = 1.e200;
        m_r2d->read_input_files(t_new[0],dt_dummy,m_bc_extdir_vals);
    }

    // Initialize flux registers (whether we start from scratch or restart)
    if (coupling_type == "TwoWay") {
        flux_registers[0] = 0;
        for (int lev = 1; lev <= finest_level; lev++)
        {
            flux_registers[lev] = new FluxRegister(grids[lev], dmap[lev], ref_ratio[lev-1], lev, NVAR);
        }
    }

#ifdef ERF_USE_MOISTURE
    // Initialize microphysics here
    micro.define(solverChoice);

    // Call Init which will call Diagnose to fill qmoist
    for (int lev = 0; lev <= finest_level; ++lev)
    {
        // If not restarting we need to fill qmoist given qt and qp.
        if (restart_chkfile.empty()) {
            micro.Init(vars_new[lev][Vars::cons], qmoist[lev],
                       grids[lev], Geom(lev), 0.0); // dummy value, not needed just to diagnose
            micro.Update(vars_new[lev][Vars::cons], qmoist[lev]);
        }
    }
#endif

    // Configure ABLMost params if used MostWall boundary condition
    // NOTE: we must set up the MOST routine before calling WritePlotFile because
    //       WritePlotFile calls FillPatch in order to compute gradients
    if (phys_bc_type[Orientation(Direction::z,Orientation::low)] == ERF_BC::MOST)
    {
        m_most = std::make_unique<ABLMost>(geom, vars_old, Theta_prim, z_phys_nd,
                                           sst_lev, lmask_lev, start_bdy_time, bdy_time_interval);

        // We now configure ABLMost params here so that we can print the averages at t=0
        // Note we don't fill ghost cells here because this is just for diagnostics
        for (int lev = 0; lev <= finest_level; ++lev)
        {
            amrex::IntVect ng = IntVect(0,0,0);
            MultiFab S(vars_new[lev][Vars::cons],make_alias,0,2);
            MultiFab::Copy(  *Theta_prim[lev], S, Cons::RhoTheta, 0, 1, ng);
            MultiFab::Divide(*Theta_prim[lev], S, Cons::Rho     , 0, 1, ng);
            m_most->update_mac_ptrs(lev, vars_new, Theta_prim);
<<<<<<< HEAD
            m_most->update_fluxes(lev, t_new[lev]);
=======
            m_most->update_fluxes(lev,t_new[lev]);
>>>>>>> e6779fc5
        }
    }

    if (solverChoice.use_rayleigh_damping)
    {
        initRayleigh();
        if (init_type == "input_sounding")
        {
            // overwrite Ubar, Tbar, and thetabar with input profiles
            bool restarting = (!restart_chkfile.empty());
            setRayleighRefFromSounding(restarting);
        }

    }

    if (is_it_time_for_action(istep[0], t_new[0], dt[0], sum_interval, sum_per)) {
        sum_integrated_quantities(t_new[0]);
        write_1D_profiles(t_new[0]);
    }

    // We only write the file at level 0 for now
    if (output_bndry_planes)
    {
        // Create the WriteBndryPlanes object so we can handle writing of boundary plane data
        m_w2d = std::make_unique<WriteBndryPlanes>(grids,geom);

        amrex::Real time = 0.;
        if (time >= bndry_output_planes_start_time) {
            m_w2d->write_planes(0, time, vars_new);
        }
    }

#ifdef ERF_USE_POISSON_SOLVE
    if (restart_chkfile == "")
    {
        // Note -- this projection is only defined for no terrain
        if (solverChoice.project_initial_velocity) {
            AMREX_ALWAYS_ASSERT(solverChoice.use_terrain == 0);
            project_velocities(vars_new);
        }
    }
#endif
    // Copy from new into old just in case
    for (int lev = 0; lev <= finest_level; ++lev)
    {
        auto& lev_new = vars_new[lev];
        auto& lev_old = vars_old[lev];

        MultiFab::Copy(lev_old[Vars::cons],lev_new[Vars::cons],0,0,NVAR,lev_new[Vars::cons].nGrowVect());
        MultiFab::Copy(lev_old[Vars::xvel],lev_new[Vars::xvel],0,0,   1,lev_new[Vars::xvel].nGrowVect());
        MultiFab::Copy(lev_old[Vars::yvel],lev_new[Vars::yvel],0,0,   1,lev_new[Vars::yvel].nGrowVect());
        MultiFab::Copy(lev_old[Vars::zvel],lev_new[Vars::zvel],0,0,   1,lev_new[Vars::zvel].nGrowVect());
    }

    // Compute the minimum dz in the domain (to be used for setting the timestep)
    dz_min = geom[0].CellSize(2);
    if ( solverChoice.use_terrain ) {
        dz_min *= (*detJ_cc[0]).min(0);
    }

    ComputeDt();

    // Fill ghost cells/faces
    for (int lev = 0; lev <= finest_level; ++lev)
    {
        // NOTE: we must set up the FillPatcher object before calling
        //       FillPatch at a fine level
        if (coupling_type=="OneWay" && cf_width>0 && lev>0) {
                Construct_ERFFillPatchers(lev);
                Register_ERFFillPatchers(lev);
        }

        auto& lev_new = vars_new[lev];

        FillPatch(lev, t_new[lev],
                  {&lev_new[Vars::cons],&lev_new[Vars::xvel],&lev_new[Vars::yvel],&lev_new[Vars::zvel]});

        // We need to fill the ghost cell values of the base state in case it wasn't
        //    done in the initialization
        base_state[lev].FillBoundary(geom[lev].periodicity());

        // For moving terrain only
        if (solverChoice.terrain_type > 0) {
            MultiFab::Copy(base_state_new[lev],base_state[lev],0,0,3,1);
            base_state_new[lev].FillBoundary(geom[lev].periodicity());
        }
    }

    if (restart_chkfile.empty() && check_int > 0)
    {
#ifdef ERF_USE_NETCDF
        if (check_type == "netcdf") {
           WriteNCCheckpointFile();
        }
#endif
        if (check_type == "native") {
           WriteCheckpointFile();
        }
        last_check_file_step = 0;
    }

    if ( (restart_chkfile.empty()) ||
         (!restart_chkfile.empty() && plot_file_on_restart) )
    {
        if (plot_int_1 > 0)
        {
            WritePlotFile(1,plot_var_names_1);
            last_plot_file_step_1 = istep[0];
        }
        if (plot_int_2 > 0)
        {
            WritePlotFile(2,plot_var_names_2);
            last_plot_file_step_2 = istep[0];
        }
    }

    // Set these up here because we need to know which MPI rank "cell" is on...
    ParmParse pp("erf");
    if (pp.contains("data_log"))
    {
        int num_datalogs = pp.countval("data_log");
        datalog.resize(num_datalogs);
        datalogname.resize(num_datalogs);
        pp.queryarr("data_log",datalogname,0,num_datalogs);
        for (int i = 0; i < num_datalogs; i++)
            setRecordDataInfo(i,datalogname[i]);
    }

    if (pp.contains("sample_point_log") && pp.contains("sample_point"))
    {
        int lev = 0;

        int num_samplepts = pp.countval("sample_point") / AMREX_SPACEDIM;
        if (num_samplepts > 0) {
            Vector<int> index; index.resize(num_samplepts*AMREX_SPACEDIM);
            samplepoint.resize(num_samplepts);

            pp.queryarr("sample_point",index,0,num_samplepts*AMREX_SPACEDIM);
            for (int i = 0; i < num_samplepts; i++) {
                IntVect iv(index[AMREX_SPACEDIM*i+0],index[AMREX_SPACEDIM*i+1],index[AMREX_SPACEDIM*i+2]);
                samplepoint[i] = iv;
            }
        }

        int num_sampleptlogs = pp.countval("sample_point_log");
        AMREX_ALWAYS_ASSERT(num_sampleptlogs == num_samplepts);
        if (num_sampleptlogs > 0) {
            sampleptlog.resize(num_sampleptlogs);
            sampleptlogname.resize(num_sampleptlogs);
            pp.queryarr("sample_point_log",sampleptlogname,0,num_sampleptlogs);

            for (int i = 0; i < num_sampleptlogs; i++) {
                setRecordSamplePointInfo(i,lev,samplepoint[i],sampleptlogname[i]);
            }
        }

    }

    if (pp.contains("sample_line_log") && pp.contains("sample_line"))
    {
        int lev = 0;

        int num_samplelines = pp.countval("sample_line") / AMREX_SPACEDIM;
        if (num_samplelines > 0) {
            Vector<int> index; index.resize(num_samplelines*AMREX_SPACEDIM);
            sampleline.resize(num_samplelines);

            pp.queryarr("sample_line",index,0,num_samplelines*AMREX_SPACEDIM);
            for (int i = 0; i < num_samplelines; i++) {
                IntVect iv(index[AMREX_SPACEDIM*i+0],index[AMREX_SPACEDIM*i+1],index[AMREX_SPACEDIM*i+2]);
                sampleline[i] = iv;
            }
        }

        int num_samplelinelogs = pp.countval("sample_line_log");
        AMREX_ALWAYS_ASSERT(num_samplelinelogs == num_samplelines);
        if (num_samplelinelogs > 0) {
            samplelinelog.resize(num_samplelinelogs);
            samplelinelogname.resize(num_samplelinelogs);
            pp.queryarr("sample_line_log",samplelinelogname,0,num_samplelinelogs);

            for (int i = 0; i < num_samplelinelogs; i++) {
                setRecordSampleLineInfo(i,lev,sampleline[i],samplelinelogname[i]);
            }
        }

    }

    BL_PROFILE_VAR_STOP(InitData);
}

void
ERF::restart ()
{
    for (int lev = 0; lev <= finest_level; ++lev)
    {
        auto& lev_new = vars_new[lev];
        auto& lev_old = vars_old[lev];
        lev_new[Vars::cons].setVal(0.); lev_old[Vars::cons].setVal(0.);
        lev_new[Vars::xvel].setVal(0.); lev_old[Vars::xvel].setVal(0.);
        lev_new[Vars::yvel].setVal(0.); lev_old[Vars::yvel].setVal(0.);
        lev_new[Vars::zvel].setVal(0.); lev_old[Vars::zvel].setVal(0.);
    }

#ifdef ERF_USE_NETCDF
    if (restart_type == "netcdf") {
       ReadNCCheckpointFile();
    }
#endif
    if (restart_type == "native") {
       ReadCheckpointFile();
    }

    // We set this here so that we don't over-write the checkpoint file we just started from
    last_check_file_step = istep[0];
}

// This is called only if starting from scratch (from ERF::MakeNewLevelFromScratch)
//
// If we are restarting, the base state is read from the restart file, including
// ghost cell data.
void
ERF::init_only (int lev, Real time)
{
    t_new[lev] = time;
    t_old[lev] = time - 1.e200;

    auto& lev_new = vars_new[lev];
    auto& lev_old = vars_old[lev];

    // Loop over grids at this level to initialize our grid data
    lev_new[Vars::cons].setVal(0.0); lev_old[Vars::cons].setVal(0.0);
    lev_new[Vars::xvel].setVal(0.0); lev_old[Vars::xvel].setVal(0.0);
    lev_new[Vars::yvel].setVal(0.0); lev_old[Vars::yvel].setVal(0.0);
    lev_new[Vars::zvel].setVal(0.0); lev_old[Vars::zvel].setVal(0.0);

    // Initialize background flow (optional)
    if (init_type == "input_sounding") {
        // The base state is initialized by integrating vertically through the
        // input sounding, if the init_sounding_ideal flag is set; otherwise
        // it is set by initHSE()
        init_from_input_sounding(lev);
        if (!init_sounding_ideal) initHSE();

#ifdef ERF_USE_NETCDF
    } else if (init_type == "ideal" || init_type == "real") {
        // The base state is initialized from WRF wrfinput data, output by
        // ideal.exe or real.exe
        init_from_wrfinput(lev);
        if (init_type == "ideal") initHSE();

    } else if (init_type == "metgrid") {
        // The base state is initialized from data output by WPS metgrid;
        // we will rebalance after interpolation
        init_from_metgrid(lev);
#endif
    } else if (init_type == "uniform") {
        // Initialize a uniform background field and base state based on the
        // problem-specified reference density and temperature
        init_uniform(lev);
        initHSE(lev);
    } else {
        // No background flow initialization specified, initialize the
        // background field to be equal to the base state, calculated from the
        // problem-specific erf_init_dens_hse
        initHSE(lev); // need to call this first
        init_from_hse(lev);
    }

#if defined(ERF_USE_MOISTURE)
    qmoist[lev].setVal(0.);
#endif

    // Add problem-specific flow features
    //
    // Notes:
    // - This calls init_custom_pert that is defined for each problem
    // - This may modify the base state
    // - The fields set by init_custom_pert are **perturbations** to the
    //   background flow set based on init_type
    init_custom(lev);

    // Ensure that the face-based data are the same on both sides of a periodic domain.
    // The data associated with the lower grid ID is considered the correct value.
    lev_new[Vars::xvel].OverrideSync(geom[lev].periodicity());
    lev_new[Vars::yvel].OverrideSync(geom[lev].periodicity());
    lev_new[Vars::zvel].OverrideSync(geom[lev].periodicity());
}

// read in some parameters from inputs file
void
ERF::ReadParameters ()
{
    {
        ParmParse pp;  // Traditionally, max_step and stop_time do not have prefix.
        pp.query("max_step", max_step);
        pp.query("stop_time", stop_time);

        pp.query("start_time", start_time); // This is optional, it defaults to 0
    }

    ParmParse pp(pp_prefix);
    ParmParse pp_amr("amr");
    {
        // The type of the file we restart from
        pp.query("restart_type", restart_type);

        pp.query("regrid_int", regrid_int);
        pp.query("check_file", check_file);
        pp.query("check_type", check_type);

        // The regression tests use "amr.restart" and "amr.check_int" so we allow
        //    for those or "erf.restart" / "erf.check_int" with the former taking
        //    precedenceif both are specified
        pp.query("check_int", check_int);
        pp_amr.query("check_int", check_int);

        pp.query("restart", restart_chkfile);
        pp_amr.query("restart", restart_chkfile);

        // Verbosity
        pp.query("v", verbose);

        // Frequency of diagnostic output
        pp.query("sum_interval", sum_interval);
        pp.query("sum_period"  , sum_per);

        // Time step controls
        pp.query("cfl", cfl);
        pp.query("init_shrink", init_shrink);
        pp.query("change_max", change_max);

        pp.query("fixed_dt", fixed_dt);
        pp.query("fixed_fast_dt", fixed_fast_dt);
        pp.query("fixed_mri_dt_ratio", fixed_mri_dt_ratio);

#ifdef ERF_USE_PARTICLES
        // Tracer particle toggle
        pp.query("use_tracer_particles", use_tracer_particles);
#endif

        // If this is set, it must be even
        if (fixed_mri_dt_ratio > 0 && (fixed_mri_dt_ratio%2 != 0) )
        {
            amrex::Abort("If you specify fixed_mri_dt_ratio, it must be even");
        }

        // If both fixed_dt and fast_dt are specified, their ratio must be an even integer
        if (fixed_dt > 0. && fixed_fast_dt > 0. && fixed_mri_dt_ratio <= 0)
        {
            Real eps = 1.e-12;
            int ratio = static_cast<int>( ( (1.0+eps) * fixed_dt ) / fixed_fast_dt );
            if (fixed_dt / fixed_fast_dt != ratio)
            {
                amrex::Abort("Ratio of fixed_dt to fixed_fast_dt must be an even integer");
            }
        }

        // If all three are specified, they must be consistent
        if (fixed_dt > 0. && fixed_fast_dt > 0. &&  fixed_mri_dt_ratio > 0)
        {
            if (fixed_dt / fixed_fast_dt != fixed_mri_dt_ratio)
            {
                amrex::Abort("Dt is over-specfied");
            }
        }

        AMREX_ALWAYS_ASSERT(cfl > 0. || fixed_dt > 0.);

        // Mesh refinement
        pp.query("coupling_type",coupling_type);
        AMREX_ALWAYS_ASSERT( (coupling_type == "OneWay") || (coupling_type == "TwoWay") );

        // How to initialize
        pp.query("init_type",init_type);
        if (!init_type.empty() &&
            init_type != "uniform" &&
            init_type != "ideal" &&
            init_type != "real" &&
            init_type != "metgrid" &&
            init_type != "input_sounding")
        {
            amrex::Error("if specified, init_type must be uniform, ideal, real, metgrid or input_sounding");
        }

        // No moving terrain with init real
        if (init_type == "real") {
            int terr_type(0);
            pp.query("terrain_type",terr_type);
            if (terr_type) {
                amrex::Abort("Moving terrain is not supported with init real");
            }
        }

        // We use this to keep track of how many boxes we read in from WRF initialization
        num_files_at_level.resize(max_level+1,0);

        // We use this to keep track of how many boxes are specified thru the refinement indicators
        num_boxes_at_level.resize(max_level+1,0);
            boxes_at_level.resize(max_level+1);

        // We always have exactly one file at level 0
        num_boxes_at_level[0] = 1;
        boxes_at_level[0].resize(1);
        boxes_at_level[0][0] = geom[0].Domain();

#ifdef ERF_USE_NETCDF
        nc_init_file.resize(max_level+1);

        // NetCDF wrfinput initialization files -- possibly multiple files at each of multiple levels
        //        but we always have exactly one file at level 0
        for (int lev = 0; lev <= max_level; lev++)
        {
            const std::string nc_file_names = amrex::Concatenate("nc_init_file_",lev,1);
            if (pp.contains(nc_file_names.c_str()))
            {
                int num_files = pp.countval(nc_file_names.c_str());
                num_files_at_level[lev] = num_files;
                nc_init_file[lev].resize(num_files);
                pp.queryarr(nc_file_names.c_str(), nc_init_file[lev],0,num_files);
                for (int j = 0; j < num_files; j++)
                    amrex::Print() << "Reading NC init file names at level " << lev << " and index " << j << " : " << nc_init_file[lev][j] << std::endl;
            }
        }

        // NetCDF wrfbdy lateral boundary file
        pp.query("nc_bdy_file", nc_bdy_file);
#endif

        // Text input_sounding file
        pp.query("input_sounding_file", input_sounding_file);

        // Flag to trigger initialization from input_sounding like WRF's ideal.exe
        pp.query("init_sounding_ideal", init_sounding_ideal);

        // Output format
        pp.query("plotfile_type", plotfile_type);
        if (plotfile_type != "amrex" &&
            plotfile_type != "netcdf" && plotfile_type != "NetCDF" &&
            plotfile_type != "hdf5"   && plotfile_type != "HDF5" )
        {
            amrex::Print() << "User selected plotfile_type = " << plotfile_type << std::endl;
            amrex::Abort("Dont know this plotfile_type");
        }
        pp.query("plot_file_1", plot_file_1);
        pp.query("plot_file_2", plot_file_2);
        pp.query("plot_int_1", plot_int_1);
        pp.query("plot_int_2", plot_int_2);

        pp.query("profile_int", profile_int);

        pp.query("output_1d_column", output_1d_column);
        pp.query("column_per", column_per);
        pp.query("column_interval", column_interval);
        pp.query("column_loc_x", column_loc_x);
        pp.query("column_loc_y", column_loc_y);
        pp.query("column_file_name", column_file_name);

        // Specify information about outputting planes of data
        pp.query("output_bndry_planes", output_bndry_planes);
        pp.query("bndry_output_planes_interval", bndry_output_planes_interval);
        pp.query("bndry_output_planes_per", bndry_output_planes_per);
        pp.query("bndry_output_start_time", bndry_output_planes_start_time);

        // Specify whether ingest boundary planes of data
        pp.query("input_bndry_planes", input_bndry_planes);

        // Query the set and total widths for wrfbdy interior ghost cells
        pp.query("wrfbdy_width", wrfbdy_width);
        pp.query("wrfbdy_set_width", wrfbdy_set_width);
        AMREX_ALWAYS_ASSERT(wrfbdy_width >= 0);
        AMREX_ALWAYS_ASSERT(wrfbdy_set_width >= 0);
        AMREX_ALWAYS_ASSERT(wrfbdy_width >= wrfbdy_set_width);

        // Query the set and total widths for metgrid_bdy interior ghost cells
        pp.query("metgrid_bdy_width", metgrid_bdy_width);
        pp.query("metgrid_bdy_set_width", metgrid_bdy_set_width);
        AMREX_ALWAYS_ASSERT(metgrid_bdy_width >= 0);
        AMREX_ALWAYS_ASSERT(metgrid_bdy_set_width >= 0);
        AMREX_ALWAYS_ASSERT(metgrid_bdy_width >= metgrid_bdy_set_width);

        // Query the set and total widths for crse-fine interior ghost cells
        pp.query("cf_width", cf_width);
        pp.query("cf_set_width", cf_set_width);
        AMREX_ALWAYS_ASSERT(cf_width >= 0);
        AMREX_ALWAYS_ASSERT(cf_set_width >= 0);
        AMREX_ALWAYS_ASSERT(cf_width >= cf_set_width);

        // AmrMesh iterate on grids?
        bool iterate(true);
        pp_amr.query("iterate_grids",iterate);
        if (!iterate) SetIterateToFalse();
    }

#ifdef ERF_USE_MULTIBLOCK
    solverChoice.pp_prefix = pp_prefix;
#endif

    solverChoice.init_params(max_level);
    if (verbose > 0) {
        solverChoice.display();
    }
}

// Create horizontal average quantities for 5 variables:
//        density, temperature, pressure, qc, qv (if present)
void
ERF::MakeHorizontalAverages ()
{
    int lev = 0;

    // First, average down all levels (if doing two-way coupling)
    if (coupling_type == "TwoWay") {
        AverageDown();
    }

    MultiFab mf(grids[lev], dmap[lev], 5, 0);

#if defined(ERF_USE_MOISTURE)
    MultiFab qv(qmoist[lev], make_alias, 0, 1);
#endif

    for (MFIter mfi(mf); mfi.isValid(); ++mfi) {
        const Box& bx = mfi.validbox();
        auto  fab_arr = mf.array(mfi);
        auto cons_arr = vars_new[lev][Vars::cons].array(mfi);
#if defined(ERF_USE_MOISTURE)
        auto   qv_arr = qv.array(mfi);
#endif
        ParallelFor(bx, [=] AMREX_GPU_DEVICE (int i, int j, int k) {
            Real dens = cons_arr(i, j, k, Cons::Rho);
            fab_arr(i, j, k, 0) = dens;
            fab_arr(i, j, k, 1) = cons_arr(i, j, k, Cons::RhoTheta) / dens;
#if defined(ERF_USE_MOISTURE)
            fab_arr(i, j, k, 2) = getPgivenRTh(cons_arr(i, j, k, Cons::RhoTheta), qv_arr(i,j,k));
#else
            fab_arr(i, j, k, 2) = getPgivenRTh(cons_arr(i, j, k, Cons::RhoTheta));
#endif
#if defined(ERF_USE_MOISTURE)
            fab_arr(i, j, k, 3) = cons_arr(i, j, k, Cons::RhoQt) / dens;
            fab_arr(i, j, k, 4) = cons_arr(i, j, k, Cons::RhoQp) / dens;
#endif
        });
    }

    int zdir = 2;
    auto domain = geom[0].Domain();

    // Sum in the horizontal plane
    Gpu::HostVector<Real> h_avg_density     = sumToLine(mf,0,1,domain,zdir);
    Gpu::HostVector<Real> h_avg_temperature = sumToLine(mf,1,1,domain,zdir);
    Gpu::HostVector<Real> h_avg_pressure    = sumToLine(mf,2,1,domain,zdir);
#ifdef ERF_USE_MOISTURE
    Gpu::HostVector<Real> h_avg_qv          = sumToLine(mf,3,1,domain,zdir);
    Gpu::HostVector<Real> h_avg_qc          = sumToLine(mf,4,1,domain,zdir);
#endif

    // Divide by the total number of cells we are averaging over
     int size_z = domain.length(zdir);
    Real area_z = static_cast<Real>(domain.length(0)*domain.length(1));
    int klen = static_cast<int>(h_avg_density.size());
    for (int k = 0; k < klen; ++k) {
        h_havg_density[k]     /= area_z;
        h_havg_temperature[k] /= area_z;
        h_havg_pressure[k]    /= area_z;
#if defined(ERF_USE_MOISTURE)
        h_havg_qc[k]          /= area_z;
        h_havg_qv[k]          /= area_z;
#endif
    }

    // resize device vectors
    d_havg_density.resize(size_z, 0.0_rt);
    d_havg_temperature.resize(size_z, 0.0_rt);
    d_havg_pressure.resize(size_z, 0.0_rt);
#if defined(ERF_USE_MOISTURE)
    d_havg_qv.resize(size_z, 0.0_rt);
    d_havg_qc.resize(size_z, 0.0_rt);
#endif

    // copy host vectors to device vectors
    amrex::Gpu::copy(amrex::Gpu::hostToDevice, h_havg_density.begin(), h_havg_density.end(), d_havg_density.begin());
    amrex::Gpu::copy(amrex::Gpu::hostToDevice, h_havg_temperature.begin(), h_havg_temperature.end(), d_havg_temperature.begin());
    amrex::Gpu::copy(amrex::Gpu::hostToDevice, h_havg_pressure.begin(), h_havg_pressure.end(), d_havg_pressure.begin());
#if defined(ERF_USE_MOISTURE)
    amrex::Gpu::copy(amrex::Gpu::hostToDevice, h_havg_qv.begin(), h_havg_qv.end(), d_havg_qv.begin());
    amrex::Gpu::copy(amrex::Gpu::hostToDevice, h_havg_qc.begin(), h_havg_qc.end(), d_havg_qc.begin());
#endif
}

// Create horizontal average quantities for the MultiFab passed in
// NOTE: this does not create device versions of the 1d arrays
// NOLINTNEXTLINE
void // NOLINTNEXTLINE
ERF::MakeDiagnosticAverage (Vector<Real>& h_havg, MultiFab& S, int n)
{
    // Get the number of cells in z at level 0
    int dir_z = AMREX_SPACEDIM-1;
    auto domain = geom[0].Domain();
    int size_z = domain.length(dir_z);
    int start_z = domain.smallEnd()[dir_z];
    Real area_z = static_cast<Real>(domain.length(0)*domain.length(1));

    // resize the level 0 horizontal average vectors
    h_havg.resize(size_z, 0.0_rt);

    // Get the cell centered data and construct sums
#ifdef _OPENMP
#pragma omp parallel if (amrex::Gpu::notInLaunchRegion())
#endif
    for (MFIter mfi(S); mfi.isValid(); ++mfi) {
        const Box& box = mfi.validbox();
        const IntVect& se = box.smallEnd();
        const IntVect& be = box.bigEnd();

        auto      fab_arr = S[mfi].array();

        FArrayBox fab_reduce(box, 1);
        Elixir elx_reduce = fab_reduce.elixir();
        auto arr_reduce   = fab_reduce.array();

        ParallelFor(box, [=] AMREX_GPU_DEVICE (int i, int j, int k) {
            arr_reduce(i, j, k, 0) = fab_arr(i,j,k,n);
        });

        for (int k=se[dir_z]; k <= be[dir_z]; ++k) {
            Box kbox(box); kbox.setSmall(dir_z,k); kbox.setBig(dir_z,k);
            h_havg[k-start_z] += fab_reduce.sum<RunOn::Device>(kbox,0);
        }
    }

    // combine sums from different MPI ranks
    ParallelDescriptor::ReduceRealSum(h_havg.dataPtr(), h_havg.size());

    // divide by the total number of cells we are averaging over
    for (int k = 0; k < size_z; ++k) {
        h_havg[k]     /= area_z;
    }
}

// Set covered coarse cells to be the average of overlying fine cells for all levels
void
ERF::AverageDown ()
{
    AMREX_ALWAYS_ASSERT(coupling_type == "TwoWay");
    for (int lev = finest_level-1; lev >= 0; --lev)
    {
        AverageDownTo(lev);
    }
}

// Set covered coarse cells to be the average of overlying fine cells at level crse_lev
void
ERF::AverageDownTo (int crse_lev) // NOLINT
{
    AMREX_ALWAYS_ASSERT(coupling_type == "TwoWay");
    for (int var_idx = 0; var_idx < Vars::NumTypes; ++var_idx) {
        const BoxArray& ba(vars_new[crse_lev][var_idx].boxArray());
        if (ba[0].type() == IntVect::TheZeroVector())
            amrex::average_down(vars_new[crse_lev+1][var_idx], vars_new[crse_lev][var_idx],
                                0, vars_new[crse_lev][var_idx].nComp(), refRatio(crse_lev));
        else // We assume the arrays are face-centered if not cell-centered
            amrex::average_down_faces(vars_new[crse_lev+1][var_idx], vars_new[crse_lev][var_idx],
                                      refRatio(crse_lev),geom[crse_lev]);
    }
}

void
ERF::Construct_ERFFillPatchers (int lev)
{
    auto& fine_new = vars_new[lev];
    auto& crse_new = vars_new[lev-1];
    auto& ba_fine  = fine_new[Vars::cons].boxArray();
    auto& ba_crse  = crse_new[Vars::cons].boxArray();
    auto& dm_fine  = fine_new[Vars::cons].DistributionMap();
    auto& dm_crse  = crse_new[Vars::cons].DistributionMap();

    // NOTE: crse-fine set/relaxation only done on Rho/RhoTheta
    FPr_c.emplace_back(ba_fine, dm_fine, geom[lev]  ,
                       ba_crse, dm_crse, geom[lev-1],
                       -cf_width, -cf_set_width, 2, &cell_cons_interp);
    FPr_u.emplace_back(convert(ba_fine, IntVect(1,0,0)), dm_fine, geom[lev]  ,
                       convert(ba_crse, IntVect(1,0,0)), dm_crse, geom[lev-1],
                       -cf_width, -cf_set_width, 1, &face_linear_interp);
    FPr_v.emplace_back(convert(ba_fine, IntVect(0,1,0)), dm_fine, geom[lev]  ,
                       convert(ba_crse, IntVect(0,1,0)), dm_crse, geom[lev-1],
                       -cf_width, -cf_set_width, 1, &face_linear_interp);
    FPr_w.emplace_back(convert(ba_fine, IntVect(0,0,1)), dm_fine, geom[lev]  ,
                       convert(ba_crse, IntVect(0,0,1)), dm_crse, geom[lev-1],
                       -cf_width, -cf_set_width, 1, &face_linear_interp);
}

void
ERF::Define_ERFFillPatchers (int lev)
{
    auto& fine_new = vars_new[lev];
    auto& crse_new = vars_new[lev-1];
    auto& ba_fine  = fine_new[Vars::cons].boxArray();
    auto& ba_crse  = crse_new[Vars::cons].boxArray();
    auto& dm_fine  = fine_new[Vars::cons].DistributionMap();
    auto& dm_crse  = crse_new[Vars::cons].DistributionMap();

    // NOTE: crse-fine set/relaxation only done on Rho/RhoTheta
    FPr_c[lev-1].Define(ba_fine, dm_fine, geom[lev]  ,
                        ba_crse, dm_crse, geom[lev-1],
                        -cf_width, -cf_set_width, 2, &cell_cons_interp);
    FPr_u[lev-1].Define(convert(ba_fine, IntVect(1,0,0)), dm_fine, geom[lev]  ,
                        convert(ba_crse, IntVect(1,0,0)), dm_crse, geom[lev-1],
                        -cf_width, -cf_set_width, 1, &face_linear_interp);
    FPr_v[lev-1].Define(convert(ba_fine, IntVect(0,1,0)), dm_fine, geom[lev]  ,
                        convert(ba_crse, IntVect(0,1,0)), dm_crse, geom[lev-1],
                        -cf_width, -cf_set_width, 1, &face_linear_interp);
    FPr_w[lev-1].Define(convert(ba_fine, IntVect(0,0,1)), dm_fine, geom[lev]  ,
                        convert(ba_crse, IntVect(0,0,1)), dm_crse, geom[lev-1],
                        -cf_width, -cf_set_width, 1, &face_linear_interp);
}

void
ERF::Register_ERFFillPatchers (int lev)
{
    auto& lev_new = vars_new[lev-1];
    auto& lev_old = vars_old[lev-1];
    FPr_c[lev-1].RegisterCoarseData({&lev_old[Vars::cons], &lev_new[Vars::cons]}, {t_old[lev-1], t_new[lev-1]});
    FPr_u[lev-1].RegisterCoarseData({&lev_old[Vars::xvel], &lev_new[Vars::xvel]}, {t_old[lev-1], t_new[lev-1]});
    FPr_v[lev-1].RegisterCoarseData({&lev_old[Vars::yvel], &lev_new[Vars::yvel]}, {t_old[lev-1], t_new[lev-1]});
    FPr_w[lev-1].RegisterCoarseData({&lev_old[Vars::zvel], &lev_new[Vars::zvel]}, {t_old[lev-1], t_new[lev-1]});
}

#ifdef ERF_USE_MULTIBLOCK
// constructor used when ERF is created by a multiblock driver
ERF::ERF (const amrex::RealBox& rb, int max_level_in,
          const amrex::Vector<int>& n_cell_in, int coord,
          const amrex::Vector<amrex::IntVect>& ref_ratios,
          const amrex::Array<int,AMREX_SPACEDIM>& is_per,
          std::string prefix)
    : AmrCore(rb, max_level_in, n_cell_in, coord, ref_ratios, is_per)
{
    SetParmParsePrefix(prefix);

    if (amrex::ParallelDescriptor::IOProcessor()) {
        const char* erf_hash = amrex::buildInfoGetGitHash(1);
        const char* amrex_hash = amrex::buildInfoGetGitHash(2);
        const char* buildgithash = amrex::buildInfoGetBuildGitHash();
        const char* buildgitname = amrex::buildInfoGetBuildGitName();

        if (strlen(erf_hash) > 0) {
          amrex::Print() << "\n"
                         << "ERF git hash: " << erf_hash << "\n";
        }
        if (strlen(amrex_hash) > 0) {
          amrex::Print() << "AMReX git hash: " << amrex_hash << "\n";
        }
        if (strlen(buildgithash) > 0) {
          amrex::Print() << buildgitname << " git hash: " << buildgithash << "\n";
        }

        amrex::Print() << "\n";
    }

    ReadParameters();
    const std::string& pv1 = "plot_vars_1"; setPlotVariables(pv1,plot_var_names_1);
    const std::string& pv2 = "plot_vars_2"; setPlotVariables(pv2,plot_var_names_2);

    prob = amrex_probinit(geom[0].ProbLo(), geom[0].ProbHi());

    // Geometry on all levels has been defined already.

    // No valid BoxArray and DistributionMapping have been defined.
    // But the arrays for them have been resized.

    int nlevs_max = max_level + 1;

    istep.resize(nlevs_max, 0);
    nsubsteps.resize(nlevs_max, 1);
    for (int lev = 1; lev <= max_level; ++lev) {
        nsubsteps[lev] = MaxRefRatio(lev-1);
    }

    t_new.resize(nlevs_max, 0.0);
    t_old.resize(nlevs_max, -1.e100);
    dt.resize(nlevs_max, 1.e100);
    dt_mri_ratio.resize(nlevs_max, 1);

    vars_new.resize(nlevs_max);
    vars_old.resize(nlevs_max);

    for (int lev = 0; lev < nlevs_max; ++lev) {
        vars_new[lev].resize(Vars::NumTypes);
        vars_old[lev].resize(Vars::NumTypes);
    }

    rU_new.resize(nlevs_max);
    rV_new.resize(nlevs_max);
    rW_new.resize(nlevs_max);

    rU_old.resize(nlevs_max);
    rV_old.resize(nlevs_max);
    rW_old.resize(nlevs_max);

#if defined(ERF_USE_MOISTURE)
    qmoist.resize(nlevs_max);
#endif

    mri_integrator_mem.resize(nlevs_max);
    physbcs.resize(nlevs_max);

    // Multiblock: public domain sizes (need to know which vars are nodal)
    Box nbx;
    domain_p.push_back(geom[0].Domain());
    nbx = convert(domain_p[0],IntVect(1,0,0));
    domain_p.push_back(nbx);
    nbx = convert(domain_p[0],IntVect(0,1,0));
    domain_p.push_back(nbx);
    nbx = convert(domain_p[0],IntVect(0,0,1));
    domain_p.push_back(nbx);

    flux_registers.resize(nlevs_max);

    // Stresses
    Tau11_lev.resize(nlevs_max); Tau22_lev.resize(nlevs_max); Tau33_lev.resize(nlevs_max);
    Tau12_lev.resize(nlevs_max); Tau21_lev.resize(nlevs_max);
    Tau13_lev.resize(nlevs_max); Tau31_lev.resize(nlevs_max);
    Tau23_lev.resize(nlevs_max); Tau32_lev.resize(nlevs_max);
    SFS_hfx1_lev.resize(nlevs_max); SFS_hfx2_lev.resize(nlevs_max); SFS_hfx3_lev.resize(nlevs_max);
    SFS_diss_lev.resize(nlevs_max);
    eddyDiffs_lev.resize(nlevs_max);
    SmnSmn_lev.resize(nlevs_max);

    // Sea surface temps
    sst_lev.resize(nlevs_max);
    lmask_lev.resize(nlevs_max);

    // Metric terms
    z_phys_nd.resize(nlevs_max);
    z_phys_cc.resize(nlevs_max);
    detJ_cc.resize(nlevs_max);
    z_phys_nd_new.resize(nlevs_max);
    detJ_cc_new.resize(nlevs_max);
    z_phys_nd_src.resize(nlevs_max);
    detJ_cc_src.resize(nlevs_max);
    z_t_rk.resize(nlevs_max);

    // Mapfactors
    mapfac_m.resize(nlevs_max);
    mapfac_u.resize(nlevs_max);
    mapfac_v.resize(nlevs_max);

    // Base state
    base_state.resize(nlevs_max);
    base_state_new.resize(nlevs_max);

    // Theta prim for MOST
    Theta_prim.resize(nlevs_max);

    // Initialize tagging criteria for mesh refinement
    refinement_criteria_setup();

    // We have already read in the ref_Ratio (via amr.ref_ratio =) but we need to enforce
    //     that there is no refinement in the vertical so we test on that here.
    for (int lev = 0; lev < max_level; ++lev)
    {
       amrex::Print() << "Refinement ratio at level " << lev+1 << " set to be " <<
          ref_ratio[lev][0]  << " " << ref_ratio[lev][1]  <<  " " << ref_ratio[lev][2] << std::endl;

       if (ref_ratio[lev][2] != 1)
       {
           amrex::Error("We don't allow refinement in the vertical -- make sure to set ref_ratio = 1 in z");
       }
    }
}

// advance solution over specified block steps
void
ERF::Evolve_MB (int MBstep, int max_block_step)
{
    Real cur_time = t_new[0];

    int step;

    // Take one coarse timestep by calling timeStep -- which recursively calls timeStep
    // for finer levels (with or without subcycling)
    for (int Bstep(0); Bstep < max_block_step && cur_time < stop_time; ++Bstep)
    {
        step = Bstep + MBstep - 1;

        amrex::Print() << "\nCoarse STEP " << step+1 << " starts ..." << std::endl;

        ComputeDt();

        // Make sure we have read enough of the boundary plane data to make it through this timestep
        if (input_bndry_planes)
        {
            m_r2d->read_input_files(cur_time,dt[0],m_bc_extdir_vals);
        }

        int lev = 0;
        int iteration = 1;
        timeStep(lev, cur_time, iteration);

        // DEBUG
        // Multiblock: hook for erf2 to fill from erf1
        if(domain_p[0].bigEnd(0) < 500) {
            for (int var_idx = 0; var_idx < Vars::NumTypes; ++var_idx)
                m_mbc->FillPatchBlocks(var_idx,var_idx);
        }

        cur_time  += dt[0];

        amrex::Print() << "Coarse STEP " << step+1 << " ends." << " TIME = " << cur_time
                       << " DT = " << dt[0]  << std::endl;

        post_timestep(step, cur_time, dt[0]);

        if (plot_int_1 > 0 && (step+1) % plot_int_1 == 0) {
            last_plot_file_step_1 = step+1;
            WritePlotFile(1,plot_var_names_1);
        }
        if (plot_int_2 > 0 && (step+1) % plot_int_2 == 0) {
            last_plot_file_step_2 = step+1;
            WritePlotFile(2,plot_var_names_2);
        }

        if (check_int > 0 && (step+1) % check_int == 0) {
            last_check_file_step = step+1;
#ifdef ERF_USE_NETCDF
            if (check_type == "netcdf") {
               WriteNCCheckpointFile();
            }
#endif
            if (check_type == "native") {
               WriteCheckpointFile();
            }
        }

#ifdef AMREX_MEM_PROFILING
        {
            std::ostringstream ss;
            ss << "[STEP " << step+1 << "]";
            MemProfiler::report(ss.str());
        }
#endif

        if (cur_time >= stop_time - 1.e-6*dt[0]) break;
    }

    if (plot_int_1 > 0 && istep[0] > last_plot_file_step_1) {
        WritePlotFile(1,plot_var_names_1);
    }
    if (plot_int_2 > 0 && istep[0] > last_plot_file_step_2) {
        WritePlotFile(2,plot_var_names_2);
    }

    if (check_int > 0 && istep[0] > last_check_file_step) {
#ifdef ERF_USE_NETCDF
        if (check_type == "netcdf") {
           WriteNCCheckpointFile();
        }
#endif
        if (check_type == "native") {
           WriteCheckpointFile();
        }
    }

}
#endif<|MERGE_RESOLUTION|>--- conflicted
+++ resolved
@@ -559,7 +559,11 @@
     if (phys_bc_type[Orientation(Direction::z,Orientation::low)] == ERF_BC::MOST)
     {
         m_most = std::make_unique<ABLMost>(geom, vars_old, Theta_prim, z_phys_nd,
-                                           sst_lev, lmask_lev, start_bdy_time, bdy_time_interval);
+                                           sst_lev, lmask_lev
+#ifdef ERF_USE_NETCDF
+                                           ,start_bdy_time, bdy_time_interval
+#endif
+                                           );
 
         // We now configure ABLMost params here so that we can print the averages at t=0
         // Note we don't fill ghost cells here because this is just for diagnostics
@@ -570,11 +574,7 @@
             MultiFab::Copy(  *Theta_prim[lev], S, Cons::RhoTheta, 0, 1, ng);
             MultiFab::Divide(*Theta_prim[lev], S, Cons::Rho     , 0, 1, ng);
             m_most->update_mac_ptrs(lev, vars_new, Theta_prim);
-<<<<<<< HEAD
             m_most->update_fluxes(lev, t_new[lev]);
-=======
-            m_most->update_fluxes(lev,t_new[lev]);
->>>>>>> e6779fc5
         }
     }
 
