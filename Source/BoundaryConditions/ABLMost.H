--- conflicted
+++ resolved
@@ -446,12 +446,10 @@
     const amrex::FArrayBox*
     get_z0 (const int& lev) {return &z_0[lev];}
 
-<<<<<<< HEAD
     bool have_variable_sea_roughness() { return m_var_z0; }
-=======
+
     const amrex::iMultiFab*
     get_lmask(const int& lev) {return m_lmask_lev[lev][0];}
->>>>>>> ea0f0558
 
     enum struct FluxCalcType {
         MOENG = 0,      ///< Moeng functional form
