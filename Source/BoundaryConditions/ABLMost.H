#ifndef ABLMOST_H
#define ABLMOST_H

#include <AMReX_Geometry.H>
#include <AMReX_ParmParse.H>
#include <AMReX_FArrayBox.H>
#include <AMReX_MultiFab.H>
#include <AMReX_iMultiFab.H>

#include <IndexDefines.H>
#include <ERF_Constants.H>
#include <MOSTAverage.H>
#include <MOSTStress.H>

/** Monin-Obukhov surface layer profile
 *
 * van der Laan, P., Kelly, M. C., & Sørensen, N. N. (2017). A new k-epsilon
 * model consistent with Monin-Obukhov similarity theory. Wind Energy,
 * 20(3), 479–489. https://doi.org/10.1002/we.2017
 *
 * Consistent with Dyer (1974) formulation from page 57, Chapter 2, Modeling
 * the vertical ABL structure in Modelling of Atmospheric Flow Fields,
 * Demetri P Lalas and Corrado F Ratto, January 1996,
 * https://doi.org/10.1142/2975.
 */
class ABLMost
{

public:

    // Constructor
    explicit ABLMost (const amrex::Vector<amrex::Geometry>& geom,
                      amrex::Vector<amrex::Vector<amrex::MultiFab>>& vars_old,
                      amrex::Vector<std::unique_ptr<amrex::MultiFab>>& Theta_prim,
                      amrex::Vector<std::unique_ptr<amrex::MultiFab>>& z_phys_nd,
                      amrex::Vector<amrex::Vector<std::unique_ptr<amrex::MultiFab>>>& sst_lev,
                      amrex::Vector<amrex::Vector<std::unique_ptr<amrex::iMultiFab>>>& lmask_lev,
                      amrex::Real& start_bdy_time,
                      amrex::Real& bdy_time_interval)
    : m_start_bdy_time(start_bdy_time),
      m_bdy_time_interval(bdy_time_interval),
      m_geom(geom),
      m_ma(geom,vars_old,Theta_prim,z_phys_nd)
    {
        amrex::ParmParse pp("erf");
        pp.query("most.z0", z0_const);

        // Specify how to compute the flux
        std::string flux_string{"moeng"};
        pp.query("most.flux_type", flux_string);
        if (flux_string == "donelan") {
            flux_type = FluxCalcType::DONELAN;
        } else if (flux_string == "moeng") {
            flux_type = FluxCalcType::MOENG;
        } else {
            amrex::Abort("Undefined MOST flux type!");
        }

        // Specify surface temperature or surface flux
        auto erf_st = pp.query("most.surf_temp", surf_temp);
        if (erf_st) {
            theta_type = ThetaCalcType::SURFACE_TEMPERATURE;
            pp.query("most.surf_heating_rate", surf_heating_rate); // [K/h]
            surf_heating_rate = surf_heating_rate / 3600.0; // [K/s]
            if (pp.query("most.surf_temp_flux", surf_temp_flux)) {
                amrex::Abort("Can only specify one of surf_temp_flux or surf_heating_rate");
            }
        } else {
            pp.query("most.surf_temp_flux", surf_temp_flux);
            if (pp.query("most.surf_heating_rate", surf_heating_rate)) {
                amrex::Abort("Can only specify one of surf_temp_flux or surf_heating_rate");
            }
            if (std::abs(surf_temp_flux) > std::numeric_limits<amrex::Real>::epsilon()) {
                theta_type = ThetaCalcType::HEAT_FLUX;
            } else {
                theta_type = ThetaCalcType::ADIABATIC;
            }
        }

        // Specify how to compute the flux
        std::string rough_string{"constant"};
        pp.query("most.roughness_type", rough_string);
        if (rough_string == "constant") {
            rough_type = RoughCalcType::CONSTANT;
        } else if (rough_string == "charnock") {
            rough_type = RoughCalcType::CHARNOCK;
            pp.query("most.charnock_constant",cnk_a);
        } else if (rough_string == "modified_charnock") {
            rough_type = RoughCalcType::MODIFIED_CHARNOCK;
            pp.query("most.modified_charnock_depth",depth);
        } else {
            amrex::Abort("Undefined MOST roughness type!");
        }

        // Size the MOST params for all levels
        int nlevs = m_geom.size();
        z_0.resize(nlevs);
        u_star.resize(nlevs);
        t_star.resize(nlevs);
        t_surf.resize(nlevs);
        olen.resize(nlevs);

        // Get pointers to SST and LANDMASK data
        m_sst_lev.resize(nlevs);
        m_lmask_lev.resize(nlevs);
        for (int lev(0); lev<nlevs; ++lev) {
            int nt_tot = sst_lev[lev].size();
            m_sst_lev[lev].resize(nt_tot);
            m_lmask_lev[lev].resize(nt_tot);
            for (int nt(0); nt<nt_tot; ++nt) {
                m_sst_lev[lev][nt]   = sst_lev[lev][nt].get();
                m_lmask_lev[lev][nt] = lmask_lev[lev][nt].get();
            }
        }

        for (int lev = 0; lev < nlevs; lev++) {
            // Attributes for MFs and FABs
            //--------------------------------------------------------
            auto& mf = vars_old[lev][Vars::cons];
            // Create a 2D ba, dm, & ghost cells
            amrex::BoxArray ba  = mf.boxArray();
            amrex::BoxList bl2d = ba.boxList();
            for (auto& b : bl2d) {
                b.setRange(2,0);
            }
            amrex::BoxArray ba2d(std::move(bl2d));
            const amrex::DistributionMapping& dm = mf.DistributionMap();
            const int ncomp   = 1;
            amrex::IntVect ng = mf.nGrowVect(); ng[2]=0;

            // Z0 heights FAB
            //--------------------------------------------------------
            amrex::Box bx = amrex::grow(m_geom[lev].Domain(),ng);
            bx.setSmall(2,0);
            bx.setBig(2,0);
            z_0[lev].resize(bx,1);
            z_0[lev].setVal<amrex::RunOn::Device>(z0_const);

            // 2D MFs for U*, T*, T_surf
            //--------------------------------------------------------
            u_star[lev] = std::make_unique<amrex::MultiFab>(ba2d,dm,ncomp,ng);
            u_star[lev]->setVal(1.E34);

            t_star[lev] = std::make_unique<amrex::MultiFab>(ba2d,dm,ncomp,ng);
            t_star[lev]->setVal(1.E34);

            olen[lev] = std::make_unique<amrex::MultiFab>(ba2d,dm,ncomp,ng);
            olen[lev]->setVal(1.E34);

            t_surf[lev] = std::make_unique<amrex::MultiFab>(ba2d,dm,ncomp,ng);

            if (m_sst_lev[lev][0]) { // Valid SST data at t==0
                theta_type = ThetaCalcType::SURFACE_TEMPERATURE;
                amrex::MultiFab::Copy(*(t_surf[lev]), *(m_sst_lev[lev][0]), 0, 0, 1, ng);
            } else if (erf_st) {     // Constant temp
                t_surf[lev]->setVal(surf_temp);
            } else {
                t_surf[lev]->setVal(0.0);
            }
        }// lev
    }

    void
<<<<<<< HEAD
    update_fluxes (const int& lev,
                   const amrex::Real& time,
                   int max_iters = 25);

    template <typename FluxIter>
    void
    compute_fluxes (const int& lev,
                    const int& max_iters,
                    const FluxIter& most_flux);

    void
    impose_most_bcs (const int& lev,
=======
    update_surf_temp (amrex::Real cur_time)
    {
        if (surf_heating_rate != 0) {
            int nlevs = m_geom.size();
            for (int lev = 0; lev < nlevs; lev++)
            {
               t_surf[lev]->setVal(surf_temp + surf_heating_rate*cur_time);
               amrex::Print() << "Surface temp at t=" << cur_time
                   << ": "
                   << surf_temp + surf_heating_rate*cur_time
                   << std::endl;
            }
        }
    }

    void
    impose_most_bcs (const int lev,
>>>>>>> e6779fc5
                     const amrex::Vector<amrex::MultiFab*>& mfs,
                     amrex::MultiFab* eddyDiffs,
                     amrex::MultiFab* z_phys);

    template<typename FluxCalc>
    void
    compute_most_bcs (const int& lev,
                      const amrex::Vector<amrex::MultiFab*>& mfs,
                      amrex::MultiFab* eddyDiffs,
                      amrex::MultiFab* z_phys,
                      const amrex::Real& dz_no_terrain,
                      const FluxCalc& flux_comp);

    void
<<<<<<< HEAD
    time_interp_tsurf(const int& lev,
                      const amrex::Real& time);
=======
    update_fluxes (int lev,
                   amrex::Real cur_time,
                   int max_iters = 25);
>>>>>>> e6779fc5

    void
    update_mac_ptrs (const int& lev,
                     amrex::Vector<amrex::Vector<amrex::MultiFab>>& vars_old,
                     amrex::Vector<std::unique_ptr<amrex::MultiFab>>& Theta_prim)
    { m_ma.update_field_ptrs(lev,vars_old,Theta_prim); }

    const amrex::MultiFab*
    get_u_star (const int& lev) { return u_star[lev].get(); }

    const amrex::MultiFab*
    get_t_star (const int& lev) { return t_star[lev].get(); }

    const amrex::MultiFab*
    get_olen (const int& lev) { return olen[lev].get(); }

    const amrex::MultiFab*
    get_mac_avg (const int& lev, int comp) { return m_ma.get_average(lev,comp); }

    enum struct FluxCalcType {
        MOENG = 0,      ///< Moeng functional form
        DONELAN         ///< Donelan functional form
    };

    enum struct ThetaCalcType {
        ADIABATIC = 0,
        HEAT_FLUX,          ///< Heat-flux specified
        SURFACE_TEMPERATURE ///< Surface temperature specified
    };

    enum struct RoughCalcType {
        CONSTANT = 0,      ///< Constant z0
        CHARNOCK,
        MODIFIED_CHARNOCK
    };

    FluxCalcType  flux_type;
    ThetaCalcType theta_type;
    RoughCalcType rough_type;

private:
    amrex::Real z0_const;
    amrex::Real surf_temp;
    amrex::Real surf_heating_rate{0};
    amrex::Real surf_temp_flux{0};
    amrex::Real cnk_a{0.0185};
    amrex::Real depth{30.0};
    amrex::Real m_start_bdy_time;
    amrex::Real m_bdy_time_interval;
    amrex::Vector<amrex::Geometry>  m_geom;
    amrex::Vector<amrex::FArrayBox> z_0;

    MOSTAverage m_ma;
    amrex::Vector<std::unique_ptr<amrex::MultiFab>> u_star;
    amrex::Vector<std::unique_ptr<amrex::MultiFab>> t_star;
    amrex::Vector<std::unique_ptr<amrex::MultiFab>> olen;
    amrex::Vector<std::unique_ptr<amrex::MultiFab>> t_surf;

    amrex::Vector<amrex::Vector<amrex::MultiFab*>>  m_sst_lev;
    amrex::Vector<amrex::Vector<amrex::iMultiFab*>> m_lmask_lev;
};

#endif /* ABLMOST_H */<|MERGE_RESOLUTION|>--- conflicted
+++ resolved
@@ -35,8 +35,8 @@
                       amrex::Vector<std::unique_ptr<amrex::MultiFab>>& z_phys_nd,
                       amrex::Vector<amrex::Vector<std::unique_ptr<amrex::MultiFab>>>& sst_lev,
                       amrex::Vector<amrex::Vector<std::unique_ptr<amrex::iMultiFab>>>& lmask_lev,
-                      amrex::Real& start_bdy_time,
-                      amrex::Real& bdy_time_interval)
+                      amrex::Real start_bdy_time = 0.0,
+                      amrex::Real bdy_time_interval = 0.0)
     : m_start_bdy_time(start_bdy_time),
       m_bdy_time_interval(bdy_time_interval),
       m_geom(geom),
@@ -161,7 +161,6 @@
     }
 
     void
-<<<<<<< HEAD
     update_fluxes (const int& lev,
                    const amrex::Real& time,
                    int max_iters = 25);
@@ -174,25 +173,6 @@
 
     void
     impose_most_bcs (const int& lev,
-=======
-    update_surf_temp (amrex::Real cur_time)
-    {
-        if (surf_heating_rate != 0) {
-            int nlevs = m_geom.size();
-            for (int lev = 0; lev < nlevs; lev++)
-            {
-               t_surf[lev]->setVal(surf_temp + surf_heating_rate*cur_time);
-               amrex::Print() << "Surface temp at t=" << cur_time
-                   << ": "
-                   << surf_temp + surf_heating_rate*cur_time
-                   << std::endl;
-            }
-        }
-    }
-
-    void
-    impose_most_bcs (const int lev,
->>>>>>> e6779fc5
                      const amrex::Vector<amrex::MultiFab*>& mfs,
                      amrex::MultiFab* eddyDiffs,
                      amrex::MultiFab* z_phys);
@@ -207,14 +187,24 @@
                       const FluxCalc& flux_comp);
 
     void
-<<<<<<< HEAD
     time_interp_tsurf(const int& lev,
                       const amrex::Real& time);
-=======
-    update_fluxes (int lev,
-                   amrex::Real cur_time,
-                   int max_iters = 25);
->>>>>>> e6779fc5
+
+    void
+    update_surf_temp (const amrex::Real& time)
+    {
+        if (surf_heating_rate != 0) {
+            int nlevs = m_geom.size();
+            for (int lev = 0; lev < nlevs; lev++)
+            {
+               t_surf[lev]->setVal(surf_temp + surf_heating_rate*time);
+               amrex::Print() << "Surface temp at t=" << time
+                   << ": "
+                   << surf_temp + surf_heating_rate*time
+                   << std::endl;
+            }
+        }
+    }
 
     void
     update_mac_ptrs (const int& lev,
