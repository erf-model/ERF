#include <MOSTAverage.H>

// Constructor
MOSTAverage::MOSTAverage (amrex::Vector<const amrex::MultiFab*> fields,
                          amrex::Vector<amrex::MultiFab*> averages,
                          amrex::Vector<amrex::iMultiFab*> k_indx,
                          amrex::Vector<amrex::Real> z_ref,
                          const amrex::MultiFab* z_nd,
                          amrex::Geometry geom,
                          int policy,
                          bool update_k)
    : m_fields(fields), m_averages(averages), m_k_indx(k_indx), m_z_ref(z_ref)  ,
      m_z_nd(z_nd)    , m_geom(geom)        , m_policy(policy), m_update_k(update_k)
{
    AMREX_ALWAYS_ASSERT(fields.size() >= 2);

    // Domain bottom and cell-size
    m_zlo = m_geom.ProbLo  (2);
    m_dz  = m_geom.CellSize(2);

    // Num components, plane avg, cells per plane, interp coeff
    amrex::Box domain = m_geom.Domain();
    amrex::IntVect dom_lo(domain.loVect());
    amrex::IntVect dom_hi(domain.hiVect());
    int asize = m_averages.size();
    m_ncomps.resize( asize );
    m_plane_average.resize( asize );
    m_ncell_plane.resize( asize );
    c_interp.resize( asize );
    for (int i(0); i<asize; ++i) {
        m_ncomps[i] = m_averages[i]->nComp();
        m_plane_average[i].resize(2,0.0);

        m_ncell_plane[i] = 1;
        amrex::IndexType ixt = m_averages[i]->boxArray().ixType();
        for (int j = 0; j < AMREX_SPACEDIM; ++j) {
            if (j != 2) {
                if (ixt.nodeCentered(j)) {
                    m_ncell_plane[i] *= (dom_hi[j] - dom_lo[j] + 2);
                } else {
                    m_ncell_plane[i] *= (dom_hi[j] - dom_lo[j] + 1);
                }
            }
        }
    }

    // Select a policy for k-index
    switch(m_policy) {
    case 0: // Standard plane average
        if (m_update_k) {
            compute_plane_k_indices();
        } else {
            for (int i(0); i<m_averages.size(); ++i) {
<<<<<<< HEAD
                amrex::Real z = m_z_ref[i];
=======
                int z = m_z_ref[i];
>>>>>>> 4228d256
                int k_lo = static_cast<int>(floor((z - m_zlo) / m_dz - 0.5));
                const amrex::Real z_lo = m_zlo + (k_lo + 0.5) * m_dz;
                c_interp[i] = (z - z_lo) / m_dz;
            }
        }
        break;
<<<<<<< HEAD
    case 1: // Local region/point
        if (m_update_k) compute_point_k_indices();
        break;
    case 2: // Fixed height above the terrain surface
        break;

    case 3: // Along a normal vector
=======

    case 1: // Fixed height above the terrain surface
        break;

    case 2: // Along a normal vector
>>>>>>> 4228d256
        break;

    default:
        AMREX_ASSERT_WITH_MESSAGE(false, "Unknown policy for MOSTAverage!");
    }
}

// Populate a 2D iMF with the k indices for averaging
void
MOSTAverage::compute_plane_k_indices()
{
    for (int iavg(0); iavg<m_averages.size(); ++iavg) {
<<<<<<< HEAD
        amrex::Real z = m_z_ref[iavg];
=======
        int z = m_z_ref[iavg];
>>>>>>> 4228d256
        AMREX_ALWAYS_ASSERT(z >= m_zlo + 0.5 * m_dz);

        int k_lo = static_cast<int>(floor((z - m_zlo) / m_dz - 0.5));
        int k_hi = k_lo + 1;
        const amrex::Real z_lo = m_zlo + (k_lo + 0.5) * m_dz;
        c_interp[iavg] = (z - z_lo) / m_dz;

<<<<<<< HEAD
        amrex::IntVect ng = m_k_indx[iavg]->nGrowVect(); ng[2]=0;

        for (amrex::MFIter mfi(*m_k_indx[iavg], amrex::TilingIfNotGPU()); mfi.isValid(); ++mfi) {
            amrex::Box gbx = mfi.growntilebox(ng);
=======
        const amrex::IntVect& ng = m_k_indx[iavg]->nGrowVect();

        for (amrex::MFIter mfi(*m_k_indx[iavg], amrex::TilingIfNotGPU()); mfi.isValid(); ++mfi) {
            amrex::Box gbx = mfi.growntilebox({ng[0], ng[1], 0});
>>>>>>> 4228d256
            auto k_arr     = m_k_indx[iavg]->array(mfi);

            ParallelFor(gbx,gbx,
            [=] AMREX_GPU_DEVICE (int i, int j, int k) noexcept {
                k_arr(i,j,k,0) = k_lo;
            },
            [=] AMREX_GPU_DEVICE (int i, int j, int k) noexcept {
                k_arr(i,j,k,1) = k_hi;
            });
       }
    }
}

<<<<<<< HEAD
// Populate a 2D iMF with the k indices for averaging
void
MOSTAverage::compute_point_k_indices()
{
    amrex::ParmParse pp("erf");
    auto read_k = pp.query("most.k_indx", m_k_ind);
    pp.query("most.radius", m_radius);

    // Specified k index
    if (read_k) {
        m_k_ind = std::max(m_radius,m_k_ind);
        for (int iavg(0); iavg<m_averages.size(); ++iavg) m_k_indx[iavg]->setVal(m_k_ind);
    // Set k from zref
    } else {
        for (int iavg(0); iavg<m_averages.size(); ++iavg) {
            amrex::Real z = m_z_ref[iavg];
            AMREX_ALWAYS_ASSERT(z >= m_zlo + 0.5 * m_dz);

            int k_lo = static_cast<int>(floor((z - m_zlo) / m_dz - 0.5));
            k_lo = std::max(m_radius,k_lo);

            amrex::IntVect ng = m_k_indx[iavg]->nGrowVect(); ng[2]=0;

            for (amrex::MFIter mfi(*m_k_indx[iavg], amrex::TilingIfNotGPU()); mfi.isValid(); ++mfi) {
                amrex::Box gbx = mfi.growntilebox(ng);
                auto k_arr     = m_k_indx[iavg]->array(mfi);

                ParallelFor(gbx, [=] AMREX_GPU_DEVICE (int i, int j, int k) noexcept
                {
                    k_arr(i,j,k,0) = k_lo;
                });
            } // MFiter
        } // iavg
    } // read_k
}

=======
>>>>>>> 4228d256
// Driver to call appropriate average member function
void
MOSTAverage::compute_averages()
{
    switch(m_policy) {
    case 0: // Standard plane average
        compute_plane_averages();
        break;

<<<<<<< HEAD
    case 1: // Local region/point
        compute_point_averages();
        break;

    case 2: // Fixed height above the terrain surface
        break;

    case 3: // Along a normal vector
=======
    case 1: // Fixed height above the terrain surface
        break;

    case 2: // Along a normal vector
>>>>>>> 4228d256
        break;

    default:
        AMREX_ASSERT_WITH_MESSAGE(false, "Unknown policy for MOSTAverage!");
    }
}

// Fill plane storage with averages
void
MOSTAverage::compute_plane_averages()
{
    // Averages over all the fields
    //----------------------------------------------------------
    for (int imf(0); imf<m_fields.size(); ++imf) {
<<<<<<< HEAD
=======
        const int ncomp = m_ncomps[imf];
>>>>>>> 4228d256
        const amrex::Real denom = 1.0 / (amrex::Real)m_ncell_plane[imf];

        amrex::AsyncArray<amrex::Real> pavg(m_plane_average[imf].data(), m_plane_average[imf].size());
        amrex::Real* plane_avg = pavg.data();

#ifdef _OPENMP
#pragma omp parallel if (amrex::Gpu::notInLaunchRegion())
#endif
        for (amrex::MFIter mfi(*m_fields[imf], amrex::TilingIfNotGPU()); mfi.isValid(); ++mfi) {
            amrex::Box bx  = mfi.tilebox();
            amrex::Box pbx = bx; pbx.setSmall(2,0); pbx.setBig(2,1);

            auto mf_arr = m_fields[imf]->const_array(mfi);
            auto k_arr  = m_k_indx[imf]->const_array(mfi);

            ParallelFor(amrex::Gpu::KernelInfo().setReduction(true), pbx, [=]
            AMREX_GPU_DEVICE(int i, int j, int n, amrex::Gpu::Handler const& handler) noexcept
            {
                int k = k_arr(i,j,0,n);
                amrex::Gpu::deviceReduceSum(&plane_avg[n],mf_arr(i, j, k) * denom, handler);
            });
        }

        pavg.copyToHost(m_plane_average[imf].data(), m_plane_average[imf].size());
        amrex::ParallelDescriptor::ReduceRealSum(m_plane_average[imf].data(), m_plane_average[imf].size());

        // No spatial variation with plane averages
        amrex::Real c_val = c_interp[imf];
        amrex::Real a_val = m_plane_average[imf][0]*(1.0 - c_val) + m_plane_average[imf][1]*c_val;
        m_averages[imf]->setVal(a_val);
    }

    // Averages for the tangential velocity magnitude
    //----------------------------------------------------------
    int imf  = 0;
    int iavg = m_fields.size();
<<<<<<< HEAD
=======
    const int ncomp = m_ncomps[iavg];
>>>>>>> 4228d256
    const amrex::Real denom = 1.0 / (amrex::Real)m_ncell_plane[iavg];

    amrex::AsyncArray<amrex::Real> pavg(m_plane_average[iavg].data(), m_plane_average[iavg].size());
    amrex::Real* plane_avg = pavg.data();

#ifdef _OPENMP
#pragma omp parallel if (amrex::Gpu::notInLaunchRegion())
#endif
    for (amrex::MFIter mfi(*m_fields[imf], amrex::TilingIfNotGPU()); mfi.isValid(); ++mfi) {
        amrex::Box bx  = amrex::enclosedCells(mfi.tilebox());
        amrex::Box pbx = bx; pbx.setSmall(2,0); pbx.setBig(2,1);

        auto u_mf_arr = m_fields[imf]->const_array(mfi);
        auto v_mf_arr = m_fields[imf+1]->const_array(mfi);

        auto k_u_arr  = m_k_indx[imf]->const_array(mfi);
        auto k_v_arr  = m_k_indx[imf+1]->const_array(mfi);

        ParallelFor(amrex::Gpu::KernelInfo().setReduction(true), pbx, [=]
        AMREX_GPU_DEVICE(int i, int j, int n, amrex::Gpu::Handler const& handler) noexcept
        {
            int k_u = k_u_arr(i,j,0,n);
            int k_v = k_v_arr(i,j,0,n);

            const amrex::Real u_val = 0.5 * (u_mf_arr(i,j,k_u) + u_mf_arr(i+1,j  ,k_u));
            const amrex::Real v_val = 0.5 * (v_mf_arr(i,j,k_v) + v_mf_arr(i  ,j+1,k_v));
            const amrex::Real mag   = std::sqrt(u_val*u_val + v_val*v_val);
            amrex::Gpu::deviceReduceSum(&plane_avg[n],mag * denom, handler);
        });
    }

    pavg.copyToHost(m_plane_average[iavg].data(), m_plane_average[iavg].size());
    amrex::ParallelDescriptor::ReduceRealSum(m_plane_average[iavg].data(), m_plane_average[iavg].size());

    // No spatial variation with plane averages
    amrex::Real c_val = c_interp[iavg];
    amrex::Real a_val = m_plane_average[iavg][0]*(1.0 - c_val) + m_plane_average[iavg][1]*c_val;
    m_averages[iavg]->setVal(a_val);
}

<<<<<<< HEAD
// Fill 2D MF with local averages
void
MOSTAverage::compute_point_averages()
{
    // Number of cells contained in the local average
    int ncell_avg = (2 * m_radius + 1) * (2 * m_radius + 1) * (2 * m_radius + 1);
    const amrex::Real denom = 1.0 / (amrex::Real) ncell_avg;

    // Averages over all the fields
    //----------------------------------------------------------
    for (int imf(0); imf<m_fields.size(); ++imf) {
#ifdef _OPENMP
#pragma omp parallel if (amrex::Gpu::notInLaunchRegion())
#endif
        for (amrex::MFIter mfi(*m_fields[imf], amrex::TilingIfNotGPU()); mfi.isValid(); ++mfi) {
            amrex::Box bx  = mfi.tilebox();
            amrex::Box pbx = bx; pbx.setSmall(2,0); pbx.setBig(2,0);

            auto mf_arr = m_fields[imf]->const_array(mfi);
            auto k_arr  = m_k_indx[imf]->const_array(mfi);
            auto ma_arr = m_averages[imf]->array(mfi);

            ParallelFor(pbx, [=] AMREX_GPU_DEVICE(int i, int j, int) noexcept
            {
                ma_arr(i,j,0) = 0.0;

                int k = k_arr(i,j,0,0);
                for (int lk(k-m_radius); lk<=(k+m_radius); ++lk) {
                    for (int lj(j-m_radius); lj<=(j+m_radius); ++lj) {
                        for (int li(i-m_radius); li<=(i+m_radius); ++li) {
                            ma_arr(i,j,0) += mf_arr(li, lj, lk) * denom;
                        }
                    }
                }
            });
        }

        // Fill interior ghost cells and any ghost cells outside a periodic domain
        //***********************************************************************************
        m_averages[imf]->FillBoundary(m_geom.periodicity());
    }

    // Averages for the tangential velocity magnitude
    //----------------------------------------------------------
    int imf  = 0;
    int iavg = m_fields.size();

#ifdef _OPENMP
#pragma omp parallel if (amrex::Gpu::notInLaunchRegion())
#endif
    for (amrex::MFIter mfi(*m_averages[iavg], amrex::TilingIfNotGPU()); mfi.isValid(); ++mfi) {
        amrex::Box bx  = mfi.tilebox();
        amrex::Box pbx = bx; pbx.setSmall(2,0); pbx.setBig(2,0);

        auto u_mf_arr = m_fields[imf]->const_array(mfi);
        auto v_mf_arr = m_fields[imf+1]->const_array(mfi);
        auto k_arr    = m_k_indx[imf]->const_array(mfi);
        auto ma_arr   = m_averages[iavg]->array(mfi);

        ParallelFor(pbx, [=] AMREX_GPU_DEVICE(int i, int j, int) noexcept
        {
            ma_arr(i,j,0) = 0.0;

            int k = k_arr(i,j,0,0);
            for (int lk(k-m_radius); lk<=(k+m_radius); ++lk) {
                for (int lj(j-m_radius); lj<=(j+m_radius); ++lj) {
                    for (int li(i-m_radius); li<=(i+m_radius); ++li) {
                        const amrex::Real u_val = 0.5 * (u_mf_arr(li,lj,lk) + u_mf_arr(li+1,lj  ,lk));
                        const amrex::Real v_val = 0.5 * (v_mf_arr(li,lj,lk) + v_mf_arr(li  ,lj+1,lk));
                        const amrex::Real mag   = std::sqrt(u_val*u_val + v_val*v_val);
                        ma_arr(i,j,0) += mag * denom;
                    }
                }
            }
        });

        // Fill interior ghost cells and any ghost cells outside a periodic domain
        //***********************************************************************************
        m_averages[iavg]->FillBoundary(m_geom.periodicity());
    }


    // Need to fill ghost cells outside the domain if not periodic
    bool not_per_x = !(m_geom.periodicity().isPeriodic(0));
    bool not_per_y = !(m_geom.periodicity().isPeriodic(1));
    if (not_per_x || not_per_y) {
        amrex::Box domain = m_geom.Domain();
        for (int ima(0); ima<m_averages.size(); ++ima) {
#ifdef _OPENMP
#pragma omp parallel if (amrex::Gpu::notInLaunchRegion())
#endif
            amrex::IndexType ixt     = m_averages[ima]->boxArray().ixType();
            amrex::Box ldomain       = domain; ldomain.convert(ixt);
            amrex::IntVect ng = m_averages[ima]->nGrowVect(); ng[2]=0;
            for (amrex::MFIter mfi(*m_averages[ima], amrex::TilingIfNotGPU()); mfi.isValid(); ++mfi) {
                amrex::Box gbx = mfi.growntilebox(ng);
                gbx.setSmall(2,0); gbx.setBig(2,0);

                if (ldomain.contains(gbx)) continue;

                auto ma_arr = m_averages[ima]->array(mfi);

                int i_lo = ldomain.smallEnd(0); int i_hi = ldomain.bigEnd(0);
                int j_lo = ldomain.smallEnd(1); int j_hi = ldomain.bigEnd(1);
                ParallelFor(gbx, [=] AMREX_GPU_DEVICE(int i, int j, int) noexcept
                {
                    int li, lj;
                    li = i  < i_lo ? i_lo : i;
                    li = li > i_hi ? i_hi : li;
                    lj = j  < j_lo ? j_lo : j;
                    lj = lj > j_hi ? j_hi : lj;

                    ma_arr(i,j,0) = ma_arr(li,lj,0);
                });
            } // MFiter
        } // ima
    } // Not periodic
}

=======
>>>>>>> 4228d256
// Write k indices
void
MOSTAverage::write_k_indices()
{
    // Last component u_mag_mean is cc
    int navg = m_averages.size() - 1;

    std::ofstream ofile;
<<<<<<< HEAD
    ofile.open ("MOST_k_indices.txt");
=======
    ofile.open ("MOST_K_indices.txt");
>>>>>>> 4228d256
    ofile << "K indices used to compute averages via MOSTAverages class:\n";

    for (amrex::MFIter mfi(*m_averages[navg], amrex::TilingIfNotGPU()); mfi.isValid(); ++mfi) {
        amrex::Box bx  = mfi.tilebox(); bx.setBig(2,0);
        int il = bx.smallEnd(0); int iu = bx.bigEnd(0);
        int jl = bx.smallEnd(1); int ju = bx.bigEnd(1);

        for (int j(jl); j<=ju; ++j) {
            for (int i(il); i<=iu; ++i) {
                ofile << "(I,J): " << "(" << i << "," << j << ")" << "\n";
                int k = 0;
                for (int iavg(0); iavg<=navg; ++iavg) {
                    auto k_arr = m_k_indx[iavg]->array(mfi);
                    ofile << "iavg K_lo K_hi c_interp: "
                          << iavg << ' '
                          << k_arr(i,j,k,0) << ' '
                          << k_arr(i,j,k,1) << ' '
                          << c_interp[iavg] << "\n";
                }
                ofile << "\n";
            }
        }
    }
    ofile.close();
}

// Write averages
void
MOSTAverage::write_averages()
{
    // Last component u_mag_mean is cc
    int navg = m_averages.size() - 1;

    std::ofstream ofile;
    ofile.open ("MOST_averages.txt");
    ofile << "Averages computed via MOSTAverages class:\n";

    for (amrex::MFIter mfi(*m_averages[navg], amrex::TilingIfNotGPU()); mfi.isValid(); ++mfi) {
        amrex::Box bx  = mfi.tilebox(); bx.setBig(2,0);
        int il = bx.smallEnd(0); int iu = bx.bigEnd(0);
        int jl = bx.smallEnd(1); int ju = bx.bigEnd(1);

        for (int j(jl); j<=ju; ++j) {
            for (int i(il); i<=iu; ++i) {
                ofile << "(I,J): " << "(" << i << "," << j << ")" << "\n";
                int k = 0;
                for (int iavg(0); iavg<=navg; ++iavg) {
                    auto mf_arr = m_averages[iavg]->array(mfi);
                    ofile << "iavg val: "
                          << iavg << ' '
                          << mf_arr(i,j,k) << "\n";
                }
                ofile << "\n";
            }
        }
    }
    ofile.close();
}<|MERGE_RESOLUTION|>--- conflicted
+++ resolved
@@ -51,32 +51,22 @@
             compute_plane_k_indices();
         } else {
             for (int i(0); i<m_averages.size(); ++i) {
-<<<<<<< HEAD
                 amrex::Real z = m_z_ref[i];
-=======
-                int z = m_z_ref[i];
->>>>>>> 4228d256
                 int k_lo = static_cast<int>(floor((z - m_zlo) / m_dz - 0.5));
                 const amrex::Real z_lo = m_zlo + (k_lo + 0.5) * m_dz;
                 c_interp[i] = (z - z_lo) / m_dz;
             }
         }
         break;
-<<<<<<< HEAD
+        
     case 1: // Local region/point
         if (m_update_k) compute_point_k_indices();
         break;
+        
     case 2: // Fixed height above the terrain surface
         break;
 
     case 3: // Along a normal vector
-=======
-
-    case 1: // Fixed height above the terrain surface
-        break;
-
-    case 2: // Along a normal vector
->>>>>>> 4228d256
         break;
 
     default:
@@ -89,29 +79,19 @@
 MOSTAverage::compute_plane_k_indices()
 {
     for (int iavg(0); iavg<m_averages.size(); ++iavg) {
-<<<<<<< HEAD
         amrex::Real z = m_z_ref[iavg];
-=======
-        int z = m_z_ref[iavg];
->>>>>>> 4228d256
         AMREX_ALWAYS_ASSERT(z >= m_zlo + 0.5 * m_dz);
 
         int k_lo = static_cast<int>(floor((z - m_zlo) / m_dz - 0.5));
         int k_hi = k_lo + 1;
         const amrex::Real z_lo = m_zlo + (k_lo + 0.5) * m_dz;
         c_interp[iavg] = (z - z_lo) / m_dz;
-
-<<<<<<< HEAD
+        
         amrex::IntVect ng = m_k_indx[iavg]->nGrowVect(); ng[2]=0;
 
         for (amrex::MFIter mfi(*m_k_indx[iavg], amrex::TilingIfNotGPU()); mfi.isValid(); ++mfi) {
             amrex::Box gbx = mfi.growntilebox(ng);
-=======
-        const amrex::IntVect& ng = m_k_indx[iavg]->nGrowVect();
-
-        for (amrex::MFIter mfi(*m_k_indx[iavg], amrex::TilingIfNotGPU()); mfi.isValid(); ++mfi) {
-            amrex::Box gbx = mfi.growntilebox({ng[0], ng[1], 0});
->>>>>>> 4228d256
+
             auto k_arr     = m_k_indx[iavg]->array(mfi);
 
             ParallelFor(gbx,gbx,
@@ -125,7 +105,6 @@
     }
 }
 
-<<<<<<< HEAD
 // Populate a 2D iMF with the k indices for averaging
 void
 MOSTAverage::compute_point_k_indices()
@@ -162,8 +141,7 @@
     } // read_k
 }
 
-=======
->>>>>>> 4228d256
+
 // Driver to call appropriate average member function
 void
 MOSTAverage::compute_averages()
@@ -172,8 +150,7 @@
     case 0: // Standard plane average
         compute_plane_averages();
         break;
-
-<<<<<<< HEAD
+        
     case 1: // Local region/point
         compute_point_averages();
         break;
@@ -182,12 +159,6 @@
         break;
 
     case 3: // Along a normal vector
-=======
-    case 1: // Fixed height above the terrain surface
-        break;
-
-    case 2: // Along a normal vector
->>>>>>> 4228d256
         break;
 
     default:
@@ -202,10 +173,6 @@
     // Averages over all the fields
     //----------------------------------------------------------
     for (int imf(0); imf<m_fields.size(); ++imf) {
-<<<<<<< HEAD
-=======
-        const int ncomp = m_ncomps[imf];
->>>>>>> 4228d256
         const amrex::Real denom = 1.0 / (amrex::Real)m_ncell_plane[imf];
 
         amrex::AsyncArray<amrex::Real> pavg(m_plane_average[imf].data(), m_plane_average[imf].size());
@@ -242,10 +209,6 @@
     //----------------------------------------------------------
     int imf  = 0;
     int iavg = m_fields.size();
-<<<<<<< HEAD
-=======
-    const int ncomp = m_ncomps[iavg];
->>>>>>> 4228d256
     const amrex::Real denom = 1.0 / (amrex::Real)m_ncell_plane[iavg];
 
     amrex::AsyncArray<amrex::Real> pavg(m_plane_average[iavg].data(), m_plane_average[iavg].size());
@@ -286,7 +249,6 @@
     m_averages[iavg]->setVal(a_val);
 }
 
-<<<<<<< HEAD
 // Fill 2D MF with local averages
 void
 MOSTAverage::compute_point_averages()
@@ -406,8 +368,6 @@
     } // Not periodic
 }
 
-=======
->>>>>>> 4228d256
 // Write k indices
 void
 MOSTAverage::write_k_indices()
@@ -416,11 +376,7 @@
     int navg = m_averages.size() - 1;
 
     std::ofstream ofile;
-<<<<<<< HEAD
     ofile.open ("MOST_k_indices.txt");
-=======
-    ofile.open ("MOST_K_indices.txt");
->>>>>>> 4228d256
     ofile << "K indices used to compute averages via MOSTAverages class:\n";
 
     for (amrex::MFIter mfi(*m_averages[navg], amrex::TilingIfNotGPU()); mfi.isValid(); ++mfi) {
