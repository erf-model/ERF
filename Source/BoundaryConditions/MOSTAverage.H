#ifndef MOSTAverage_H
#define MOSTAverage_H

#include <AMReX_Gpu.H>
#include <AMReX_FArrayBox.H>
#include <AMReX_MultiFab.H>
#include <AMReX_iMultiFab.H>
<<<<<<< HEAD
#include <AMReX_ParmParse.H>
=======
>>>>>>> 4228d256

class MOSTAverage {
public:
    explicit MOSTAverage(amrex::Vector<const amrex::MultiFab*> fields,
                         amrex::Vector<amrex::MultiFab*> averages,
                         amrex::Vector<amrex::iMultiFab*> k_indx,
                         amrex::Vector<amrex::Real> z_ref,
                         const amrex::MultiFab* z_nd,
                         const amrex::Geometry geom,
                         int policy,
                         bool update_k);
     MOSTAverage() = default;
    ~MOSTAverage() = default;

<<<<<<< HEAD
    // Populate a 2D iMF with the k indices for policy::plane
    void compute_plane_k_indices();

    // Populate a 2D iMF with the k indices for policy::point
    void compute_point_k_indices();

    // Driver for the different average policies
    void compute_averages();

    // Fill averages for policy::plane
    void compute_plane_averages();

    // Fill averages for policy::point
    void compute_point_averages();
=======
    // Populate a 2D iMF with the k indices for averaging
    void compute_plane_k_indices();

    // Driver for the different average policies
    void compute_averages();

    // Fill plane storage with averages
    void compute_plane_averages();
>>>>>>> 4228d256

    // Get number of components for a mf in m_fields
    int ncomp()      const  { return m_ncomps[0]; }
    int ncomp(int i) const  { return m_ncomps[i]; }

    // Get pointer to mf in m_fields
    const amrex::MultiFab* get_field()      const { return m_fields[0]; }
    const amrex::MultiFab* get_field(int i) const { return m_fields[i]; }

    // Get pointer to the 2D mf of averages
    const amrex::MultiFab* get_average()      const { return m_averages[0]; };
    const amrex::MultiFab* get_average(int i) const { return m_averages[i]; };

    // Get plane averages long dir()
    const amrex::Vector<amrex::Real>& get_plane_average()      const { return m_plane_average[0]; }
    const amrex::Vector<amrex::Real>& get_plane_average(int i) const { return m_plane_average[i]; }

    // Write k indices for each average
    void write_k_indices();

    // Write averages on 2D mf
    void write_averages();

protected:
    amrex::Real m_dz;  // Mesh spacing in axis direction
    amrex::Real m_zlo; // Bottom of domain in axis direction

<<<<<<< HEAD
    int m_k_ind  = -1; // Specified k_index for local-point/region average
    int m_radius =  0; // Specified radius around k_index

=======
>>>>>>> 4228d256
    amrex::Vector<int> m_ncomps;      // Number of components (mf)
    amrex::Vector<int> m_ncell_plane; // Number of cells in plane (mf)

    amrex::Vector<amrex::Vector<amrex::Real>> m_plane_average; // Plane avgs (mf,2)

    amrex::Vector<const amrex::MultiFab*> m_fields;  // Ptr to fields to be averaged
    amrex::Vector<amrex::MultiFab*> m_averages;      // Ptr to 2D mf to hold averages
    amrex::Vector<amrex::iMultiFab*> m_k_indx;       // Ptr to 2D imf to hold k indices
    amrex::Vector<amrex::Real> m_z_ref;              // Vector of reals for height above MOST BC
    amrex::Vector<amrex::Real> c_interp;             // Interpolation factors
    const amrex::MultiFab* m_z_nd;                   // Ptr to terrain heigh coords
    amrex::Geometry m_geom;                          // Geometry
    const int m_policy;                              // Policy for averaging
    bool m_update_k;                                 // Flag to update 2D imf with k indices
};
#endif<|MERGE_RESOLUTION|>--- conflicted
+++ resolved
@@ -5,10 +5,7 @@
 #include <AMReX_FArrayBox.H>
 #include <AMReX_MultiFab.H>
 #include <AMReX_iMultiFab.H>
-<<<<<<< HEAD
 #include <AMReX_ParmParse.H>
-=======
->>>>>>> 4228d256
 
 class MOSTAverage {
 public:
@@ -23,7 +20,6 @@
      MOSTAverage() = default;
     ~MOSTAverage() = default;
 
-<<<<<<< HEAD
     // Populate a 2D iMF with the k indices for policy::plane
     void compute_plane_k_indices();
 
@@ -38,16 +34,6 @@
 
     // Fill averages for policy::point
     void compute_point_averages();
-=======
-    // Populate a 2D iMF with the k indices for averaging
-    void compute_plane_k_indices();
-
-    // Driver for the different average policies
-    void compute_averages();
-
-    // Fill plane storage with averages
-    void compute_plane_averages();
->>>>>>> 4228d256
 
     // Get number of components for a mf in m_fields
     int ncomp()      const  { return m_ncomps[0]; }
@@ -64,7 +50,7 @@
     // Get plane averages long dir()
     const amrex::Vector<amrex::Real>& get_plane_average()      const { return m_plane_average[0]; }
     const amrex::Vector<amrex::Real>& get_plane_average(int i) const { return m_plane_average[i]; }
-
+    
     // Write k indices for each average
     void write_k_indices();
 
@@ -75,12 +61,9 @@
     amrex::Real m_dz;  // Mesh spacing in axis direction
     amrex::Real m_zlo; // Bottom of domain in axis direction
 
-<<<<<<< HEAD
     int m_k_ind  = -1; // Specified k_index for local-point/region average
     int m_radius =  0; // Specified radius around k_index
 
-=======
->>>>>>> 4228d256
     amrex::Vector<int> m_ncomps;      // Number of components (mf)
     amrex::Vector<int> m_ncell_plane; // Number of cells in plane (mf)
 
