#include <ERF.H>
#include <ERF_PhysBCFunct.H>
#include <IndexDefines.H>
#include <TimeInterpolatedData.H>
#include <ERF_FillPatcher.H>

using namespace amrex;

PhysBCFunctNoOp null_bc;

/*
 * Fill valid and ghost data with the "state data" at the given time
 *
 * @param[in] lev  level of refinement at which to fill the data
 * @param[in] time time at which the data should be filled
 * @param[out] mfs Vector of MultiFabs to be filled containing, in order: cons, xvel, yvel, and zvel data
 */

void
ERF::FillPatch (int lev, Real time, const Vector<MultiFab*>& mfs, bool fillset)
{
    BL_PROFILE_VAR("ERF::FillPatch()",ERF_FillPatch);
    int bccomp;
    amrex::Interpolater* mapper = nullptr;

    for (int var_idx = 0; var_idx < Vars::NumTypes; ++var_idx) {
        MultiFab& mf = *mfs[var_idx];
        const int icomp = 0;
        const int ncomp = mf.nComp();

        if (var_idx == Vars::cons)
        {
            bccomp = BCVars::cons_bc + icomp;
            mapper = &cell_cons_interp;
        }
        else if (var_idx == Vars::xvel)
        {
            bccomp = BCVars::xvel_bc;
            mapper = &face_linear_interp;
        }
        else if (var_idx == Vars::yvel)
        {
            bccomp = BCVars::yvel_bc;
            mapper = &face_linear_interp;
        }
        else if (var_idx == Vars::zvel)
        {
            bccomp = BCVars::zvel_bc;
            mapper = &face_linear_interp;
        } else {
          amrex::Abort("Dont recognize this variable type in ERF_Fillpatch");
        }

        if (lev == 0)
        {
            Vector<MultiFab*> fmf = {&vars_old[lev][var_idx], &vars_new[lev][var_idx]};
            Vector<Real> ftime    = {t_old[lev], t_new[lev]};
            amrex::FillPatchSingleLevel(mf, time, fmf, ftime, icomp, icomp, ncomp,
                                        geom[lev], null_bc, bccomp);
        }
        else
        {
            Vector<MultiFab*> fmf = {&vars_old[lev][var_idx], &vars_new[lev][var_idx]};
            Vector<Real> ftime    = {t_old[lev], t_new[lev]};
            Vector<MultiFab*> cmf = {&vars_old[lev-1][var_idx], &vars_new[lev-1][var_idx]};
            Vector<Real> ctime    = {t_old[lev-1], t_new[lev-1]};

            amrex::FillPatchTwoLevels(mf, time, cmf, ctime, fmf, ftime,
                                      0, icomp, ncomp, geom[lev-1], geom[lev],
                                      null_bc, bccomp, null_bc, bccomp, refRatio(lev-1),
                                      mapper, domain_bcs_type, bccomp);
        } // lev > 0
    } // var_idx

    // Coarse-Fine set region
    if (lev>0 && coupling_type=="OneWay" && cf_set_width>0 && fillset) {
        FPr_c[lev-1].FillSet(*mfs[Vars::cons], time, null_bc, domain_bcs_type);
        FPr_u[lev-1].FillSet(*mfs[Vars::xvel], time, null_bc, domain_bcs_type);
        FPr_v[lev-1].FillSet(*mfs[Vars::yvel], time, null_bc, domain_bcs_type);
        FPr_w[lev-1].FillSet(*mfs[Vars::zvel], time, null_bc, domain_bcs_type);
    }

    // ***************************************************************************
    // Physical bc's at domain boundary
    // ***************************************************************************
    bool cons_only = false;
    int icomp_cons = 0;
    int ncomp_cons = mfs[Vars::cons]->nComp();

    IntVect ngvect_cons = mfs[Vars::cons]->nGrowVect();
    IntVect ngvect_vels = mfs[Vars::xvel]->nGrowVect();

#ifdef ERF_USE_NETCDF
    // We call this here because it is an ERF routine
<<<<<<< HEAD
    if (init_type == "real" && lev==0) fill_from_wrfbdy(mfs,time);
    if (init_type == "metgrid" && lev==0) fill_from_metgrid(mfs,time);
=======
    if (init_type=="real" && lev==0) fill_from_wrfbdy(mfs, time);
>>>>>>> 0fd0e076
#endif

    if (m_r2d) fill_from_bndryregs(mfs,time);

    // We call this even if init_type == real because this routine will fill the vertical bcs
    (*physbcs[lev])(mfs,icomp_cons,ncomp_cons,ngvect_cons,ngvect_vels,init_type,cons_only,BCVars::cons_bc,time);
}

/*
 * Fill ghost cells of qmoist
 *
 * @param[in] lev  level of refinement at which to fill the data
 * @param[in] time time at which the data should be filled
 * @param[out] mf MultiFab to be filled (qmoist[lev])
 */

#ifdef ERF_USE_MOISTURE
void
ERF::FillPatchMoistVars (int lev, MultiFab& mf)
{
    BL_PROFILE_VAR("ERF::FillPatchMoistVars()",ERF_FillPatchMoistVars);
    // ***************************************************************************
    // Physical bc's at domain boundary
    // ***************************************************************************
    bool cons_only = true;
    int icomp_cons = 0;
    int ncomp_cons = 1; // We only fill qv, the first component

    // Note that we are filling qv, stored in qmoist[lev], with the input data (if there is any), stored
    // in RhoQt_comp.
    int bccomp_cons = BCVars::RhoQt_bc_comp;

    IntVect ngvect_cons = mf.nGrowVect();
    IntVect ngvect_vels = {0,0,0};

    if ((init_type != "real") and (init_type != "metgrid")) {
        (*physbcs[lev])({&mf},icomp_cons,ncomp_cons,ngvect_cons,ngvect_vels,init_type,cons_only,bccomp_cons);
    }

    mf.FillBoundary(geom[lev].periodicity());
}
#endif

/*
 * Fill valid and ghost data
 * This version fills mfs in valid regions with the values in "mfs" when it is passed in;
 * it is used only to compute ghost values for intermediate stages of a time integrator.
 *
 * @param[in]  lev            level of refinement at which to fill the data
 * @param[in]  time           time at which the data should be filled
 * @param[out] mfs            Vector of MultiFabs to be filled containing, in order: cons, xvel, yvel, and zvel data
 * @param[in]  ng_cons        number of ghost cells to be filled for conserved (cell-centered) variables
 * @param[in]  ng_vel         number of ghost cells to be filled for velocity components
 * @param[in]  cons_only      if 1 then only fill conserved variables
 * @param[in]  icomp_cons     starting component for conserved variables
 * @param[in]  ncomp_cons     number of components for conserved variables
 * @param[in]  eddyDiffs      diffusion coefficients for LES turbulence models
 * @param[in]  allow_most_bcs if true then use MOST bcs at the low boundary
 */

void
ERF::FillIntermediatePatch (int lev, Real time,
                            const Vector<MultiFab*>& mfs,
                            int ng_cons, int ng_vel, bool cons_only,
                            int icomp_cons, int ncomp_cons,
                            MultiFab* eddyDiffs,
                            bool allow_most_bcs)
{
    BL_PROFILE_VAR("FillIntermediatePatch()",FillIntermediatePatch);
    int bccomp;
    amrex::Interpolater* mapper;

    // We should always pass cons, xvel, yvel, and zvel (in that order) in the mfs vector
    AMREX_ALWAYS_ASSERT(mfs.size() == Vars::NumTypes);

    for (int var_idx = 0; var_idx < Vars::NumTypes; ++var_idx)
    {
        if (cons_only && var_idx != Vars::cons) continue;

        MultiFab& mf = *mfs[var_idx];

        IntVect ngvect;
        int icomp, ncomp;
        if (var_idx == Vars::cons)
        {
            bccomp = icomp_cons;
            mapper = &cell_cons_interp;
            ngvect = IntVect(ng_cons,ng_cons,ng_cons);
            icomp  = icomp_cons;
            ncomp  = ncomp_cons;
        }
        else if (var_idx == Vars::xvel)
        {
            bccomp = BCVars::xvel_bc;
            mapper = &face_linear_interp;
            ngvect = IntVect(ng_vel,ng_vel,ng_vel);
            icomp  = 0;
            ncomp  = 1;
        }
        else if (var_idx == Vars::yvel)
        {
            bccomp = BCVars::yvel_bc;
            mapper = &face_linear_interp;
            ngvect = IntVect(ng_vel,ng_vel,ng_vel);
            icomp  = 0;
            ncomp  = 1;
        }
        else if (var_idx == Vars::zvel)
        {
            bccomp = BCVars::zvel_bc;
            mapper = &face_linear_interp;
            ngvect = IntVect(ng_vel,ng_vel,0);
            icomp  = 0;
            ncomp  = 1;
        }

        if (lev == 0)
        {
            mf.FillBoundary(icomp,ncomp,ngvect,geom[lev].periodicity());
        }
        else
        {
            Vector<MultiFab*> fmf = {&mf};
            Vector<MultiFab*> cmf = {&vars_old[lev-1][var_idx], &vars_new[lev-1][var_idx]};
            Vector<Real> ctime    = {t_old[lev-1], t_new[lev-1]};

            amrex::FillPatchTwoLevels(mf, time, cmf, ctime, fmf, {time},
                                      icomp, icomp, ncomp, geom[lev-1], geom[lev],
                                      null_bc, 0, null_bc, 0, refRatio(lev-1),
                                      mapper, domain_bcs_type, bccomp);
        } // lev > 0
    } // var_idx

    // Coarse-Fine set region
    if (lev>0 && coupling_type=="OneWay" && cf_set_width>0) {
        if (cons_only) {
            FPr_c[lev-1].FillSet(*mfs[Vars::cons], time, null_bc, domain_bcs_type);
        } else {
            FPr_c[lev-1].FillSet(*mfs[Vars::cons], time, null_bc, domain_bcs_type);
            FPr_u[lev-1].FillSet(*mfs[Vars::xvel], time, null_bc, domain_bcs_type);
            FPr_v[lev-1].FillSet(*mfs[Vars::yvel], time, null_bc, domain_bcs_type);
            FPr_w[lev-1].FillSet(*mfs[Vars::zvel], time, null_bc, domain_bcs_type);
        }
    }

    // ***************************************************************************
    // Physical bc's at domain boundary
    // ***************************************************************************
    IntVect ngvect_cons = IntVect(ng_cons,ng_cons,ng_cons);
    IntVect ngvect_vels = IntVect(ng_vel ,ng_vel ,ng_vel);

#ifdef ERF_USE_NETCDF
    // NOTE: This routine needs to be aware of what FillIntermediatePatch is operating on
    //       --- i.e., cons_only and which cons indices (icomp_cons & ncomp_cons)

    // We call this here because it is an ERF routine
<<<<<<< HEAD
    if (init_type == "real" && lev==0) fill_from_wrfbdy(mfs,time);
    if (init_type == "metgrid" && lev==0) fill_from_metgrid(mfs,time);
=======
    if (init_type=="real" && lev==0) fill_from_wrfbdy(mfs, time, cons_only, icomp_cons, ncomp_cons);
>>>>>>> 0fd0e076
#endif

    if (m_r2d) fill_from_bndryregs(mfs,time);

    // We call this even if init_type == real because this routine will fill the vertical bcs
    (*physbcs[lev])(mfs,icomp_cons,ncomp_cons,ngvect_cons,ngvect_vels,init_type,cons_only,BCVars::cons_bc,time);
    // ***************************************************************************

    // MOST boundary conditions
    if (!(cons_only && ncomp_cons == 1) && m_most && allow_most_bcs)
        m_most->impose_most_bcs(lev,mfs,eddyDiffs);
}

//

/*
 * Fill valid and ghost data.
 * This version sill an entire MultiFab by interpolating from the coarser level -- this is used
 * only when a new level of refinement is being created during a run (i.e not at initialization)
 * This will never be used with static refinement.
 *
 * @param[in]  lev            level of refinement at which to fill the data
 * @param[in]  time           time at which the data should be filled
 * @param[out] mfs            Vector of MultiFabs to be filled containing, in order: cons, xvel, yvel, and zvel data
 */

void
ERF::FillCoarsePatch (int lev, Real time, const Vector<MultiFab*>& mfs)
{
    BL_PROFILE_VAR("FillCoarsePatch()",FillCoarsePatch);
    AMREX_ASSERT(lev > 0);

    int icomp = 0;
    int bccomp;
    amrex::Interpolater* mapper;

    for (int var_idx = 0; var_idx < mfs.size(); ++var_idx) {

        if (var_idx == Vars::cons)
        {
            bccomp = 0;
            bccomp = 0;
            mapper = &cell_cons_interp;
        }
        else if (var_idx == Vars::xvel || var_idx == Vars::xmom)
        {
            bccomp = NVAR;
            mapper = &face_linear_interp;
        }
        else if (var_idx == Vars::yvel || var_idx == Vars::ymom)
        {
            bccomp = NVAR+1;
            mapper = &face_linear_interp;
        }
        else if (var_idx == Vars::zvel || var_idx == Vars::zmom)
        {
            bccomp = NVAR+2;
            mapper = &face_linear_interp;
        }

        amrex::InterpFromCoarseLevel(*mfs[var_idx], time, vars_new[lev-1][var_idx],
                                     icomp, icomp, mfs[var_idx]->nComp(),
                                     geom[lev-1], geom[lev],
                                     null_bc, 0, null_bc, 0, refRatio(lev-1),
                                     mapper, domain_bcs_type, bccomp);
    }

    // ***************************************************************************
    // Physical bc's at domain boundary
    // ***************************************************************************
    IntVect ngvect_cons = mfs[Vars::cons]->nGrowVect();
    IntVect ngvect_vels = mfs[Vars::xvel]->nGrowVect();
    bool cons_only = false;

    (*physbcs[lev])(mfs,0,mfs[Vars::cons]->nComp(),ngvect_cons,ngvect_vels,init_type,cons_only,BCVars::cons_bc,time);

    // ***************************************************************************
    // Since lev > 0 here we don't worry about m_r2d or wrfbdy data
    // ***************************************************************************
}<|MERGE_RESOLUTION|>--- conflicted
+++ resolved
@@ -92,12 +92,8 @@
 
 #ifdef ERF_USE_NETCDF
     // We call this here because it is an ERF routine
-<<<<<<< HEAD
     if (init_type == "real" && lev==0) fill_from_wrfbdy(mfs,time);
     if (init_type == "metgrid" && lev==0) fill_from_metgrid(mfs,time);
-=======
-    if (init_type=="real" && lev==0) fill_from_wrfbdy(mfs, time);
->>>>>>> 0fd0e076
 #endif
 
     if (m_r2d) fill_from_bndryregs(mfs,time);
@@ -254,12 +250,8 @@
     //       --- i.e., cons_only and which cons indices (icomp_cons & ncomp_cons)
 
     // We call this here because it is an ERF routine
-<<<<<<< HEAD
-    if (init_type == "real" && lev==0) fill_from_wrfbdy(mfs,time);
+    if (init_type == "real" && lev==0) fill_from_wrfbdy(mfs,time, cons_only, icomp_cons, ncomp_cons);
     if (init_type == "metgrid" && lev==0) fill_from_metgrid(mfs,time);
-=======
-    if (init_type=="real" && lev==0) fill_from_wrfbdy(mfs, time, cons_only, icomp_cons, ncomp_cons);
->>>>>>> 0fd0e076
 #endif
 
     if (m_r2d) fill_from_bndryregs(mfs,time);
