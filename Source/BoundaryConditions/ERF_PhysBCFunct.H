#ifndef ERF_PhysBCFunct_H_
#define ERF_PhysBCFunct_H_
#include <AMReX_Config.H>

#include <AMReX_BCRec.H>
#include <AMReX_Geometry.H>
#include <AMReX_MultiFab.H>
#include <AMReX_ArrayLim.H>
#include <AMReX_FilCC_C.H>
#include <AMReX_FilND_C.H>
#include <AMReX_FilFC_C.H>
#include "AMReX_TypeTraits.H"
#include "AMReX_Orientation.H"

#include <ERF_ReadBndryPlanes.H>
#include <TimeInterpolatedData.H>
#include <IndexDefines.H>
#include <DataStruct.H>
#include <EddyViscosity.H>
#include <TerrainMetrics.H>

using PlaneVector = amrex::Vector<amrex::FArrayBox>;

struct NullFill
{
    AMREX_GPU_DEVICE
    void operator() (const amrex::IntVect& /*iv*/, amrex::Array4<amrex::Real> const& /*dest*/,
                     const int /*dcomp*/, const int /*numcomp*/,
                     amrex::GeometryData const& /*geom*/, const amrex::Real /*time*/,
                     const amrex::BCRec* /*bcr*/, const int /*bcomp*/,
                     const int /*orig_comp*/) const
        {
        }
};

class ERFPhysBCFunct
{
public:
    ERFPhysBCFunct (const int lev, const amrex::Real time_mt, const amrex::Real delta_t,
                    const amrex::Geometry& geom, const amrex::Vector<amrex::BCRec>& domain_bcs_type,
                    const amrex::Gpu::DeviceVector<amrex::BCRec>& domain_bcs_type_d,
                    const int& var_idx, const int& terrain_type, TimeInterpolatedData& data,
                    amrex::Array<amrex::Array<amrex::Real,AMREX_SPACEDIM*2>,AMREX_SPACEDIM+NVAR> bc_extdir_vals,
                    std::unique_ptr<amrex::MultiFab>& z_phys_nd,
                    std::unique_ptr<amrex::MultiFab>& detJ_cc,
#ifdef ERF_USE_NETCDF
                    const std::string& init_type,
                    const amrex::Vector<amrex::Vector<amrex::FArrayBox>>& bdy_data_xlo,
                    const amrex::Vector<amrex::Vector<amrex::FArrayBox>>& bdy_data_xhi,
                    const amrex::Vector<amrex::Vector<amrex::FArrayBox>>& bdy_data_ylo,
                    const amrex::Vector<amrex::Vector<amrex::FArrayBox>>& bdy_data_yhi,
                    const amrex::Real bdy_time_interval,
#endif
                    std::unique_ptr<ReadBndryPlanes>& r2d)
        : m_lev(lev), m_time_mt(time_mt), m_delta_t(delta_t),
          m_geom(geom), m_domain_bcs_type(domain_bcs_type),
          m_domain_bcs_type_d(domain_bcs_type_d),
          m_var_idx(var_idx), m_terrain_type(terrain_type), m_data(data),
          m_bc_extdir_vals(bc_extdir_vals),
          m_z_phys_nd(z_phys_nd),
          m_detJ_cc(detJ_cc),
#ifdef ERF_USE_NETCDF
          m_init_type(init_type),
          m_bdy_data_xlo(bdy_data_xlo),
          m_bdy_data_xhi(bdy_data_xhi),
          m_bdy_data_ylo(bdy_data_ylo),
          m_bdy_data_yhi(bdy_data_yhi),
          m_bdy_time_interval(bdy_time_interval),
#endif
          m_r2d(r2d)
          {}

    ~ERFPhysBCFunct () {}

    //
    // mf is the multifab to be filled
    // icomp is the index into the MultiFab -- if cell-centered this can be any value
    //       from 0 to NVAR-1, if face-centered this must be 0
    // ncomp is the number of components -- if cell-centered (var_idx = 0) this can be any value
    //       from 1 to NVAR as long as icomp+ncomp <= NVAR-1.  If face-centered this
    //       must be 1
    // nghost is how many ghost cells to be filled
    // time is the time at which the data should be filled
    // bccomp is the index into both domain_bcs_type_bcr and bc_extdir_vals for icomp = 0  --
    //     so this follows the BCVars enum
    //
    void operator() (amrex::MultiFab& mf, int icomp, int ncomp, amrex::IntVect const& nghost,
                     amrex::Real time, int bccomp);

    void impose_xvel_bcs (const amrex::Array4<amrex::Real>& dest_arr, const amrex::Box& bx, const amrex::Box& domain,
                          const amrex::Array4<amrex::Real const>& z_nd,
                          const amrex::GpuArray<amrex::Real,AMREX_SPACEDIM> dxInv,
                          amrex::Real time, int bccomp);

    void impose_yvel_bcs (const amrex::Array4<amrex::Real>& dest_arr, const amrex::Box& bx, const amrex::Box& domain,
                          const amrex::Array4<amrex::Real const>& z_nd,
                          const amrex::GpuArray<amrex::Real,AMREX_SPACEDIM> dxInv,
                          amrex::Real time, int bccomp);

<<<<<<< HEAD
    void impose_zvel_bcs (const amrex::Array4<amrex::Real>& dest_arr, const amrex::Box& bx, const amrex::Box& domain,
                          const amrex::Array4<amrex::Real const>& velx_arr,
                          const amrex::Array4<amrex::Real const>& vely_arr,
                          const amrex::Array4<amrex::Real const>& z_nd,
                          const amrex::GpuArray<amrex::Real,AMREX_SPACEDIM> dx,
                          const amrex::GpuArray<amrex::Real,AMREX_SPACEDIM> dxInv,
                          amrex::Real time, int bccomp, int terrain_type);
=======
    void impose_zvel_bcs (const amrex::Array4<Real>& dest_arr, const amrex::Box& bx, const amrex::Box& domain,
                          const amrex::Array4<Real const>& velx_arr,
                          const amrex::Array4<Real const>& vely_arr,
                          const amrex::Array4<Real const>& z_nd,
                          const GpuArray<Real,AMREX_SPACEDIM> dx,
                          const GpuArray<Real,AMREX_SPACEDIM> dxInv,
                          amrex::Real time, amrex::Real time_mt, amrex::Real delta_t,
                          int bccomp, int terrain_type);
>>>>>>> ec22b32e

    void impose_cons_bcs (const amrex::Array4<amrex::Real>& mf, const amrex::Box& bx, const amrex::Box& domain,
                          const amrex::Array4<amrex::Real const>& z_nd,
                          const amrex::GpuArray<amrex::Real,AMREX_SPACEDIM> dxInv,
                          int icomp, int ncomp, amrex::Real time, int bccomp);

    void fill_from_bndryregs (const int lev,   const amrex::Box& bx, const amrex::Array4<amrex::Real>& dest_arr,
                              const int icomp, const int bccomp, const int ncomp,
                              const amrex::Box& domain, const amrex::BCRec* bc_ptr,
                              const amrex::Real time);

#ifdef ERF_USE_NETCDF
    void fill_from_wrfbdy (const int lev,   const amrex::Box& bx, const amrex::Array4<amrex::Real>& dest_arr,
                           const int icomp, const int bccomp, const int ncomp,
                           const amrex::Box& domain, const amrex::BCRec* bc_ptr,
                           const amrex::Real time, const amrex::Real bdy_time_interval);
#endif

    // For backward compatibility
    void FillBoundary (amrex::MultiFab& mf, int dcomp, int ncomp, amrex::IntVect const& nghost,
                       amrex::Real time, int bccomp) {
        this->operator()(mf,dcomp,ncomp,nghost,time,bccomp);
    }

private:
    int                  m_lev;
    amrex::Real          m_time_mt;
    amrex::Real          m_delta_t;
    amrex::Geometry      m_geom;
    amrex::Vector<amrex::BCRec>            m_domain_bcs_type;
    amrex::Gpu::DeviceVector<amrex::BCRec> m_domain_bcs_type_d;
    int           m_var_idx;
    int           m_terrain_type;
    TimeInterpolatedData& m_data;
    amrex::Array<amrex::Array<amrex::Real, AMREX_SPACEDIM*2>,AMREX_SPACEDIM+NVAR> m_bc_extdir_vals;
    std::unique_ptr<amrex::MultiFab>& m_z_phys_nd;
    std::unique_ptr<amrex::MultiFab>&   m_detJ_cc;
#ifdef ERF_USE_NETCDF
    const std::string m_init_type;
    const amrex::Vector<amrex::Vector<amrex::FArrayBox>>& m_bdy_data_xlo;
    const amrex::Vector<amrex::Vector<amrex::FArrayBox>>& m_bdy_data_xhi;
    const amrex::Vector<amrex::Vector<amrex::FArrayBox>>& m_bdy_data_ylo;
    const amrex::Vector<amrex::Vector<amrex::FArrayBox>>& m_bdy_data_yhi;
    const amrex::Real m_bdy_time_interval;
#endif
    std::unique_ptr<ReadBndryPlanes>& m_r2d;
};

#endif<|MERGE_RESOLUTION|>--- conflicted
+++ resolved
@@ -97,15 +97,7 @@
                           const amrex::GpuArray<amrex::Real,AMREX_SPACEDIM> dxInv,
                           amrex::Real time, int bccomp);
 
-<<<<<<< HEAD
-    void impose_zvel_bcs (const amrex::Array4<amrex::Real>& dest_arr, const amrex::Box& bx, const amrex::Box& domain,
-                          const amrex::Array4<amrex::Real const>& velx_arr,
-                          const amrex::Array4<amrex::Real const>& vely_arr,
-                          const amrex::Array4<amrex::Real const>& z_nd,
-                          const amrex::GpuArray<amrex::Real,AMREX_SPACEDIM> dx,
-                          const amrex::GpuArray<amrex::Real,AMREX_SPACEDIM> dxInv,
-                          amrex::Real time, int bccomp, int terrain_type);
-=======
+
     void impose_zvel_bcs (const amrex::Array4<Real>& dest_arr, const amrex::Box& bx, const amrex::Box& domain,
                           const amrex::Array4<Real const>& velx_arr,
                           const amrex::Array4<Real const>& vely_arr,
@@ -114,7 +106,6 @@
                           const GpuArray<Real,AMREX_SPACEDIM> dxInv,
                           amrex::Real time, amrex::Real time_mt, amrex::Real delta_t,
                           int bccomp, int terrain_type);
->>>>>>> ec22b32e
 
     void impose_cons_bcs (const amrex::Array4<amrex::Real>& mf, const amrex::Box& bx, const amrex::Box& domain,
                           const amrex::Array4<amrex::Real const>& z_nd,
