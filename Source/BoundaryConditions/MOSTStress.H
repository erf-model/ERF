--- conflicted
+++ resolved
@@ -784,11 +784,7 @@
 
 private:
     int zlo;
-<<<<<<< HEAD
-    amrex::Real dz;
     static constexpr amrex::Real EPS = 1e-16;
-=======
->>>>>>> 5d224cf6
 };
 
 
