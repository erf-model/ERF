--- conflicted
+++ resolved
@@ -244,21 +244,20 @@
             });
         }
     } else if (turbChoice.pbl_type == PBLType::YSU) {
-<<<<<<< HEAD
-        amrex::Error("YSU Model not implemented yet");
+        Error("YSU Model not implemented yet");
 
         // FIXME: this should be an argument to function
         int lev = 0;
 
 #ifdef _OPENMP
-#pragma omp parallel if (amrex::Gpu::notInLaunchRegion())
+#pragma omp parallel if (Gpu::notInLaunchRegion())
 #endif
-        for ( amrex::MFIter mfi(eddyViscosity,amrex::TilingIfNotGPU()); mfi.isValid(); ++mfi) {
+        for ( MFIter mfi(eddyViscosity,TilingIfNotGPU()); mfi.isValid(); ++mfi) {
 
             // Pull out the box we're working on, make sure it covers full domain in z-direction
-            const amrex::Box &bx = mfi.growntilebox(1);
-            const amrex::Box &dbx = geom.Domain();
-            amrex::Box sbx(bx.smallEnd(), bx.bigEnd());
+            const Box &bx = mfi.growntilebox(1);
+            const Box &dbx = geom.Domain();
+            Box sbx(bx.smallEnd(), bx.bigEnd());
             sbx.grow(2,-1);
             AMREX_ALWAYS_ASSERT(sbx.smallEnd(2) == dbx.smallEnd(2) && sbx.bigEnd(2) == dbx.bigEnd(2));
 
@@ -272,18 +271,15 @@
             const auto& l_obuk_arr = most->get_olen(lev)->const_array(mfi);
 
             // create flattened boxes to store PBL height
-            const amrex::Box xybx = PerpendicularBox<ZDir>(bx, amrex::IntVect{0,0,0});
-            amrex::FArrayBox pbl_height(xybx,1);
+            const Box xybx = PerpendicularBox<ZDir>(bx, IntVect{0,0,0});
+            FArrayBox pbl_height(xybx,1);
             const auto& pblh_arr = pbl_height.array();
             // Diagnose PBL height - starting out assuming non-moist
-            amrex::ParallelFor(xybx, [=] AMREX_GPU_DEVICE (int i, int j, int k) noexcept
+            ParallelFor(xybx, [=] AMREX_GPU_DEVICE (int i, int j, int k) noexcept
             {
                 pblh_arr(i,j,k) = 0.0;
             });
         }
 
-=======
-        Error("YSU Model not implemented yet");
->>>>>>> b2318a65
     }
 }