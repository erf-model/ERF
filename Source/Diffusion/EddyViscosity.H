/** \file EddyViscosity.H */

#ifndef _EDDY_VISCOSITY_H_
#define _EDDY_VISCOSITY_H_

#include <ABLMost.H>
#include <DataStruct.H>
#include <AMReX_BCRec.H>

void
ComputeTurbulentViscosity (const amrex::MultiFab& xvel , const amrex::MultiFab& yvel ,
                           const amrex::MultiFab& Tau11, const amrex::MultiFab& Tau22, const amrex::MultiFab& Tau33,
                           const amrex::MultiFab& Tau12, const amrex::MultiFab& Tau13, const amrex::MultiFab& Tau23,
                           const amrex::MultiFab& cons_in,
                           amrex::MultiFab& eddyViscosity,
                           amrex::MultiFab& Hfx1, amrex::MultiFab& Hfx2, amrex::MultiFab& Hfx3, amrex::MultiFab& Diss,
                           const amrex::Geometry& geom,
                           const amrex::MultiFab& mapfac_u, const amrex::MultiFab& mapfac_v,
                           const std::unique_ptr<amrex::MultiFab>& z_phys_nd,
                           const TurbChoice& turbChoice, const amrex::Real const_grav,
                           std::unique_ptr<ABLMost>& most,
                           const amrex::BCRec* bc_ptr,
                           bool vert_only = false);

AMREX_GPU_DEVICE
AMREX_FORCE_INLINE
amrex::Real
ComputeSmnSmn (int& i, int& j, int& k,
               const amrex::Array4<amrex::Real const>& tau11,
               const amrex::Array4<amrex::Real const>& tau22,
               const amrex::Array4<amrex::Real const>& tau33,
               const amrex::Array4<amrex::Real const>& tau12,
               const amrex::Array4<amrex::Real const>& tau13,
               const amrex::Array4<amrex::Real const>& tau23,
               const int& klo,
               const bool& use_most)
{
    amrex::Real s11bar = tau11(i,j,k);
    amrex::Real s22bar = tau22(i,j,k);
    amrex::Real s33bar = tau33(i,j,k);
    amrex::Real s12bar = 0.25 * ( tau12(i  , j  , k  ) + tau12(i  , j+1, k  )
                                + tau12(i+1, j  , k  ) + tau12(i+1, j+1, k  ) );
<<<<<<< HEAD
=======

    // NOTE: We cannot use the strains lying on the bottom boundary with MOST.
    //       These values are corrupted with the reflect odd BC used to fill
    //       the ghost cells. We use one-sided for this case.
>>>>>>> d0d1b2f1
    amrex::Real s13bar;
    if (use_most && k==klo) {
        s13bar = 0.5  * ( tau13(i  , j  , k+1) + tau13(i+1, j  , k+1) );
    } else {
        s13bar = 0.25 * ( tau13(i  , j  , k  ) + tau13(i  , j  , k+1)
                        + tau13(i+1, j  , k  ) + tau13(i+1, j  , k+1) );
    }
    amrex::Real s23bar;
    if (use_most && k==klo) {
        s23bar = 0.5  * ( tau23(i  , j  , k+1) + tau23(i  , j+1, k+1) );
    } else {
        s23bar = 0.25 * ( tau23(i  , j  , k  ) + tau23(i  , j  , k+1)
                        + tau23(i  , j+1, k  ) + tau23(i  , j+1, k+1) );
    }
    amrex::Real SmnSmn = s11bar*s11bar + s22bar*s22bar + s33bar*s33bar
                       + 2.0*s12bar*s12bar + 2.0*s13bar*s13bar + 2.0*s23bar*s23bar;

    return SmnSmn;
}
#endif<|MERGE_RESOLUTION|>--- conflicted
+++ resolved
@@ -40,13 +40,10 @@
     amrex::Real s33bar = tau33(i,j,k);
     amrex::Real s12bar = 0.25 * ( tau12(i  , j  , k  ) + tau12(i  , j+1, k  )
                                 + tau12(i+1, j  , k  ) + tau12(i+1, j+1, k  ) );
-<<<<<<< HEAD
-=======
 
     // NOTE: We cannot use the strains lying on the bottom boundary with MOST.
     //       These values are corrupted with the reflect odd BC used to fill
     //       the ghost cells. We use one-sided for this case.
->>>>>>> d0d1b2f1
     amrex::Real s13bar;
     if (use_most && k==klo) {
         s13bar = 0.5  * ( tau13(i  , j  , k+1) + tau13(i+1, j  , k+1) );
