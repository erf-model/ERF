--- conflicted
+++ resolved
@@ -664,14 +664,7 @@
     // Using PBL
     if (l_use_QKE && start_comp <= RhoQKE_comp && end_comp >=RhoQKE_comp) {
         int qty_index = RhoQKE_comp;
-<<<<<<< HEAD
         auto pbl_mynn_B1_l = turbChoice.pbl_mynn.B1;
-        bool c_ext_dir_on_zlo = ( (bc_ptr[BCVars::cons_bc].lo(2) == ERFBCType::ext_dir) );
-        bool c_ext_dir_on_zhi = ( (bc_ptr[BCVars::cons_bc].lo(5) == ERFBCType::ext_dir) );
-        bool u_ext_dir_on_zlo = ( (bc_ptr[BCVars::xvel_bc].lo(2) == ERFBCType::ext_dir) );
-        bool u_ext_dir_on_zhi = ( (bc_ptr[BCVars::xvel_bc].lo(5) == ERFBCType::ext_dir) );
-        bool v_ext_dir_on_zlo = ( (bc_ptr[BCVars::yvel_bc].lo(2) == ERFBCType::ext_dir) );
-        bool v_ext_dir_on_zhi = ( (bc_ptr[BCVars::yvel_bc].lo(5) == ERFBCType::ext_dir) );
 
         int moist_flag = 0;
         int n_qstate = cell_data.nComp() - (NVAR_max - NMOIST_max);
@@ -683,19 +676,14 @@
 
         ParallelFor(bx,[=] AMREX_GPU_DEVICE (int i, int j, int k) noexcept
         {
-            // This computes shear production, buoyancy production, and
-            // dissipation terms only.
-=======
-        auto pbl_mynn_B1_l = turbChoice.pbl_mynn_B1;
-        ParallelFor(bx,[=] AMREX_GPU_DEVICE (int i, int j, int k) noexcept
-        {
             bool c_ext_dir_on_zlo = ( (bc_ptr[BCVars::cons_bc].lo(2) == ERFBCType::ext_dir) );
             bool c_ext_dir_on_zhi = ( (bc_ptr[BCVars::cons_bc].lo(5) == ERFBCType::ext_dir) );
             bool u_ext_dir_on_zlo = ( (bc_ptr[BCVars::xvel_bc].lo(2) == ERFBCType::ext_dir) );
             bool u_ext_dir_on_zhi = ( (bc_ptr[BCVars::xvel_bc].lo(5) == ERFBCType::ext_dir) );
             bool v_ext_dir_on_zlo = ( (bc_ptr[BCVars::yvel_bc].lo(2) == ERFBCType::ext_dir) );
             bool v_ext_dir_on_zhi = ( (bc_ptr[BCVars::yvel_bc].lo(5) == ERFBCType::ext_dir) );
->>>>>>> d9183a0d
+
+            // This computes shear production, buoyancy production, and dissipation terms only.
             cell_rhs(i, j, k, qty_index) += ComputeQKESourceTerms(i,j,k,u,v,cell_data,cell_prim,
                                                                   mu_turb,cellSizeInv,domain,
                                                                   pbl_mynn_B1_l,tm_arr(i,j,0),
