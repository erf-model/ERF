--- conflicted
+++ resolved
@@ -8,11 +8,7 @@
 
 class BCDummy : public BCBase {
   public:
-<<<<<<< HEAD
-  void applyBC (const amrex::Geometry geom, amrex::Vector<MultiFab*>& vars, const SolverChoice& solverChoice) override {}
-=======
   void applyBC (const amrex::Geometry /*geom*/, amrex::Vector<MultiFab*>& /*vars*/, const SolverChoice& /*solverChoice*/) override {}
->>>>>>> 1592f178
 };
 
 }
