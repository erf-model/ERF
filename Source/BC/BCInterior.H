#ifndef ERF_BCINTERIOR_H
#define ERF_BCINTERIOR_H

#include "ERF.H"
using namespace amrex;

namespace phys_bcs {

class BCInterior : public BCBase {
  public:
  bool isInterior() override { return true; }
<<<<<<< HEAD
  void applyBC (const amrex::Geometry geom, amrex::Vector<MultiFab*>& vars, const SolverChoice& solverChoice) override {}
=======
  void applyBC (const amrex::Geometry /*geom*/, amrex::Vector<MultiFab*>& /*vars*/, const SolverChoice& /*solverChoice*/) override {}
>>>>>>> 1592f178
};

}

#endif<|MERGE_RESOLUTION|>--- conflicted
+++ resolved
@@ -9,11 +9,7 @@
 class BCInterior : public BCBase {
   public:
   bool isInterior() override { return true; }
-<<<<<<< HEAD
-  void applyBC (const amrex::Geometry geom, amrex::Vector<MultiFab*>& vars, const SolverChoice& solverChoice) override {}
-=======
   void applyBC (const amrex::Geometry /*geom*/, amrex::Vector<MultiFab*>& /*vars*/, const SolverChoice& /*solverChoice*/) override {}
->>>>>>> 1592f178
 };
 
 }
