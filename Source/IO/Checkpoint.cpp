--- conflicted
+++ resolved
@@ -183,11 +183,7 @@
 
 #ifdef ERF_USE_NETCDF
    // Write bdy_data files
-<<<<<<< HEAD
-   if (ParallelDescriptor::IOProcessor() && ((init_type == "real") || (init_type == "metgrid"))) {
-=======
    if (ParallelDescriptor::IOProcessor() && ((init_type=="real") || (init_type=="metgrid"))) {
->>>>>>> 30cf6271
 
      // Vector dimensions
      int num_time = bdy_data_xlo.size();
@@ -398,11 +394,7 @@
 
 #ifdef ERF_USE_NETCDF
     // Read bdy_data files
-<<<<<<< HEAD
-    if ( (init_type == "real") || (init_type == "metgrid") ) {
-=======
     if ((init_type=="real") || (init_type=="metgrid")) {
->>>>>>> 30cf6271
         int ioproc = ParallelDescriptor::IOProcessorNumber();  // I/O rank
         int num_time;
         int num_var;
