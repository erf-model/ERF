#include <EOS.H>
#include <ERF.H>
#include "AMReX_Interp_3D_C.H"
#include "AMReX_PlotFileUtil.H"
#include "TerrainMetrics.H"
#include "ERF_Constants.H"

using namespace amrex;

template<typename V, typename T>
bool containerHasElement (const V& iterable, const T& query) {
    return std::find(iterable.begin(), iterable.end(), query) != iterable.end();
}

void
ERF::setPlotVariables (const std::string& pp_plot_var_names, Vector<std::string>& plot_var_names)
{
    ParmParse pp(pp_prefix);

    if (pp.contains(pp_plot_var_names.c_str()))
    {
        std::string nm;

        int nPltVars = pp.countval(pp_plot_var_names.c_str());

        for (int i = 0; i < nPltVars; i++)
        {
            pp.get(pp_plot_var_names.c_str(), nm, i);

            // Add the named variable to our list of plot variables
            // if it is not already in the list
            if (!containerHasElement(plot_var_names, nm)) {
                plot_var_names.push_back(nm);
            }
        }
    } else {
        //
        // The default is to add none of the variables to the list
        //
        plot_var_names.clear();
    }

    // Get state variables in the same order as we define them,
    // since they may be in any order in the input list
    Vector<std::string> tmp_plot_names;

    int n_qstate   = micro->Get_Qstate_Size();
    int ncomp_cons = NVAR_max - (NMOIST_max - n_qstate);

    for (int i = 0; i < ncomp_cons; ++i) {
        if ( containerHasElement(plot_var_names, cons_names[i]) ) {
            tmp_plot_names.push_back(cons_names[i]);
        }
    }
    // check for velocity since it's not in cons_names
    // if we are asked for any velocity component, we will need them all
    if (containerHasElement(plot_var_names, "x_velocity") ||
        containerHasElement(plot_var_names, "y_velocity") ||
        containerHasElement(plot_var_names, "z_velocity")) {
        tmp_plot_names.push_back("x_velocity");
        tmp_plot_names.push_back("y_velocity");
        tmp_plot_names.push_back("z_velocity");
    }
    for (int i = 0; i < derived_names.size(); ++i) {
        if ( containerHasElement(plot_var_names, derived_names[i]) ) {
            if (solverChoice.use_terrain || (derived_names[i] != "z_phys" && derived_names[i] != "detJ") ) {
               tmp_plot_names.push_back(derived_names[i]);
            }
        }
    }
#ifdef ERF_USE_PARTICLES
    const auto& particles_namelist( particleData.getNamesUnalloc() );
    for (auto it = particles_namelist.cbegin(); it != particles_namelist.cend(); ++it) {
        std::string tmp( (*it)+"_count" );
        if (containerHasElement(plot_var_names, tmp) ) {
            tmp_plot_names.push_back(tmp);
        }
    }
#endif

    plot_var_names = tmp_plot_names;
}

void
ERF::appendPlotVariables (const std::string& pp_plot_var_names, Vector<std::string>& a_plot_var_names)
{
    ParmParse pp(pp_prefix);

    Vector<std::string> plot_var_names(0);
    if (pp.contains(pp_plot_var_names.c_str())) {
        std::string nm;
        int nPltVars = pp.countval(pp_plot_var_names.c_str());
        for (int i = 0; i < nPltVars; i++) {
            pp.get(pp_plot_var_names.c_str(), nm, i);
            // Add the named variable to our list of plot variables
            // if it is not already in the list
            if (!containerHasElement(plot_var_names, nm)) {
                plot_var_names.push_back(nm);
            }
        }
    }

    Vector<std::string> tmp_plot_names(0);
#ifdef ERF_USE_PARTICLES
    Vector<std::string> particle_mesh_plot_names;
    particleData.GetMeshPlotVarNames( particle_mesh_plot_names );
    for (int i = 0; i < particle_mesh_plot_names.size(); i++) {
        std::string tmp(particle_mesh_plot_names[i]);
        if (containerHasElement(plot_var_names, tmp) ) {
            tmp_plot_names.push_back(tmp);
        }
    }
#endif

    for (int i = 0; i < tmp_plot_names.size(); i++) {
        a_plot_var_names.push_back( tmp_plot_names[i] );
    }

    // Finally, check to see if we found all the requested variables
    for (const auto& plot_name : plot_var_names) {
        if (!containerHasElement(a_plot_var_names, plot_name)) {
             if (amrex::ParallelDescriptor::IOProcessor()) {
                 Warning("\nWARNING: Requested to plot variable '" + plot_name + "' but it is not available");
             }
        }
    }
}

// set plotfile variable names
Vector<std::string>
ERF::PlotFileVarNames (Vector<std::string> plot_var_names )
{
    Vector<std::string> names;

    names.insert(names.end(), plot_var_names.begin(), plot_var_names.end());

    return names;

}

// Write plotfile to disk
void
ERF::WritePlotFile (int which, Vector<std::string> plot_var_names)
{
    const Vector<std::string> varnames = PlotFileVarNames(plot_var_names);
    const int ncomp_mf = varnames.size();

    int ncomp_cons = vars_new[0][Vars::cons].nComp();

    if (ncomp_mf == 0) return;

    // We Fillpatch here because some of the derived quantities require derivatives
    //     which require ghost cells to be filled.  We do not need to call FillPatcher
    //     because we don't need to set interior fine points.
    for (int lev = 0; lev <= finest_level; ++lev) {
        bool fillset = false;
        FillPatch(lev, t_new[lev], {&vars_new[lev][Vars::cons], &vars_new[lev][Vars::xvel],
                                    &vars_new[lev][Vars::yvel], &vars_new[lev][Vars::zvel]},
                                   {&vars_new[lev][Vars::cons], &rU_new[lev],
                                    &rV_new[lev], &rW_new[lev]}, fillset);
    }

    // Get qmoist pointers if using moisture
    bool use_moisture = (solverChoice.moisture_type != MoistureType::None);
    for (int lev = 0; lev <= finest_level; ++lev) {
        for (int mvar(0); mvar<qmoist[lev].size(); ++mvar) {
            qmoist[lev][mvar] = micro->Get_Qmoist_Ptr(lev,mvar);
        }
    }

    Vector<MultiFab> mf(finest_level+1);
    for (int lev = 0; lev <= finest_level; ++lev) {
        mf[lev].define(grids[lev], dmap[lev], ncomp_mf, 0);
    }

    Vector<MultiFab> mf_nd(finest_level+1);
    if (solverChoice.use_terrain) {
        for (int lev = 0; lev <= finest_level; ++lev) {
            BoxArray nodal_grids(grids[lev]); nodal_grids.surroundingNodes();
            mf_nd[lev].define(nodal_grids, dmap[lev], 3, 0);
            mf_nd[lev].setVal(0.);
        }
    }

    for (int lev = 0; lev <= finest_level; ++lev)
    {
        int mf_comp = 0;

        // First, copy any of the conserved state variables into the output plotfile
        AMREX_ALWAYS_ASSERT(cons_names.size() >= ncomp_cons);
        for (int i = 0; i < ncomp_cons; ++i) {
            if (containerHasElement(plot_var_names, cons_names[i])) {
                MultiFab::Copy(mf[lev],vars_new[lev][Vars::cons],i,mf_comp,1,0);
                mf_comp++;
            }
        }

        // Next, check for velocities and if desired, output them -- note we output none or all, not just some
        if (containerHasElement(plot_var_names, "x_velocity") ||
            containerHasElement(plot_var_names, "y_velocity") ||
            containerHasElement(plot_var_names, "z_velocity")) {

            average_face_to_cellcenter(mf[lev],mf_comp,
                Array<const MultiFab*,3>{&vars_new[lev][Vars::xvel],&vars_new[lev][Vars::yvel],&vars_new[lev][Vars::zvel]});
            mf_comp += AMREX_SPACEDIM;
        }

        // Finally, check for any derived quantities and compute them, inserting
        // them into our output multifab
        auto calculate_derived = [&](const std::string& der_name,
                                     decltype(derived::erf_dernull)& der_function)
        {
            if (containerHasElement(plot_var_names, der_name)) {
                MultiFab dmf(mf[lev], make_alias, mf_comp, 1);
#ifdef _OPENMP
#pragma omp parallel if (amrex::Gpu::notInLaunchRegion())
#endif
                for (MFIter mfi(dmf, TilingIfNotGPU()); mfi.isValid(); ++mfi)
                {
                    const Box& bx = mfi.tilebox();
                    auto& dfab = dmf[mfi];
                    auto& sfab = vars_new[lev][Vars::cons][mfi];
                    der_function(bx, dfab, 0, 1, sfab, Geom(lev), t_new[0], nullptr, lev);
                }

                mf_comp++;
            }
        };

        // Note: All derived variables must be computed in order of "derived_names" defined in ERF.H
        calculate_derived("soundspeed",  derived::erf_dersoundspeed);
        calculate_derived("temp",        derived::erf_dertemp);
        calculate_derived("theta",       derived::erf_dertheta);
        calculate_derived("KE",          derived::erf_derKE);
        calculate_derived("QKE",         derived::erf_derQKE);
        calculate_derived("scalar",      derived::erf_derscalar);

        MultiFab r_hse(base_state[lev], make_alias, 0, 1); // r_0 is first  component
        MultiFab p_hse(base_state[lev], make_alias, 1, 1); // p_0 is second component
        if (containerHasElement(plot_var_names, "pres_hse"))
        {
            // p_0 is second component of base_state
            MultiFab::Copy(mf[lev],p_hse,0,mf_comp,1,0);
            mf_comp += 1;
        }
        if (containerHasElement(plot_var_names, "dens_hse"))
        {
            // r_0 is first component of base_state
            MultiFab::Copy(mf[lev],r_hse,0,mf_comp,1,0);
            mf_comp += 1;
        }

        if (containerHasElement(plot_var_names, "pressure"))
        {
#ifdef _OPENMP
#pragma omp parallel if (amrex::Gpu::notInLaunchRegion())
#endif
            for ( MFIter mfi(mf[lev],TilingIfNotGPU()); mfi.isValid(); ++mfi)
            {
                const Box& bx = mfi.tilebox();
                const Array4<Real      >& derdat = mf[lev].array(mfi);
                const Array4<Real const>&  S_arr = vars_new[lev][Vars::cons].const_array(mfi);
                const int ncomp = vars_new[lev][Vars::cons].nComp();

                ParallelFor(bx, [=] AMREX_GPU_DEVICE(int i, int j, int k) noexcept
                {
                    Real qv_for_p = (use_moisture && (ncomp > RhoQ1_comp)) ? S_arr(i,j,k,RhoQ1_comp)/S_arr(i,j,k,Rho_comp) : 0;
                    const Real rhotheta = S_arr(i,j,k,RhoTheta_comp);
                    derdat(i, j, k, mf_comp) = getPgivenRTh(rhotheta,qv_for_p);
                });
            }
            mf_comp += 1;
        }
        if (containerHasElement(plot_var_names, "pert_pres"))
        {
#ifdef _OPENMP
#pragma omp parallel if (amrex::Gpu::notInLaunchRegion())
#endif
            for ( MFIter mfi(mf[lev],TilingIfNotGPU()); mfi.isValid(); ++mfi)
            {
                const Box& bx = mfi.tilebox();
                const Array4<Real>& derdat = mf[lev].array(mfi);
                const Array4<Real const>& p0_arr = p_hse.const_array(mfi);
                const Array4<Real const>& S_arr = vars_new[lev][Vars::cons].const_array(mfi);
                const int ncomp = vars_new[lev][Vars::cons].nComp();

                ParallelFor(bx, [=] AMREX_GPU_DEVICE(int i, int j, int k) noexcept
                {
                    Real qv_for_p = (use_moisture && (ncomp > RhoQ1_comp)) ? S_arr(i,j,k,RhoQ1_comp)/S_arr(i,j,k,Rho_comp) : 0;
                    const Real rhotheta = S_arr(i,j,k,RhoTheta_comp);
                    derdat(i, j, k, mf_comp) = getPgivenRTh(rhotheta,qv_for_p) - p0_arr(i,j,k);
                });
            }
            mf_comp += 1;
        }
        if (containerHasElement(plot_var_names, "pert_dens"))
        {
#ifdef _OPENMP
#pragma omp parallel if (amrex::Gpu::notInLaunchRegion())
#endif
            for ( MFIter mfi(mf[lev],TilingIfNotGPU()); mfi.isValid(); ++mfi)
            {
                const Box& bx = mfi.tilebox();
                const Array4<Real>& derdat  = mf[lev].array(mfi);
                const Array4<Real const>& S_arr = vars_new[lev][Vars::cons].const_array(mfi);
                const Array4<Real const>& r0_arr = r_hse.const_array(mfi);
                ParallelFor(bx, [=] AMREX_GPU_DEVICE(int i, int j, int k) noexcept {
                    derdat(i, j, k, mf_comp) = S_arr(i,j,k,Rho_comp) - r0_arr(i,j,k);
                });
            }
            mf_comp ++;
        }

        if (containerHasElement(plot_var_names, "eq_pot_temp"))
        {
#ifdef _OPENMP
#pragma omp parallel if (amrex::Gpu::notInLaunchRegion())
#endif
            for ( MFIter mfi(mf[lev],TilingIfNotGPU()); mfi.isValid(); ++mfi)
            {
                const Box& bx = mfi.tilebox();
                const Array4<Real>& derdat  = mf[lev].array(mfi);
                const Array4<Real const>& S_arr = vars_new[lev][Vars::cons].const_array(mfi);
                const int ncomp = vars_new[lev][Vars::cons].nComp();
                ParallelFor(bx, [=] AMREX_GPU_DEVICE(int i, int j, int k) noexcept {
                    Real qv = (use_moisture && (ncomp > RhoQ1_comp)) ? S_arr(i,j,k,RhoQ1_comp)/S_arr(i,j,k,Rho_comp) : 0.0;
                    Real qc = (use_moisture && (ncomp > RhoQ2_comp)) ? S_arr(i,j,k,RhoQ2_comp)/S_arr(i,j,k,Rho_comp) : 0.0;
                    Real T = getTgivenRandRTh(S_arr(i,j,k,Rho_comp), S_arr(i,j,k,RhoTheta_comp), qv);
                    Real pressure = getPgivenRTh(S_arr(i,j,k,RhoTheta_comp), qv);
                    Real fac = Cp_d + Cp_l*(qv + qc);
                    Real pv = erf_esatw(T)*100.0;

                    derdat(i, j, k, mf_comp) = T*std::pow((pressure - pv)/p_0, -R_d/fac)*std::exp(L_v*qv/(fac*T)) ;
                });
            }
            mf_comp ++;
        }

        int klo = geom[lev].Domain().smallEnd(2);
        int khi = geom[lev].Domain().bigEnd(2);

        if (containerHasElement(plot_var_names, "dpdx"))
        {
            auto dxInv = geom[lev].InvCellSizeArray();
            MultiFab pres(vars_new[lev][Vars::cons].boxArray(), vars_new[lev][Vars::cons].DistributionMap(), 1, 1);
#ifdef _OPENMP
#pragma omp parallel if (amrex::Gpu::notInLaunchRegion())
#endif
            for ( MFIter mfi(mf[lev],TilingIfNotGPU()); mfi.isValid(); ++mfi)
            {
                // First define pressure on grown box
                const Box& gbx = mfi.growntilebox(1);
                const Array4<Real> & p_arr  = pres.array(mfi);
                const Array4<Real const>& S_arr = vars_new[lev][Vars::cons].const_array(mfi);
                ParallelFor(gbx, [=] AMREX_GPU_DEVICE (int i, int j, int k) noexcept {
                    p_arr(i,j,k) = getPgivenRTh(S_arr(i,j,k,RhoTheta_comp));
                });
            }
            pres.FillBoundary(geom[lev].periodicity());

#ifdef _OPENMP
#pragma omp parallel if (amrex::Gpu::notInLaunchRegion())
#endif
            for ( MFIter mfi(mf[lev],TilingIfNotGPU()); mfi.isValid(); ++mfi)
            {
                // Now compute pressure gradient on valid box
                const Box& bx = mfi.tilebox();
                const Array4<Real>& derdat = mf[lev].array(mfi);
                const Array4<Real> & p_arr  = pres.array(mfi);

                if (solverChoice.use_terrain) {
                    const Array4<Real const>& z_nd = z_phys_nd[lev]->const_array(mfi);

                    ParallelFor(bx, [=] AMREX_GPU_DEVICE(int i, int j, int k) noexcept {

                        // Pgrad at lower I face
                        Real met_h_xi_lo   = Compute_h_xi_AtIface  (i, j, k, dxInv, z_nd);
                        Real met_h_zeta_lo = Compute_h_zeta_AtIface(i, j, k, dxInv, z_nd);
                        Real gp_xi_lo = dxInv[0] * (p_arr(i,j,k) - p_arr(i-1,j,k));
                        Real gp_zeta_on_iface_lo;
                        if(k == klo) {
                            gp_zeta_on_iface_lo = 0.5 * dxInv[2] * (
                                p_arr(i-1,j,k+1) + p_arr(i,j,k+1)
                                - p_arr(i-1,j,k  ) - p_arr(i,j,k  ) );
                        } else if (k == khi) {
                            gp_zeta_on_iface_lo = 0.5 * dxInv[2] * (
                                p_arr(i-1,j,k  ) + p_arr(i,j,k  )
                                - p_arr(i-1,j,k-1) - p_arr(i,j,k-1) );
                        } else {
                            gp_zeta_on_iface_lo = 0.25 * dxInv[2] * (
                                p_arr(i-1,j,k+1) + p_arr(i,j,k+1)
                                - p_arr(i-1,j,k-1) - p_arr(i,j,k-1) );
                        }
                        amrex::Real gpx_lo = gp_xi_lo - (met_h_xi_lo/ met_h_zeta_lo) * gp_zeta_on_iface_lo;

                        // Pgrad at higher I face
                        Real met_h_xi_hi   = Compute_h_xi_AtIface  (i+1, j, k, dxInv, z_nd);
                        Real met_h_zeta_hi = Compute_h_zeta_AtIface(i+1, j, k, dxInv, z_nd);
                        Real gp_xi_hi = dxInv[0] * (p_arr(i+1,j,k) - p_arr(i,j,k));
                        Real gp_zeta_on_iface_hi;
                        if(k == klo) {
                            gp_zeta_on_iface_hi = 0.5 * dxInv[2] * (
                                p_arr(i+1,j,k+1) + p_arr(i,j,k+1)
                                - p_arr(i+1,j,k  ) - p_arr(i,j,k  ) );
                        } else if (k == khi) {
                            gp_zeta_on_iface_hi = 0.5 * dxInv[2] * (
                                p_arr(i+1,j,k  ) + p_arr(i,j,k  )
                                - p_arr(i+1,j,k-1) - p_arr(i,j,k-1) );
                        } else {
                            gp_zeta_on_iface_hi = 0.25 * dxInv[2] * (
                                p_arr(i+1,j,k+1) + p_arr(i,j,k+1)
                                - p_arr(i+1,j,k-1) - p_arr(i,j,k-1) );
                        }
                        amrex::Real gpx_hi = gp_xi_hi - (met_h_xi_hi/ met_h_zeta_hi) * gp_zeta_on_iface_hi;

                        // Average P grad to CC
                        derdat(i ,j ,k, mf_comp) = 0.5 * (gpx_lo + gpx_hi);
                    });
                } else {
                    ParallelFor(bx, [=] AMREX_GPU_DEVICE(int i, int j, int k) noexcept {
                        derdat(i ,j ,k, mf_comp) = 0.5 * (p_arr(i+1,j,k) - p_arr(i-1,j,k)) * dxInv[0];
                    });
                }
            } // mfi
            mf_comp ++;
        } // dpdx

        if (containerHasElement(plot_var_names, "dpdy"))
        {
            auto dxInv = geom[lev].InvCellSizeArray();

            MultiFab pres(vars_new[lev][Vars::cons].boxArray(), vars_new[lev][Vars::cons].DistributionMap(), 1, 1);
#ifdef _OPENMP
#pragma omp parallel if (amrex::Gpu::notInLaunchRegion())
#endif
            for ( MFIter mfi(mf[lev],TilingIfNotGPU()); mfi.isValid(); ++mfi)
            {
                // First define pressure on grown box
                const Box& gbx = mfi.growntilebox(1);
                const Array4<Real> & p_arr  = pres.array(mfi);
                const Array4<Real const>& S_arr = vars_new[lev][Vars::cons].const_array(mfi);
                ParallelFor(gbx, [=] AMREX_GPU_DEVICE (int i, int j, int k) noexcept {
                    p_arr(i,j,k) = getPgivenRTh(S_arr(i,j,k,RhoTheta_comp));
                });
            }
            pres.FillBoundary(geom[lev].periodicity());

#ifdef _OPENMP
#pragma omp parallel if (amrex::Gpu::notInLaunchRegion())
#endif
            for ( MFIter mfi(mf[lev],TilingIfNotGPU()); mfi.isValid(); ++mfi)
            {
                // Now compute pressure gradient on valid box
                const Box& bx = mfi.tilebox();
                const Array4<Real>& derdat = mf[lev].array(mfi);
                const Array4<Real> & p_arr  = pres.array(mfi);

                if (solverChoice.use_terrain) {
                    const Array4<Real const>& z_nd = z_phys_nd[lev]->const_array(mfi);

                    ParallelFor(bx, [=] AMREX_GPU_DEVICE(int i, int j, int k) noexcept {

                        Real met_h_eta_lo  = Compute_h_eta_AtJface (i, j, k, dxInv, z_nd);
                        Real met_h_zeta_lo = Compute_h_zeta_AtJface(i, j, k, dxInv, z_nd);
                        Real gp_eta_lo = dxInv[1] * (p_arr(i,j,k) - p_arr(i,j-1,k));
                        Real gp_zeta_on_jface_lo;
                        if (k == klo) {
                            gp_zeta_on_jface_lo = 0.5 * dxInv[2] * (
                                p_arr(i,j,k+1) + p_arr(i,j-1,k+1)
                                - p_arr(i,j,k  ) - p_arr(i,j-1,k  ) );
                        } else if (k == khi) {
                            gp_zeta_on_jface_lo = 0.5 * dxInv[2] * (
                                p_arr(i,j,k  ) + p_arr(i,j-1,k  )
                                - p_arr(i,j,k-1) - p_arr(i,j-1,k-1) );
                        } else {
                            gp_zeta_on_jface_lo = 0.25 * dxInv[2] * (
                                p_arr(i,j,k+1) + p_arr(i,j-1,k+1)
                                - p_arr(i,j,k-1) - p_arr(i,j-1,k-1) );
                        }
                        amrex::Real gpy_lo = gp_eta_lo - (met_h_eta_lo / met_h_zeta_lo) * gp_zeta_on_jface_lo;

                        Real met_h_eta_hi  = Compute_h_eta_AtJface (i, j+1, k, dxInv, z_nd);
                        Real met_h_zeta_hi = Compute_h_zeta_AtJface(i, j+1, k, dxInv, z_nd);
                        Real gp_eta_hi = dxInv[1] * (p_arr(i,j+1,k) - p_arr(i,j,k));
                        Real gp_zeta_on_jface_hi;
                        if (k == klo) {
                            gp_zeta_on_jface_hi = 0.5 * dxInv[2] * (
                                p_arr(i,j+1,k+1) + p_arr(i,j,k+1)
                                - p_arr(i,j+1,k  ) - p_arr(i,j,k  ) );
                        } else if (k == khi) {
                            gp_zeta_on_jface_hi = 0.5 * dxInv[2] * (
                                p_arr(i,j+1,k  ) + p_arr(i,j,k  )
                                - p_arr(i,j+1,k-1) - p_arr(i,j,k-1) );
                        } else {
                            gp_zeta_on_jface_hi = 0.25 * dxInv[2] * (
                                p_arr(i,j+1,k+1) + p_arr(i,j,k+1)
                                - p_arr(i,j+1,k-1) - p_arr(i,j,k-1) );
                        }
                        amrex::Real gpy_hi = gp_eta_hi - (met_h_eta_hi / met_h_zeta_hi) * gp_zeta_on_jface_hi;

                        derdat(i ,j ,k, mf_comp) = 0.5 * (gpy_lo + gpy_hi);
                    });
                } else {
                    ParallelFor(bx, [=] AMREX_GPU_DEVICE(int i, int j, int k) noexcept {
                        derdat(i ,j ,k, mf_comp) = 0.5 * (p_arr(i,j+1,k) - p_arr(i,j-1,k)) * dxInv[1];
                    });
                }
            } // mf
            mf_comp ++;
        } // dpdy

        if (containerHasElement(plot_var_names, "pres_hse_x"))
        {
            auto dxInv = geom[lev].InvCellSizeArray();
#ifdef _OPENMP
#pragma omp parallel if (amrex::Gpu::notInLaunchRegion())
#endif
            for ( MFIter mfi(mf[lev],TilingIfNotGPU()); mfi.isValid(); ++mfi)
            {
                const Box& bx = mfi.tilebox();
                const Array4<Real      >&  derdat = mf[lev].array(mfi);
                const Array4<Real const>&   p_arr = p_hse.const_array(mfi);

                //USE_TERRAIN POSSIBLE ISSUE HERE
                const Array4<Real const>& z_nd  = z_phys_nd[lev]->const_array(mfi);

                ParallelFor(bx, [=] AMREX_GPU_DEVICE(int i, int j, int k) noexcept {
                    Real met_h_xi_lo   = Compute_h_xi_AtIface  (i, j, k, dxInv, z_nd);
                    Real met_h_zeta_lo = Compute_h_zeta_AtIface(i, j, k, dxInv, z_nd);
                    Real gp_xi_lo = dxInv[0] * (p_arr(i,j,k) - p_arr(i-1,j,k));
                    Real gp_zeta_on_iface_lo;
                    if (k == klo) {
                      gp_zeta_on_iface_lo = 0.5 * dxInv[2] * (
                                                              p_arr(i-1,j,k+1) + p_arr(i,j,k+1)
                                                            - p_arr(i-1,j,k  ) - p_arr(i,j,k  ) );
                    } else if (k == khi) {
                      gp_zeta_on_iface_lo = 0.5 * dxInv[2] * (
                                                              p_arr(i-1,j,k  ) + p_arr(i,j,k  )
                                                            - p_arr(i-1,j,k-1) - p_arr(i,j,k-1) );
                    } else {
                      gp_zeta_on_iface_lo = 0.25 * dxInv[2] * (
                                                               p_arr(i-1,j,k+1) + p_arr(i,j,k+1)
                                                             - p_arr(i-1,j,k-1) - p_arr(i,j,k-1) );
                    }
                    amrex::Real gpx_lo = gp_xi_lo - (met_h_xi_lo/ met_h_zeta_lo) * gp_zeta_on_iface_lo;

                    Real met_h_xi_hi   = Compute_h_xi_AtIface  (i+1, j, k, dxInv, z_nd);
                    Real met_h_zeta_hi = Compute_h_zeta_AtIface(i+1, j, k, dxInv, z_nd);
                    Real gp_xi_hi = dxInv[0] * (p_arr(i+1,j,k) - p_arr(i,j,k));
                    Real gp_zeta_on_iface_hi;
                    if (k == klo) {
                      gp_zeta_on_iface_hi = 0.5 * dxInv[2] * (
                                                              p_arr(i+1,j,k+1) + p_arr(i,j,k+1)
                                                            - p_arr(i+1,j,k  ) - p_arr(i,j,k  ) );
                    } else if (k == khi) {
                      gp_zeta_on_iface_hi = 0.5 * dxInv[2] * (
                                                              p_arr(i+1,j,k  ) + p_arr(i,j,k  )
                                                            - p_arr(i+1,j,k-1) - p_arr(i,j,k-1) );
                    } else {
                      gp_zeta_on_iface_hi = 0.25 * dxInv[2] * (
                                                               p_arr(i+1,j,k+1) + p_arr(i,j,k+1)
                                                             - p_arr(i+1,j,k-1) - p_arr(i,j,k-1) );
                    }
                    amrex::Real gpx_hi = gp_xi_hi - (met_h_xi_hi/ met_h_zeta_hi) * gp_zeta_on_iface_hi;

                    derdat(i ,j ,k, mf_comp) = 0.5 * (gpx_lo + gpx_hi);
                });
            }
            mf_comp += 1;
        } // pres_hse_x

        if (containerHasElement(plot_var_names, "pres_hse_y"))
        {
            auto dxInv = geom[lev].InvCellSizeArray();
#ifdef _OPENMP
#pragma omp parallel if (amrex::Gpu::notInLaunchRegion())
#endif
            for ( MFIter mfi(mf[lev],TilingIfNotGPU()); mfi.isValid(); ++mfi)
            {
                const Box& bx = mfi.tilebox();
                const Array4<Real      >& derdat = mf[lev].array(mfi);
                const Array4<Real const>&   p_arr = p_hse.const_array(mfi);
                const Array4<Real const>& z_nd    = z_phys_nd[lev]->const_array(mfi);
                ParallelFor(bx, [=] AMREX_GPU_DEVICE(int i, int j, int k) noexcept {
                    Real met_h_eta_lo  = Compute_h_eta_AtJface (i, j, k, dxInv, z_nd);
                    Real met_h_zeta_lo = Compute_h_zeta_AtJface(i, j, k, dxInv, z_nd);
                    Real gp_eta_lo = dxInv[1] * (p_arr(i,j,k) - p_arr(i,j-1,k));
                    Real gp_zeta_on_jface_lo;
                    if (k == klo) {
                      gp_zeta_on_jface_lo = 0.5 * dxInv[2] * (
                                                              p_arr(i,j,k+1) + p_arr(i,j-1,k+1)
                                                            - p_arr(i,j,k  ) - p_arr(i,j-1,k  ) );
                    } else if (k == khi) {
                      gp_zeta_on_jface_lo = 0.5 * dxInv[2] * (
                                                              p_arr(i,j,k  ) + p_arr(i,j-1,k  )
                                                            - p_arr(i,j,k-1) - p_arr(i,j-1,k-1) );
                    } else {
                      gp_zeta_on_jface_lo = 0.25 * dxInv[2] * (
                                                               p_arr(i,j,k+1) + p_arr(i,j-1,k+1)
                                                             - p_arr(i,j,k-1) - p_arr(i,j-1,k-1) );
                    }
                    amrex::Real gpy_lo = gp_eta_lo - (met_h_eta_lo / met_h_zeta_lo) * gp_zeta_on_jface_lo;

                    Real met_h_eta_hi  = Compute_h_eta_AtJface (i, j+1, k, dxInv, z_nd);
                    Real met_h_zeta_hi = Compute_h_zeta_AtJface(i, j+1, k, dxInv, z_nd);
                    Real gp_eta_hi = dxInv[1] * (p_arr(i,j+1,k) - p_arr(i,j,k));
                    Real gp_zeta_on_jface_hi;
                    if (k == klo) {
                      gp_zeta_on_jface_hi = 0.5 * dxInv[2] * (
                                                              p_arr(i,j+1,k+1) + p_arr(i,j,k+1)
                                                            - p_arr(i,j+1,k  ) - p_arr(i,j,k  ) );
                    } else if (k == khi) {
                      gp_zeta_on_jface_hi = 0.5 * dxInv[2] * (
                                                              p_arr(i,j+1,k  ) + p_arr(i,j,k  )
                                                            - p_arr(i,j+1,k-1) - p_arr(i,j,k-1) );
                    } else {
                      gp_zeta_on_jface_hi = 0.25 * dxInv[2] * (
                                                               p_arr(i,j+1,k+1) + p_arr(i,j,k+1)
                                                             - p_arr(i,j+1,k-1) - p_arr(i,j,k-1) );
                    }
                    amrex::Real gpy_hi = gp_eta_hi - (met_h_eta_hi / met_h_zeta_hi) * gp_zeta_on_jface_hi;

                    derdat(i ,j ,k, mf_comp) = 0.5 * (gpy_lo + gpy_hi);
                });
            }
            mf_comp += 1;
        } // pres_hse_y

        if (solverChoice.use_terrain) {
            if (containerHasElement(plot_var_names, "z_phys"))
            {
                MultiFab::Copy(mf[lev],*z_phys_cc[lev],0,mf_comp,1,0);
                mf_comp ++;
            }

            if (containerHasElement(plot_var_names, "detJ"))
            {
                MultiFab::Copy(mf[lev],*detJ_cc[lev],0,mf_comp,1,0);
                mf_comp ++;
            }
        } // use_terrain

        if (containerHasElement(plot_var_names, "mapfac")) {
#ifdef _OPENMP
#pragma omp parallel if (amrex::Gpu::notInLaunchRegion())
#endif
            for ( MFIter mfi(mf[lev],TilingIfNotGPU()); mfi.isValid(); ++mfi)
            {
                const Box& bx = mfi.tilebox();
                const Array4<Real>& derdat = mf[lev].array(mfi);
                const Array4<Real>& mf_m   = mapfac_m[lev]->array(mfi);
                ParallelFor(bx, [=] AMREX_GPU_DEVICE(int i, int j, int k) noexcept {
                   derdat(i ,j ,k, mf_comp) = mf_m(i,j,0);
                });
            }
            mf_comp ++;
        }

        if (containerHasElement(plot_var_names, "Kmv")) {
            MultiFab::Copy(mf[lev],*eddyDiffs_lev[lev],EddyDiff::Mom_v,mf_comp,1,0);
            mf_comp ++;
        }
        if (containerHasElement(plot_var_names, "Kmh")) {
            MultiFab::Copy(mf[lev],*eddyDiffs_lev[lev],EddyDiff::Mom_h,mf_comp,1,0);
            mf_comp ++;
        }
        if (containerHasElement(plot_var_names, "Khv")) {
            MultiFab::Copy(mf[lev],*eddyDiffs_lev[lev],EddyDiff::Theta_v,mf_comp,1,0);
            mf_comp ++;
        }
        if (containerHasElement(plot_var_names, "Khh")) {
            MultiFab::Copy(mf[lev],*eddyDiffs_lev[lev],EddyDiff::Theta_h,mf_comp,1,0);
            mf_comp ++;
        }
        if (containerHasElement(plot_var_names, "Lpbl")) {
            MultiFab::Copy(mf[lev],*eddyDiffs_lev[lev],EddyDiff::PBL_lengthscale,mf_comp,1,0);
            mf_comp ++;
        }

        // TODO: The size of the q variables can vary with different
        //       moisture models. Therefore, certain components may
        //       reside at different indices. For example, Kessler is
        //       warm but precipitating. This puts qp at index 3.
        //       However, SAM is cold and precipitating so qp is index 4.
        //       Need to built an external enum struct or a better pathway.

        // NOTE: Protect against accessing non-existent data
        if (use_moisture) {
<<<<<<< HEAD
            int q_size = qmoist[lev].size();
            int n_qstate   = micro->Get_Qstate_Size();
=======
            int n_qstate   = micro.Get_Qstate_Size();
>>>>>>> ec69524b

            // Non-precipitating components
            //--------------------------------------------------------------------------
            if(containerHasElement(plot_var_names, "qt"))
            {
                int n_start = RhoQ1_comp;
                int n_end   = RhoQ2_comp;
                if (n_qstate > 3) n_end = RhoQ3_comp;
                MultiFab Sm(vars_new[lev][Vars::cons],make_alias,0,ncomp_cons);
                MultiFab::Copy(  mf[lev], Sm, n_start, mf_comp, 1, 0);
                for (int n_comp(n_start+1); n_comp <= n_end; ++n_comp) {
                    MultiFab::Add(  mf[lev], Sm, n_comp, mf_comp, 1, 0);
                }
                MultiFab::Divide(mf[lev], Sm, Rho_comp  , mf_comp, 1, 0);
                mf_comp += 1;
            }

            if(containerHasElement(plot_var_names, "qv") && (n_qstate >= 1))
            {
                MultiFab Sm(vars_new[lev][Vars::cons],make_alias,0,RhoQ1_comp+1);
                MultiFab::Copy(  mf[lev], Sm, RhoQ1_comp, mf_comp, 1, 0);
                MultiFab::Divide(mf[lev], Sm, Rho_comp  , mf_comp, 1, 0);
                mf_comp += 1;
            }

            if(containerHasElement(plot_var_names, "qc") && (n_qstate >= 2))
            {
                MultiFab Sm(vars_new[lev][Vars::cons],make_alias,0,RhoQ2_comp+1);
                MultiFab::Copy(  mf[lev], Sm, RhoQ2_comp, mf_comp, 1, 0);
                MultiFab::Divide(mf[lev], Sm, Rho_comp  , mf_comp, 1, 0);
                mf_comp += 1;
            }

            if(containerHasElement(plot_var_names, "qi") && (n_qstate >= 4))
            {
                MultiFab Sm(vars_new[lev][Vars::cons],make_alias,0,RhoQ3_comp+1);
                MultiFab::Copy(  mf[lev], Sm, RhoQ3_comp, mf_comp, 1, 0);
                MultiFab::Divide(mf[lev], Sm, Rho_comp  , mf_comp, 1, 0);
                mf_comp += 1;
            }

            // Precipitating components
            //--------------------------------------------------------------------------
            if(containerHasElement(plot_var_names, "qp"))
            {
                int n_start = RhoQ3_comp;
                int n_end   = ncomp_cons - 1;
                if (n_qstate > 3) n_start = RhoQ4_comp;
                MultiFab Sm(vars_new[lev][Vars::cons],make_alias,0,ncomp_cons);
                MultiFab::Copy(  mf[lev], Sm, n_start, mf_comp, 1, 0);
                for (int n_comp(n_start+1); n_comp <= n_end; ++n_comp) {
                    MultiFab::Add(  mf[lev], Sm, n_comp, mf_comp, 1, 0);
                }
                MultiFab::Divide(mf[lev], Sm, Rho_comp  , mf_comp, 1, 0);
                mf_comp += 1;
            }

            if(containerHasElement(plot_var_names, "qrain") && (n_qstate >= 3))
            {
                int n_start = RhoQ3_comp;
                if (n_qstate > 3) n_start = RhoQ4_comp;
                MultiFab Sm(vars_new[lev][Vars::cons],make_alias,0,ncomp_cons);
                MultiFab::Copy(  mf[lev], Sm, n_start , mf_comp, 1, 0);
                MultiFab::Divide(mf[lev], Sm, Rho_comp, mf_comp, 1, 0);
                mf_comp += 1;
            }

            if(containerHasElement(plot_var_names, "qsnow") && (n_qstate >= 5))
            {
                MultiFab Sm(vars_new[lev][Vars::cons],make_alias,0,RhoQ5_comp+1);
                MultiFab::Copy( mf[lev], Sm, RhoQ5_comp, mf_comp, 1, 0);
                MultiFab::Divide(mf[lev], Sm, Rho_comp  , mf_comp, 1, 0);
                mf_comp += 1;
            }

            if(containerHasElement(plot_var_names, "qgraup") && (n_qstate >= 6))
            {
                MultiFab Sm(vars_new[lev][Vars::cons],make_alias,0,RhoQ6_comp+1);
                MultiFab::Copy(  mf[lev], Sm, RhoQ6_comp, mf_comp, 1, 0);
                MultiFab::Divide(mf[lev], Sm, Rho_comp  , mf_comp, 1, 0);
                mf_comp += 1;
            }
        }

#ifdef ERF_USE_PARTICLES
        const auto& particles_namelist( particleData.getNames() );
        for (ParticlesNamesVector::size_type i = 0; i < particles_namelist.size(); i++) {
            if (containerHasElement(plot_var_names, std::string(particles_namelist[i]+"_count"))) {
                MultiFab temp_dat(mf[lev].boxArray(), mf[lev].DistributionMap(), 1, 0);
                temp_dat.setVal(0);
                particleData[particles_namelist[i]]->Increment(temp_dat, lev);
                MultiFab::Copy(mf[lev], temp_dat, 0, mf_comp, 1, 0);
                mf_comp += 1;
            }
        }

        Vector<std::string> particle_mesh_plot_names(0);
        particleData.GetMeshPlotVarNames( particle_mesh_plot_names );
        for (int i = 0; i < particle_mesh_plot_names.size(); i++) {
            std::string plot_var_name(particle_mesh_plot_names[i]);
            if (containerHasElement(plot_var_names, plot_var_name) ) {
                MultiFab temp_dat(mf[lev].boxArray(), mf[lev].DistributionMap(), 1, 1);
                temp_dat.setVal(0);
                particleData.GetMeshPlotVar(plot_var_name, temp_dat, lev);
                MultiFab::Copy(mf[lev], temp_dat, 0, mf_comp, 1, 0);
                mf_comp += 1;
            }
        }
#endif

#ifdef ERF_COMPUTE_ERROR
        // Next, check for error in velocities and if desired, output them -- note we output none or all, not just some
        if (containerHasElement(plot_var_names, "xvel_err") ||
            containerHasElement(plot_var_names, "yvel_err") ||
            containerHasElement(plot_var_names, "zvel_err"))
        {
            //
            // Moving terrain ANALYTICAL
            //
            Real H           = geom[lev].ProbHi()[2];
            Real Ampl        = 0.16;
            Real wavelength  = 100.;
            Real kp          = 2. * PI / wavelength;
            Real g           = CONST_GRAV;
            Real omega       = std::sqrt(g * kp);
            Real omega_t     = omega * t_new[lev];

            const auto dx = geom[lev].CellSizeArray();

#ifdef _OPENMP
#pragma omp parallel if (amrex::Gpu::notInLaunchRegion())
#endif
            for (MFIter mfi(mf[lev], TilingIfNotGPU()); mfi.isValid(); ++mfi)
            {
                const Box& bx = mfi.validbox();
                Box xbx(bx); xbx.surroundingNodes(0);
                const Array4<Real> xvel_arr = vars_new[lev][Vars::xvel].array(mfi);
                const Array4<Real> zvel_arr = vars_new[lev][Vars::zvel].array(mfi);

                const Array4<Real const>& z_nd = z_phys_nd[lev]->const_array(mfi);

                ParallelFor(xbx, [=] AMREX_GPU_DEVICE (int i, int j, int k)
                {
                    Real x = i * dx[0];
                    Real z = 0.25 * (z_nd(i,j,k) + z_nd(i,j+1,k) + z_nd(i,j,k+1) + z_nd(i,j+1,k+1));

                    Real z_base = Ampl * std::sin(kp * x - omega_t);
                    z -= z_base;

                    Real fac = std::cosh( kp * (z - H) ) / std::sinh(kp * H);

                    xvel_arr(i,j,k) -= -Ampl * omega * fac * std::sin(kp * x - omega_t);
                });

                ParallelFor(bx, [=] AMREX_GPU_DEVICE (int i, int j, int k)
                {
                    Real x   = (i + 0.5) * dx[0];
                    Real z   = 0.25 * ( z_nd(i,j,k) + z_nd(i+1,j,k) + z_nd(i,j+1,k) + z_nd(i+1,j+1,k));

                    Real z_base = Ampl * std::sin(kp * x - omega_t);
                    z -= z_base;

                    Real fac = std::sinh( kp * (z - H) ) / std::sinh(kp * H);

                    zvel_arr(i,j,k) -= Ampl * omega * fac * std::cos(kp * x - omega_t);
                });
            }

            MultiFab temp_mf(mf[lev].boxArray(), mf[lev].DistributionMap(), AMREX_SPACEDIM, 0);
            average_face_to_cellcenter(temp_mf,0,
                Array<const MultiFab*,3>{&vars_new[lev][Vars::xvel],&vars_new[lev][Vars::yvel],&vars_new[lev][Vars::zvel]});

            if (containerHasElement(plot_var_names, "xvel_err")) {
                MultiFab::Copy(mf[lev],temp_mf,0,mf_comp,1,0);
                mf_comp += 1;
            }
            if (containerHasElement(plot_var_names, "yvel_err")) {
                MultiFab::Copy(mf[lev],temp_mf,1,mf_comp,1,0);
                mf_comp += 1;
            }
            if (containerHasElement(plot_var_names, "zvel_err")) {
                MultiFab::Copy(mf[lev],temp_mf,2,mf_comp,1,0);
                mf_comp += 1;
            }

            // Now restore the velocities to what they were
#ifdef _OPENMP
#pragma omp parallel if (amrex::Gpu::notInLaunchRegion())
#endif
            for (MFIter mfi(mf[lev], TilingIfNotGPU()); mfi.isValid(); ++mfi)
            {
                const Box& bx = mfi.validbox();
                Box xbx(bx); xbx.surroundingNodes(0);

                const Array4<Real> xvel_arr = vars_new[lev][Vars::xvel].array(mfi);
                const Array4<Real> zvel_arr = vars_new[lev][Vars::zvel].array(mfi);

                const Array4<Real const>& z_nd = z_phys_nd[lev]->const_array(mfi);

                ParallelFor(xbx, [=] AMREX_GPU_DEVICE (int i, int j, int k)
                {
                    Real x = i * dx[0];
                    Real z = 0.25 * (z_nd(i,j,k) + z_nd(i,j+1,k) + z_nd(i,j,k+1) + z_nd(i,j+1,k+1));
                    Real z_base = Ampl * std::sin(kp * x - omega_t);

                    z -= z_base;

                    Real fac = std::cosh( kp * (z - H) ) / std::sinh(kp * H);
                    xvel_arr(i,j,k) += -Ampl * omega * fac * std::sin(kp * x - omega_t);
                });
                ParallelFor(bx, [=] AMREX_GPU_DEVICE (int i, int j, int k)
                {
                    Real x   = (i + 0.5) * dx[0];
                    Real z   = 0.25 * ( z_nd(i,j,k) + z_nd(i+1,j,k) + z_nd(i,j+1,k) + z_nd(i+1,j+1,k));
                    Real z_base = Ampl * std::sin(kp * x - omega_t);

                    z -= z_base;
                    Real fac = std::sinh( kp * (z - H) ) / std::sinh(kp * H);

                    zvel_arr(i,j,k) += Ampl * omega * fac * std::cos(kp * x - omega_t);
                });
            }
        } // end xvel_err, yvel_err, zvel_err

        if (containerHasElement(plot_var_names, "pp_err"))
        {
            // Moving terrain ANALYTICAL
#ifdef _OPENMP
#pragma omp parallel if (amrex::Gpu::notInLaunchRegion())
#endif
            for ( MFIter mfi(mf[lev],TilingIfNotGPU()); mfi.isValid(); ++mfi)
            {
                const Box& bx = mfi.tilebox();
                const Array4<Real>& derdat = mf[lev].array(mfi);
                const Array4<Real const>& p0_arr = p_hse.const_array(mfi);
                const Array4<Real const>& S_arr = vars_new[lev][Vars::cons].const_array(mfi);

                const auto dx = geom[lev].CellSizeArray();
                const Array4<Real const>& z_nd = z_phys_nd[lev]->const_array(mfi);
                const Array4<Real const>& r0_arr = r_hse.const_array(mfi);

                Real H           = geom[lev].ProbHi()[2];
                Real Ampl        = 0.16;
                Real wavelength  = 100.;
                Real kp          = 2. * PI / wavelength;
                Real g           = CONST_GRAV;
                Real omega       = std::sqrt(g * kp);
                Real omega_t     = omega * t_new[lev];

                ParallelFor(bx, [=] AMREX_GPU_DEVICE(int i, int j, int k) noexcept
                {
                    const Real rhotheta = S_arr(i,j,k,RhoTheta_comp);
                    derdat(i, j, k, mf_comp) = getPgivenRTh(rhotheta) - p0_arr(i,j,k);

                    Real rho_hse     = r0_arr(i,j,k);

                    Real x   = (i + 0.5) * dx[0];
                    Real z   = 0.125 * ( z_nd(i,j,k  ) + z_nd(i+1,j,k  ) + z_nd(i,j+1,k  ) + z_nd(i+1,j+1,k  )
                                        +z_nd(i,j,k+1) + z_nd(i+1,j,k+1) + z_nd(i,j+1,k+1) + z_nd(i+1,j+1,k+1) );
                    Real z_base = Ampl * std::sin(kp * x - omega_t);

                    z -= z_base;
                    Real fac = std::cosh( kp * (z - H) ) / std::sinh(kp * H);
                    Real pprime_exact = -(Ampl * omega * omega / kp) * fac *
                                              std::sin(kp * x - omega_t) * r0_arr(i,j,k);

                    derdat(i,j,k,mf_comp) -= pprime_exact;
                });
            }
            mf_comp += 1;
        }
#endif
    }

    // Fill terrain distortion MF
    if (solverChoice.use_terrain) {
        for (int lev(0); lev <= finest_level; ++lev) {
            MultiFab::Copy(mf_nd[lev],*z_phys_nd[lev],0,2,1,0);
            Real dz = Geom()[lev].CellSizeArray()[2];
            for (MFIter mfi(mf_nd[lev], TilingIfNotGPU()); mfi.isValid(); ++mfi) {
                const Box& bx = mfi.tilebox();
                Array4<      Real> mf_arr = mf_nd[lev].array(mfi);
                ParallelFor(bx, [=] AMREX_GPU_DEVICE (int i, int j, int k) {
                    mf_arr(i,j,k,2) -= k * dz;
                });
            }
        }
    }

    std::string plotfilename;
    if (which == 1)
       plotfilename = Concatenate(plot_file_1, istep[0], 5);
    else if (which == 2)
       plotfilename = Concatenate(plot_file_2, istep[0], 5);

    // LSM writes it's own data
    if (which==1 && plot_lsm) {
        lsm.Plot_Lsm_Data(t_new[0], istep, refRatio());
    }

    if (finest_level == 0)
    {
        if (plotfile_type == "amrex") {
            amrex::Print() << "Writing native plotfile " << plotfilename << "\n";
            if (solverChoice.use_terrain) {
                WriteMultiLevelPlotfileWithTerrain(plotfilename, finest_level+1,
                                                   GetVecOfConstPtrs(mf),
                                                   GetVecOfConstPtrs(mf_nd),
                                                   varnames,
                                                   t_new[0], istep);
            } else {
                WriteMultiLevelPlotfile(plotfilename, finest_level+1,
                                        GetVecOfConstPtrs(mf),
                                        varnames,
                                        Geom(), t_new[0], istep, refRatio());
            }
            writeJobInfo(plotfilename);

#ifdef ERF_USE_PARTICLES
            particleData.Checkpoint(plotfilename);
#endif
#ifdef ERF_USE_HDF5
        } else if (plotfile_type == "hdf5" || plotfile_type == "HDF5") {
            amrex::Print() << "Writing plotfile " << plotfilename+"d01.h5" << "\n";
            WriteMultiLevelPlotfileHDF5(plotfilename, finest_level+1,
                                        GetVecOfConstPtrs(mf),
                                        varnames,
                                        Geom(), t_new[0], istep, refRatio());
#endif
#ifdef ERF_USE_NETCDF
        } else if (plotfile_type == "netcdf" || plotfile_type == "NetCDF") {
             int lev   = 0;
             int l_which = 0;
             writeNCPlotFile(lev, l_which, plotfilename, GetVecOfConstPtrs(mf), varnames, istep, t_new[0]);
#endif
        } else {
            amrex::Print() << "User specified plot_filetype = " << plotfile_type << std::endl;
            amrex::Abort("Dont know this plot_filetype");
        }

    } else { // multilevel

        Vector<IntVect>   r2(finest_level);
        Vector<Geometry>  g2(finest_level+1);
        Vector<MultiFab> mf2(finest_level+1);

        mf2[0].define(grids[0], dmap[0], ncomp_mf, 0);

        // Copy level 0 as is
        MultiFab::Copy(mf2[0],mf[0],0,0,mf[0].nComp(),0);

        // Define a new multi-level array of Geometry's so that we pass the new "domain" at lev > 0
        Array<int,AMREX_SPACEDIM> periodicity =
                     {Geom()[0].isPeriodic(0),Geom()[0].isPeriodic(1),Geom()[0].isPeriodic(2)};
        g2[0].define(Geom()[0].Domain(),&(Geom()[0].ProbDomain()),0,periodicity.data());

        if (plotfile_type == "amrex") {
            r2[0] = IntVect(1,1,ref_ratio[0][0]);
            for (int lev = 1; lev <= finest_level; ++lev) {
                if (lev > 1) {
                    r2[lev-1][0] = 1;
                    r2[lev-1][1] = 1;
                    r2[lev-1][2] = r2[lev-2][2] * ref_ratio[lev-1][0];
                }

                mf2[lev].define(refine(grids[lev],r2[lev-1]), dmap[lev], ncomp_mf, 0);

                // Set the new problem domain
                Box d2(Geom()[lev].Domain());
                d2.refine(r2[lev-1]);

                g2[lev].define(d2,&(Geom()[lev].ProbDomain()),0,periodicity.data());
            }

            // Do piecewise interpolation of mf into mf2
            for (int lev = 1; lev <= finest_level; ++lev) {
#ifdef _OPENMP
#pragma omp parallel if (amrex::Gpu::notInLaunchRegion())
#endif
                for (MFIter mfi(mf2[lev], TilingIfNotGPU()); mfi.isValid(); ++mfi) {
                    const Box& bx = mfi.tilebox();
                    pcinterp_interp(bx,mf2[lev].array(mfi), 0, mf[lev].nComp(), mf[lev].const_array(mfi),0,r2[lev-1]);
                }
            }

            // Define an effective ref_ratio which is isotropic to be passed into WriteMultiLevelPlotfile
            Vector<IntVect> rr(finest_level);
            for (int lev = 0; lev < finest_level; ++lev) {
                rr[lev] = IntVect(ref_ratio[lev][0],ref_ratio[lev][1],ref_ratio[lev][0]);
            }

            amrex::Print() << "Writing plotfile " << plotfilename << "\n";
            if (solverChoice.use_terrain) {
                WriteMultiLevelPlotfileWithTerrain(plotfilename, finest_level+1,
                                                   GetVecOfConstPtrs(mf),
                                                   GetVecOfConstPtrs(mf_nd),
                                                   varnames,
                                                   t_new[0], istep);
            } else {
                WriteMultiLevelPlotfile(plotfilename, finest_level+1,
                                        GetVecOfConstPtrs(mf2), varnames,
                                        g2, t_new[0], istep, rr);
            }

            writeJobInfo(plotfilename);

#ifdef ERF_USE_PARTICLES
            particleData.Checkpoint(plotfilename);
#endif
#ifdef ERF_USE_NETCDF
        } else if (plotfile_type == "netcdf" || plotfile_type == "NetCDF") {
             for (int lev = 0; lev <= finest_level; ++lev) {
                 for (int which_box = 0; which_box < num_boxes_at_level[lev]; which_box++) {
                     writeNCPlotFile(lev, which_box, plotfilename, GetVecOfConstPtrs(mf), varnames, istep, t_new[0]);
                 }
             }
#endif
        }
    } // end multi-level
}

void
ERF::WriteMultiLevelPlotfileWithTerrain (const std::string& plotfilename, int nlevels,
                                         const Vector<const MultiFab*>& mf,
                                         const Vector<const MultiFab*>& mf_nd,
                                         const Vector<std::string>& varnames,
                                         Real time,
                                         const Vector<int>& level_steps,
                                         const std::string &versionName,
                                         const std::string &levelPrefix,
                                         const std::string &mfPrefix,
                                         const Vector<std::string>& extra_dirs) const
{
    BL_PROFILE("WriteMultiLevelPlotfileWithTerrain()");

    BL_ASSERT(nlevels <= mf.size());
    BL_ASSERT(nlevels <= ref_ratio.size()+1);
    BL_ASSERT(nlevels <= level_steps.size());
    BL_ASSERT(mf[0]->nComp() == varnames.size());

    bool callBarrier(false);
    PreBuildDirectorHierarchy(plotfilename, levelPrefix, nlevels, callBarrier);
    if (!extra_dirs.empty()) {
        for (const auto& d : extra_dirs) {
            const std::string ed = plotfilename+"/"+d;
            PreBuildDirectorHierarchy(ed, levelPrefix, nlevels, callBarrier);
        }
    }
    ParallelDescriptor::Barrier();

    if (ParallelDescriptor::MyProc() == ParallelDescriptor::NProcs()-1) {
        Vector<BoxArray> boxArrays(nlevels);
        for(int level(0); level < boxArrays.size(); ++level) {
            boxArrays[level] = mf[level]->boxArray();
        }

        auto f = [=]() {
            VisMF::IO_Buffer io_buffer(VisMF::IO_Buffer_Size);
            std::string HeaderFileName(plotfilename + "/Header");
            std::ofstream HeaderFile;
            HeaderFile.rdbuf()->pubsetbuf(io_buffer.dataPtr(), io_buffer.size());
            HeaderFile.open(HeaderFileName.c_str(), std::ofstream::out   |
                                                    std::ofstream::trunc |
                                                    std::ofstream::binary);
            if( ! HeaderFile.good()) FileOpenFailed(HeaderFileName);
            WriteGenericPlotfileHeaderWithTerrain(HeaderFile, nlevels, boxArrays, varnames,
                                                  time, level_steps, versionName,
                                                  levelPrefix, mfPrefix);
        };

        if (AsyncOut::UseAsyncOut()) {
            AsyncOut::Submit(std::move(f));
        } else {
            f();
        }
    }

    std::string mf_nodal_prefix = "Nu_nd";
    for (int level = 0; level <= finest_level; ++level)
    {
        if (AsyncOut::UseAsyncOut()) {
            VisMF::AsyncWrite(*mf[level],
                              MultiFabFileFullPrefix(level, plotfilename, levelPrefix, mfPrefix),
                              true);
            VisMF::AsyncWrite(*mf_nd[level],
                              MultiFabFileFullPrefix(level, plotfilename, levelPrefix, mf_nodal_prefix),
                              true);
        } else {
            const MultiFab* data;
            std::unique_ptr<MultiFab> mf_tmp;
            if (mf[level]->nGrowVect() != 0) {
                mf_tmp = std::make_unique<MultiFab>(mf[level]->boxArray(),
                                                    mf[level]->DistributionMap(),
                                                    mf[level]->nComp(), 0, MFInfo(),
                                                    mf[level]->Factory());
                MultiFab::Copy(*mf_tmp, *mf[level], 0, 0, mf[level]->nComp(), 0);
                data = mf_tmp.get();
            } else {
                data = mf[level];
            }
            VisMF::Write(*data        , MultiFabFileFullPrefix(level, plotfilename, levelPrefix, mfPrefix));
            VisMF::Write(*mf_nd[level], MultiFabFileFullPrefix(level, plotfilename, levelPrefix, mf_nodal_prefix));
        }
    }
}

void
ERF::WriteGenericPlotfileHeaderWithTerrain (std::ostream &HeaderFile,
                                            int nlevels,
                                            const Vector<BoxArray> &bArray,
                                            const Vector<std::string> &varnames,
                                            Real time,
                                            const Vector<int> &level_steps,
                                            const std::string &versionName,
                                            const std::string &levelPrefix,
                                            const std::string &mfPrefix) const
{
        BL_ASSERT(nlevels <= bArray.size());
        BL_ASSERT(nlevels <= ref_ratio.size()+1);
        BL_ASSERT(nlevels <= level_steps.size());

        HeaderFile.precision(17);

        // ---- this is the generic plot file type name
        HeaderFile << versionName << '\n';

        HeaderFile << varnames.size() << '\n';

        for (int ivar = 0; ivar < varnames.size(); ++ivar) {
            HeaderFile << varnames[ivar] << "\n";
        }
        HeaderFile << AMREX_SPACEDIM << '\n';
        HeaderFile << time << '\n';
        HeaderFile << finest_level << '\n';
        for (int i = 0; i < AMREX_SPACEDIM; ++i) {
            HeaderFile << geom[0].ProbLo(i) << ' ';
        }
        HeaderFile << '\n';
        for (int i = 0; i < AMREX_SPACEDIM; ++i) {
            HeaderFile << geom[0].ProbHi(i) << ' ';
        }
        HeaderFile << '\n';
        for (int i = 0; i < finest_level; ++i) {
            HeaderFile << ref_ratio[i][0] << ' ';
        }
        HeaderFile << '\n';
        for (int i = 0; i <= finest_level; ++i) {
            HeaderFile << geom[i].Domain() << ' ';
        }
        HeaderFile << '\n';
        for (int i = 0; i <= finest_level; ++i) {
            HeaderFile << level_steps[i] << ' ';
        }
        HeaderFile << '\n';
        for (int i = 0; i <= finest_level; ++i) {
            for (int k = 0; k < AMREX_SPACEDIM; ++k) {
                HeaderFile << geom[i].CellSize()[k] << ' ';
            }
            HeaderFile << '\n';
        }
        HeaderFile << (int) geom[0].Coord() << '\n';
        HeaderFile << "0\n";

        for (int level = 0; level <= finest_level; ++level) {
            HeaderFile << level << ' ' << bArray[level].size() << ' ' << time << '\n';
            HeaderFile << level_steps[level] << '\n';

            const IntVect& domain_lo = geom[level].Domain().smallEnd();
            for (int i = 0; i < bArray[level].size(); ++i)
            {
                // Need to shift because the RealBox ctor we call takes the
                // physical location of index (0,0,0).  This does not affect
                // the usual cases where the domain index starts with 0.
                const Box& b = shift(bArray[level][i], -domain_lo);
                RealBox loc = RealBox(b, geom[level].CellSize(), geom[level].ProbLo());
                for (int n = 0; n < AMREX_SPACEDIM; ++n) {
                    HeaderFile << loc.lo(n) << ' ' << loc.hi(n) << '\n';
                }
            }

            HeaderFile << MultiFabHeaderPath(level, levelPrefix, mfPrefix) << '\n';
        }
        HeaderFile << "1" << "\n";
        HeaderFile << "3" << "\n";
        HeaderFile << "amrexvec_nu_x" << "\n";
        HeaderFile << "amrexvec_nu_y" << "\n";
        HeaderFile << "amrexvec_nu_z" << "\n";
        std::string mf_nodal_prefix = "Nu_nd";
        for (int level = 0; level <= finest_level; ++level) {
            HeaderFile << MultiFabHeaderPath(level, levelPrefix, mf_nodal_prefix) << '\n';
        }
}<|MERGE_RESOLUTION|>--- conflicted
+++ resolved
@@ -686,12 +686,7 @@
 
         // NOTE: Protect against accessing non-existent data
         if (use_moisture) {
-<<<<<<< HEAD
-            int q_size = qmoist[lev].size();
             int n_qstate   = micro->Get_Qstate_Size();
-=======
-            int n_qstate   = micro.Get_Qstate_Size();
->>>>>>> ec69524b
 
             // Non-precipitating components
             //--------------------------------------------------------------------------
