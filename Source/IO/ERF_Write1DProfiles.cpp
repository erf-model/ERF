#include <iomanip>

#include "ERF.H"
#include "EOS.H"

using namespace amrex;

/**
 * Writes 1-dimensional averaged quantities as profiles to output log files
 * at the given time.
 *
 * @param time Current time
 */
void
ERF::write_1D_profiles (Real time)
{
    BL_PROFILE("ERF::write_1D_profiles()");

    if (verbose <= 0)
      return;

    int datwidth = 14;
    int datprecision = 6;
    int timeprecision = 13; // e.g., 1-yr LES: 31,536,000 s with dt ~ 0.01 ==> min prec = 10

    if (verbose > 0 && NumDataLogs() > 1)
    {
        // Define the 1d arrays we will need
        Gpu::HostVector<Real> h_avg_u, h_avg_v, h_avg_w;
        Gpu::HostVector<Real> h_avg_rho, h_avg_th, h_avg_ksgs;
        Gpu::HostVector<Real> h_avg_qv, h_avg_qc, h_avg_qr, h_avg_wqv, h_avg_wqc, h_avg_wqr;
        Gpu::HostVector<Real> h_avg_uth, h_avg_vth, h_avg_wth, h_avg_thth;
        Gpu::HostVector<Real> h_avg_uu, h_avg_uv, h_avg_uw, h_avg_vv, h_avg_vw, h_avg_ww;
        Gpu::HostVector<Real> h_avg_uiuiu, h_avg_uiuiv, h_avg_uiuiw;
        Gpu::HostVector<Real> h_avg_p, h_avg_pu, h_avg_pv, h_avg_pw;
        Gpu::HostVector<Real> h_avg_tau11, h_avg_tau12, h_avg_tau13, h_avg_tau22, h_avg_tau23, h_avg_tau33;
        Gpu::HostVector<Real> h_avg_sgshfx, h_avg_sgsdiss; // only output tau_{theta,w} and epsilon for now

        if (NumDataLogs() > 1) {
            derive_diag_profiles(h_avg_u, h_avg_v, h_avg_w,
                                 h_avg_rho, h_avg_th, h_avg_ksgs,
                                 h_avg_qv, h_avg_qc, h_avg_qr, h_avg_wqv, h_avg_wqc, h_avg_wqr,
                                 h_avg_uu, h_avg_uv, h_avg_uw, h_avg_vv, h_avg_vw, h_avg_ww,
                                 h_avg_uth, h_avg_vth, h_avg_wth, h_avg_thth,
                                 h_avg_uiuiu, h_avg_uiuiv, h_avg_uiuiw,
                                 h_avg_p, h_avg_pu, h_avg_pv, h_avg_pw);
        }

        if (NumDataLogs() > 3) {
            derive_stress_profiles(h_avg_tau11, h_avg_tau12, h_avg_tau13,
                                   h_avg_tau22, h_avg_tau23, h_avg_tau33,
                                   h_avg_sgshfx,
                                   h_avg_sgsdiss);
        }

        int hu_size =  h_avg_u.size();

        auto const& dx = geom[0].CellSizeArray();
        if (ParallelDescriptor::IOProcessor()) {
            if (NumDataLogs() > 1) {
                std::ostream& data_log1 = DataLog(1);
                if (data_log1.good()) {
                  // Write the quantities at this time
                  for (int k = 0; k < hu_size; k++) {
                      Real z = (k + 0.5)* dx[2];
                      data_log1 << std::setw(datwidth) << std::setprecision(timeprecision) << time << " "
                                << std::setw(datwidth) << std::setprecision(datprecision) << z << " "
                                << h_avg_u[k]  << " " << h_avg_v[k] << " " << h_avg_w[k] << " "
                                << h_avg_rho[k] << " " << h_avg_th[k] << " " << h_avg_ksgs[k] << " "
                                << h_avg_qv[k] << " " << h_avg_qc[k] << " " << h_avg_qr[k]
                                << std::endl;
                  } // loop over z
                } // if good
            } // NumDataLogs

            if (NumDataLogs() > 2) {
                std::ostream& data_log2 = DataLog(2);
                if (data_log2.good()) {
                  // Write the perturbational quantities at this time
                  for (int k = 0; k < hu_size; k++) {
                      Real z = (k + 0.5)* dx[2];
                      data_log2 << std::setw(datwidth) << std::setprecision(timeprecision) << time << " "
                                << std::setw(datwidth) << std::setprecision(datprecision) << z << " "
                                << h_avg_uu[k]   - h_avg_u[k]*h_avg_u[k]  << " "
                                << h_avg_uv[k]   - h_avg_u[k]*h_avg_v[k]  << " "
                                << h_avg_uw[k]   - h_avg_u[k]*h_avg_w[k]  << " "
                                << h_avg_vv[k]   - h_avg_v[k]*h_avg_v[k]  << " "
                                << h_avg_vw[k]   - h_avg_v[k]*h_avg_w[k]  << " "
                                << h_avg_ww[k]   - h_avg_w[k]*h_avg_w[k]  << " "
                                << h_avg_uth[k]  - h_avg_u[k]*h_avg_th[k] << " "
                                << h_avg_vth[k]  - h_avg_v[k]*h_avg_th[k] << " "
                                << h_avg_wth[k]  - h_avg_w[k]*h_avg_th[k] << " "
                                << h_avg_thth[k] - h_avg_th[k]*h_avg_th[k] << " "
                                // Note: <u'_i u'_i u'_j> =   <u_i u_i u_j>
                                //                        -   <u_i u_i> * <u_j>
                                //                        - 2*<u_i> * <u_i u_j>
                                //                        + 2*<u_i>*<u_i> * <u_j>
                                << h_avg_uiuiu[k]
                                 - (h_avg_uu[k] + h_avg_vv[k] + h_avg_ww[k])*h_avg_u[k]
                                 - 2*(h_avg_u[k]*h_avg_uu[k] + h_avg_v[k]*h_avg_uv[k] + h_avg_w[k]*h_avg_uw[k])
                                 + 2*(h_avg_u[k]*h_avg_u[k] + h_avg_v[k]*h_avg_v[k] + h_avg_w[k]*h_avg_w[k])*h_avg_u[k]
                                   << " " // (u'_i u'_i)u'
                                << h_avg_uiuiv[k]
                                 - (h_avg_uu[k] + h_avg_vv[k] + h_avg_ww[k])*h_avg_v[k]
                                 - 2*(h_avg_u[k]*h_avg_uv[k] + h_avg_v[k]*h_avg_vv[k] + h_avg_w[k]*h_avg_vw[k])
                                 + 2*(h_avg_u[k]*h_avg_u[k] + h_avg_v[k]*h_avg_v[k] + h_avg_w[k]*h_avg_w[k])*h_avg_v[k]
                                   << " " // (u'_i u'_i)v'
                                << h_avg_uiuiw[k]
                                 - (h_avg_uu[k] + h_avg_vv[k] + h_avg_ww[k])*h_avg_w[k]
                                 - 2*(h_avg_u[k]*h_avg_uw[k] + h_avg_v[k]*h_avg_vw[k] + h_avg_w[k]*h_avg_ww[k])
                                 + 2*(h_avg_u[k]*h_avg_u[k] + h_avg_v[k]*h_avg_v[k] + h_avg_w[k]*h_avg_w[k])*h_avg_w[k]
                                   << " " // (u'_i u'_i)w'
                                << h_avg_pu[k]   - h_avg_p[k]*h_avg_u[k] << " "
                                << h_avg_pv[k]   - h_avg_p[k]*h_avg_v[k] << " "
                                << h_avg_pw[k]   - h_avg_p[k]*h_avg_w[k] << " "
                                << h_avg_wqv[k]   - h_avg_qv[k]*h_avg_w[k] << " "
                                << h_avg_wqc[k]   - h_avg_qc[k]*h_avg_w[k] << " "
                                << h_avg_wqr[k]   - h_avg_qr[k]*h_avg_w[k]
                                << std::endl;
                  } // loop over z
                } // if good
            } // NumDataLogs

            if (NumDataLogs() > 3) {
                std::ostream& data_log3 = DataLog(3);
                if (data_log3.good()) {
                  // Write the average stresses
                  for (int k = 0; k < hu_size; k++) {
                      Real z = (k + 0.5)* dx[2];
                      data_log3 << std::setw(datwidth) << std::setprecision(timeprecision) << time << " "
                                << std::setw(datwidth) << std::setprecision(datprecision) << z << " "
                                << h_avg_tau11[k] << " " << h_avg_tau12[k] << " " << h_avg_tau13[k] << " "
                                << h_avg_tau22[k] << " " << h_avg_tau23[k] << " " << h_avg_tau33[k] << " "
                                << h_avg_sgshfx[k] << " " << h_avg_sgsdiss[k]
                                << std::endl;
                  } // loop over z
                } // if good
            } // NumDataLogs
        } // if IOProcessor
    } // if verbose
}

/**
 * Computes the profiles for diagnostic quantities.
 *
 * @param h_avg_u Profile for x-velocity on Host
 * @param h_avg_v Profile for y-velocity on Host
 * @param h_avg_w Profile for z-velocity on Host
 * @param h_avg_rho Profile for density on Host
 * @param h_avg_th Profile for potential temperature on Host
 * @param h_avg_ksgs Profile for Kinetic Energy on Host
 * @param h_avg_uu Profile for x-velocity squared on Host
 * @param h_avg_uv Profile for x-velocity * y-velocity on Host
 * @param h_avg_uw Profile for x-velocity * z-velocity on Host
 * @param h_avg_vv Profile for y-velocity squared on Host
 * @param h_avg_vw Profile for y-velocity * z-velocity on Host
 * @param h_avg_ww Profile for z-velocity squared on Host
 * @param h_avg_uth Profile for x-velocity * potential temperature on Host
 * @param h_avg_uiuiu Profile for u_i*u_i*u triple product on Host
 * @param h_avg_uiuiv Profile for u_i*u_i*v triple product on Host
 * @param h_avg_uiuiw Profile for u_i*u_i*w triple product on Host
 * @param h_avg_p Profile for pressure perturbation on Host
 * @param h_avg_pu Profile for pressure perturbation * x-velocity on Host
 * @param h_avg_pv Profile for pressure perturbation * y-velocity on Host
 * @param h_avg_pw Profile for pressure perturbation * z-velocity on Host
 */
void
<<<<<<< HEAD
ERF::derive_diag_profiles(Gpu::HostVector<Real>& h_avg_u   , Gpu::HostVector<Real>& h_avg_v  , Gpu::HostVector<Real>& h_avg_w,
                          Gpu::HostVector<Real>& h_avg_rho , Gpu::HostVector<Real>& h_avg_th , Gpu::HostVector<Real>& h_avg_ksgs,
                          Gpu::HostVector<Real>& h_avg_qv  , Gpu::HostVector<Real>& h_avg_qc , Gpu::HostVector<Real>& h_avg_qr,
                          Gpu::HostVector<Real>& h_avg_wqv , Gpu::HostVector<Real>& h_avg_wqc, Gpu::HostVector<Real>& h_avg_wqr,
                          Gpu::HostVector<Real>& h_avg_uu  , Gpu::HostVector<Real>& h_avg_uv , Gpu::HostVector<Real>& h_avg_uw,
                          Gpu::HostVector<Real>& h_avg_vv  , Gpu::HostVector<Real>& h_avg_vw , Gpu::HostVector<Real>& h_avg_ww,
                          Gpu::HostVector<Real>& h_avg_uth , Gpu::HostVector<Real>& h_avg_vth, Gpu::HostVector<Real>& h_avg_wth,
                          Gpu::HostVector<Real>& h_avg_thth,
                          Gpu::HostVector<Real>& h_avg_uiuiu  , Gpu::HostVector<Real>& h_avg_uiuiv , Gpu::HostVector<Real>& h_avg_uiuiw,
                          Gpu::HostVector<Real>& h_avg_p,
                          Gpu::HostVector<Real>& h_avg_pu  , Gpu::HostVector<Real>& h_avg_pv , Gpu::HostVector<Real>& h_avg_pw)
=======
ERF::derive_diag_profiles (Gpu::HostVector<Real>& h_avg_u   , Gpu::HostVector<Real>& h_avg_v  , Gpu::HostVector<Real>& h_avg_w,
                           Gpu::HostVector<Real>& h_avg_rho , Gpu::HostVector<Real>& h_avg_th , Gpu::HostVector<Real>& h_avg_ksgs,
                           Gpu::HostVector<Real>& h_avg_uu  , Gpu::HostVector<Real>& h_avg_uv , Gpu::HostVector<Real>& h_avg_uw,
                           Gpu::HostVector<Real>& h_avg_vv  , Gpu::HostVector<Real>& h_avg_vw , Gpu::HostVector<Real>& h_avg_ww,
                           Gpu::HostVector<Real>& h_avg_uth , Gpu::HostVector<Real>& h_avg_vth, Gpu::HostVector<Real>& h_avg_wth,
                           Gpu::HostVector<Real>& h_avg_thth,
                           Gpu::HostVector<Real>& h_avg_uiuiu  , Gpu::HostVector<Real>& h_avg_uiuiv , Gpu::HostVector<Real>& h_avg_uiuiw,
                           Gpu::HostVector<Real>& h_avg_p,
                           Gpu::HostVector<Real>& h_avg_pu  , Gpu::HostVector<Real>& h_avg_pv , Gpu::HostVector<Real>& h_avg_pw)
>>>>>>> 8a7fead0
{
    // We assume that this is always called at level 0
    int lev = 0;

    bool l_use_KE  = (solverChoice.turbChoice[lev].les_type == LESType::Deardorff);
    bool l_use_QKE = solverChoice.turbChoice[lev].use_QKE && solverChoice.turbChoice[lev].advect_QKE;

    // This will hold rho, theta, ksgs, uu, uv, uw, vv, vw, ww, uth, vth, wth,
    //                  0      1     2   3   4   5   6   7   8    9   10   11
    //                thth, uiuiu, uiuiv, uiuiw, p, pu, pv, pw, qv, qc, qr, wqv, wqc, wqr
    //                  12     13     14     15 16  17  18  19  20  21  22  23   24   25
    MultiFab mf_out(grids[lev], dmap[lev], 26, 0);

    MultiFab mf_vels(grids[lev], dmap[lev], AMREX_SPACEDIM, 0);

    MultiFab  u_cc(mf_vels, make_alias, 0, 1); // u at cell centers
    MultiFab  v_cc(mf_vels, make_alias, 1, 1); // v at cell centers
    MultiFab  w_cc(mf_vels, make_alias, 2, 1); // w at cell centers

    average_face_to_cellcenter(mf_vels,0,
            Array<const MultiFab*,3>{&vars_new[lev][Vars::xvel],&vars_new[lev][Vars::yvel],&vars_new[lev][Vars::zvel]});

    int zdir = 2;
    auto domain = geom[0].Domain();

    // Sum in the horizontal plane
    h_avg_u  = sumToLine(mf_vels ,0,1,domain,zdir);
    h_avg_v  = sumToLine(mf_vels ,1,1,domain,zdir);
    h_avg_w  = sumToLine(mf_vels ,2,1,domain,zdir);

    int hu_size =  h_avg_u.size();

    // Divide by the total number of cells we are averaging over
    Real area_z = static_cast<Real>(domain.length(0)*domain.length(1));
    for (int k = 0; k < hu_size; ++k) {
        h_avg_u[k] /= area_z; h_avg_v[k] /= area_z; h_avg_w[k] /= area_z;
    }

    int nvars = vars_new[lev][Vars::cons].nComp();
    MultiFab mf_cons(vars_new[lev][Vars::cons], make_alias, 0, nvars);

    MultiFab p_hse (base_state[lev], make_alias, 1, 1); // p_0  is second component

    bool use_moisture = (solverChoice.moisture_type != MoistureType::None);

    for ( MFIter mfi(mf_cons,TilingIfNotGPU()); mfi.isValid(); ++mfi)
    {
        const Box& bx = mfi.tilebox();
        const Array4<Real>& fab_arr = mf_out.array(mfi);
        const Array4<Real>& u_cc_arr =  u_cc.array(mfi);
        const Array4<Real>& v_cc_arr =  v_cc.array(mfi);
        const Array4<Real>& w_cc_arr =  w_cc.array(mfi);
        const Array4<Real>& cons_arr = mf_cons.array(mfi);
        const Array4<Real>&   p0_arr = p_hse.array(mfi);

        ParallelFor(bx, [=] AMREX_GPU_DEVICE(int i, int j, int k) noexcept
        {
            Real theta = cons_arr(i,j,k,RhoTheta_comp) / cons_arr(i,j,k,Rho_comp);
            fab_arr(i, j, k, 0) = cons_arr(i,j,k,Rho_comp);
            fab_arr(i, j, k, 1) = theta;
            Real ksgs = 0.0;
            if (l_use_KE)
                ksgs = cons_arr(i,j,k,RhoKE_comp) / cons_arr(i,j,k,Rho_comp);
            else if (l_use_QKE)
                ksgs = cons_arr(i,j,k,RhoQKE_comp) / cons_arr(i,j,k,Rho_comp);
            fab_arr(i, j, k, 2) = ksgs;
            fab_arr(i, j, k, 3) = u_cc_arr(i,j,k) * u_cc_arr(i,j,k);   // u*u
            fab_arr(i, j, k, 4) = u_cc_arr(i,j,k) * v_cc_arr(i,j,k);   // u*v
            fab_arr(i, j, k, 5) = u_cc_arr(i,j,k) * w_cc_arr(i,j,k);   // u*w
            fab_arr(i, j, k, 6) = v_cc_arr(i,j,k) * v_cc_arr(i,j,k);   // v*v
            fab_arr(i, j, k, 7) = v_cc_arr(i,j,k) * w_cc_arr(i,j,k);   // v*w
            fab_arr(i, j, k, 8) = w_cc_arr(i,j,k) * w_cc_arr(i,j,k);   // w*w
            fab_arr(i, j, k, 9) = u_cc_arr(i,j,k) * theta; // u*th
            fab_arr(i, j, k,10) = v_cc_arr(i,j,k) * theta; // v*th
            fab_arr(i, j, k,11) = w_cc_arr(i,j,k) * theta; // w*th
            fab_arr(i, j, k,12) = theta * theta;           // th*th
            Real uiui = fab_arr(i,j,k,3) + fab_arr(i,j,k,6) + fab_arr(i,j,k,8);
            fab_arr(i, j, k,13) = uiui * u_cc_arr(i,j,k);   // (ui*ui)*u
            fab_arr(i, j, k,14) = uiui * v_cc_arr(i,j,k);   // (ui*ui)*v
            fab_arr(i, j, k,15) = uiui * w_cc_arr(i,j,k);   // (ui*ui)*w

            if (!use_moisture) {
                Real p = getPgivenRTh(cons_arr(i, j, k, RhoTheta_comp));
                p -= p0_arr(i,j,k);
                fab_arr(i, j, k,16) = p;                       // p'
                fab_arr(i, j, k,17) = p * u_cc_arr(i,j,k);     // p'*u
                fab_arr(i, j, k,18) = p * v_cc_arr(i,j,k);     // p'*v
                fab_arr(i, j, k,19) = p * w_cc_arr(i,j,k);     // p'*w
            }
        });
    } // mfi

    if (use_moisture)
    {

        for ( MFIter mfi(mf_cons,TilingIfNotGPU()); mfi.isValid(); ++mfi)
        {
            const Box& bx = mfi.tilebox();
            const Array4<Real>& fab_arr  = mf_out.array(mfi);
            const Array4<Real>& cons_arr = mf_cons.array(mfi);
            const Array4<Real>& u_cc_arr =  u_cc.array(mfi);
            const Array4<Real>& v_cc_arr =  v_cc.array(mfi);
            const Array4<Real>& w_cc_arr =  w_cc.array(mfi);
            const Array4<Real>&   p0_arr = p_hse.array(mfi);
            const Array4<Real>&   qv_arr = qmoist[0][0]->array(mfi); // TODO: Is this written only on lev 0?

            ParallelFor(bx, [=] AMREX_GPU_DEVICE(int i, int j, int k) noexcept
            {
                Real p = getPgivenRTh(cons_arr(i, j, k, RhoTheta_comp), qv_arr(i,j,k));

                p -= p0_arr(i,j,k);
                fab_arr(i, j, k,16) = p;                       // p'
                fab_arr(i, j, k,17) = p * u_cc_arr(i,j,k);     // p'*u
                fab_arr(i, j, k,18) = p * v_cc_arr(i,j,k);     // p'*v
                fab_arr(i, j, k,19) = p * w_cc_arr(i,j,k);     // p'*w
                fab_arr(i, j, k,20) = cons_arr(i,j,k,RhoQ1_comp) / cons_arr(i,j,k,Rho_comp);  // qv
                fab_arr(i, j, k,21) = cons_arr(i,j,k,RhoQ2_comp) / cons_arr(i,j,k,Rho_comp);  // qc
                fab_arr(i, j, k,22) = cons_arr(i,j,k,RhoQ4_comp) / cons_arr(i,j,k,Rho_comp);  // qr
                fab_arr(i, j, k,23) = w_cc_arr(i,j,k) * cons_arr(i,j,k,RhoQ1_comp) / cons_arr(i,j,k,Rho_comp);  // w*qv
                fab_arr(i, j, k,24) = w_cc_arr(i,j,k) * cons_arr(i,j,k,RhoQ2_comp) / cons_arr(i,j,k,Rho_comp);  // w*qc
                fab_arr(i, j, k,25) = w_cc_arr(i,j,k) * cons_arr(i,j,k,RhoQ4_comp) / cons_arr(i,j,k,Rho_comp);  // w*qr
            });
        } // mfi
    } // use_moisture

    h_avg_rho  = sumToLine(mf_out, 0,1,domain,zdir);
    h_avg_th   = sumToLine(mf_out, 1,1,domain,zdir);
    h_avg_ksgs = sumToLine(mf_out, 2,1,domain,zdir);
    h_avg_uu   = sumToLine(mf_out, 3,1,domain,zdir);
    h_avg_uv   = sumToLine(mf_out, 4,1,domain,zdir);
    h_avg_uw   = sumToLine(mf_out, 5,1,domain,zdir);
    h_avg_vv   = sumToLine(mf_out, 6,1,domain,zdir);
    h_avg_vw   = sumToLine(mf_out, 7,1,domain,zdir);
    h_avg_ww   = sumToLine(mf_out, 8,1,domain,zdir);
    h_avg_uth  = sumToLine(mf_out, 9,1,domain,zdir);
    h_avg_vth  = sumToLine(mf_out,10,1,domain,zdir);
    h_avg_wth  = sumToLine(mf_out,11,1,domain,zdir);
    h_avg_thth = sumToLine(mf_out,12,1,domain,zdir);
    h_avg_uiuiu= sumToLine(mf_out,13,1,domain,zdir);
    h_avg_uiuiv= sumToLine(mf_out,14,1,domain,zdir);
    h_avg_uiuiw= sumToLine(mf_out,15,1,domain,zdir);
    h_avg_p    = sumToLine(mf_out,16,1,domain,zdir);
    h_avg_pu   = sumToLine(mf_out,17,1,domain,zdir);
    h_avg_pv   = sumToLine(mf_out,18,1,domain,zdir);
    h_avg_pw   = sumToLine(mf_out,19,1,domain,zdir);
    h_avg_qv   = sumToLine(mf_out,20,1,domain,zdir);
    h_avg_qc   = sumToLine(mf_out,21,1,domain,zdir);
    h_avg_qr   = sumToLine(mf_out,22,1,domain,zdir);
    h_avg_wqv  = sumToLine(mf_out,23,1,domain,zdir);
    h_avg_wqc  = sumToLine(mf_out,24,1,domain,zdir);
    h_avg_wqr  = sumToLine(mf_out,25,1,domain,zdir);

    // Divide by the total number of cells we are averaging over
    int h_avg_u_size = static_cast<int>(h_avg_u.size());
    for (int k = 0; k < h_avg_u_size; ++k) {
        h_avg_rho[k] /= area_z;  h_avg_ksgs[k] /= area_z;
        h_avg_th[k]  /= area_z;  h_avg_thth[k] /= area_z;
        h_avg_uu[k]  /= area_z;  h_avg_uv[k]   /= area_z;  h_avg_uw[k]  /= area_z;
        h_avg_vv[k]  /= area_z;  h_avg_vw[k]   /= area_z;  h_avg_ww[k]  /= area_z;
        h_avg_uth[k] /= area_z;  h_avg_vth[k]  /= area_z;  h_avg_wth[k] /= area_z;
        h_avg_uiuiu[k] /= area_z;
        h_avg_uiuiv[k] /= area_z;
        h_avg_uiuiw[k] /= area_z;
        h_avg_p[k]   /= area_z;
        h_avg_pu[k]  /= area_z;  h_avg_pv[k]   /= area_z;  h_avg_pw[k]  /= area_z;
        h_avg_qv[k]  /= area_z;  h_avg_qc[k]   /= area_z;  h_avg_qr[k]  /= area_z;
        h_avg_wqv[k] /= area_z;  h_avg_wqc[k]  /= area_z;  h_avg_wqr[k] /= area_z;
    }
}
void
ERF::derive_stress_profiles (Gpu::HostVector<Real>& h_avg_tau11, Gpu::HostVector<Real>& h_avg_tau12,
                             Gpu::HostVector<Real>& h_avg_tau13, Gpu::HostVector<Real>& h_avg_tau22,
                             Gpu::HostVector<Real>& h_avg_tau23, Gpu::HostVector<Real>& h_avg_tau33,
                             Gpu::HostVector<Real>& h_avg_hfx3,  Gpu::HostVector<Real>& h_avg_diss)
{
    int lev = 0;

    // This will hold the stress tensor components
    MultiFab mf_out(grids[lev], dmap[lev], 8, 0);

    for ( MFIter mfi(mf_out,TilingIfNotGPU()); mfi.isValid(); ++mfi)
    {
        const Box& bx = mfi.tilebox();
        const Array4<Real>& fab_arr = mf_out.array(mfi);

        // NOTE: These are from the last RK stage...
        const Array4<const Real>& tau11_arr = Tau11_lev[lev]->const_array(mfi);
        const Array4<const Real>& tau12_arr = Tau12_lev[lev]->const_array(mfi);
        const Array4<const Real>& tau13_arr = Tau13_lev[lev]->const_array(mfi);
        const Array4<const Real>& tau22_arr = Tau22_lev[lev]->const_array(mfi);
        const Array4<const Real>& tau23_arr = Tau23_lev[lev]->const_array(mfi);
        const Array4<const Real>& tau33_arr = Tau33_lev[lev]->const_array(mfi);

        // These should be re-calculated during ERF_slow_rhs_post
        // -- just vertical SFS kinematic heat flux for now
        //const Array4<const Real>& hfx1_arr = SFS_hfx1_lev[lev]->const_array(mfi);
        //const Array4<const Real>& hfx2_arr = SFS_hfx2_lev[lev]->const_array(mfi);
        const Array4<const Real>& hfx3_arr = SFS_hfx3_lev[lev]->const_array(mfi);
        const Array4<const Real>& diss_arr = SFS_diss_lev[lev]->const_array(mfi);

        ParallelFor(bx, [=] AMREX_GPU_DEVICE(int i, int j, int k) noexcept
        {
            fab_arr(i, j, k, 0) = tau11_arr(i,j,k);
            fab_arr(i, j, k, 1) = 0.25 * ( tau12_arr(i,j  ,k) + tau12_arr(i+1,j  ,k)
                                         + tau12_arr(i,j+1,k) + tau12_arr(i+1,j+1,k) );
            fab_arr(i, j, k, 2) = 0.25 * ( tau13_arr(i,j,k  ) + tau13_arr(i+1,j,k)
                                         + tau13_arr(i,j,k+1) + tau13_arr(i+1,j,k+1) );
            fab_arr(i, j, k, 3) = tau22_arr(i,j,k);
            fab_arr(i, j, k, 4) = 0.25 * ( tau23_arr(i,j,k  ) + tau23_arr(i,j+1,k)
                                         + tau23_arr(i,j,k+1) + tau23_arr(i,j+1,k+1) );
            fab_arr(i, j, k, 5) = tau33_arr(i,j,k);
            fab_arr(i, j, k, 6) =  hfx3_arr(i,j,k);
            fab_arr(i, j, k, 7) =  diss_arr(i,j,k);
        });
    }

    int zdir = 2;
    auto domain = geom[0].Domain();

    h_avg_tau11 = sumToLine(mf_out,0,1,domain,zdir);
    h_avg_tau12 = sumToLine(mf_out,1,1,domain,zdir);
    h_avg_tau13 = sumToLine(mf_out,2,1,domain,zdir);
    h_avg_tau22 = sumToLine(mf_out,3,1,domain,zdir);
    h_avg_tau23 = sumToLine(mf_out,4,1,domain,zdir);
    h_avg_tau33 = sumToLine(mf_out,5,1,domain,zdir);
    h_avg_hfx3  = sumToLine(mf_out,6,1,domain,zdir);
    h_avg_diss  = sumToLine(mf_out,7,1,domain,zdir);

    int ht_size =  h_avg_tau11.size();

    // Divide by the total number of cells we are averaging over
    Real area_z = static_cast<Real>(domain.length(0)*domain.length(1));
    for (int k = 0; k < ht_size; ++k) {
        h_avg_tau11[k] /= area_z; h_avg_tau12[k] /= area_z; h_avg_tau13[k] /= area_z;
        h_avg_tau22[k] /= area_z; h_avg_tau23[k] /= area_z; h_avg_tau33[k] /= area_z;
        h_avg_hfx3[k] /= area_z;
        h_avg_diss[k] /= area_z;
    }
}<|MERGE_RESOLUTION|>--- conflicted
+++ resolved
@@ -165,7 +165,7 @@
  * @param h_avg_pw Profile for pressure perturbation * z-velocity on Host
  */
 void
-<<<<<<< HEAD
+
 ERF::derive_diag_profiles(Gpu::HostVector<Real>& h_avg_u   , Gpu::HostVector<Real>& h_avg_v  , Gpu::HostVector<Real>& h_avg_w,
                           Gpu::HostVector<Real>& h_avg_rho , Gpu::HostVector<Real>& h_avg_th , Gpu::HostVector<Real>& h_avg_ksgs,
                           Gpu::HostVector<Real>& h_avg_qv  , Gpu::HostVector<Real>& h_avg_qc , Gpu::HostVector<Real>& h_avg_qr,
@@ -177,17 +177,6 @@
                           Gpu::HostVector<Real>& h_avg_uiuiu  , Gpu::HostVector<Real>& h_avg_uiuiv , Gpu::HostVector<Real>& h_avg_uiuiw,
                           Gpu::HostVector<Real>& h_avg_p,
                           Gpu::HostVector<Real>& h_avg_pu  , Gpu::HostVector<Real>& h_avg_pv , Gpu::HostVector<Real>& h_avg_pw)
-=======
-ERF::derive_diag_profiles (Gpu::HostVector<Real>& h_avg_u   , Gpu::HostVector<Real>& h_avg_v  , Gpu::HostVector<Real>& h_avg_w,
-                           Gpu::HostVector<Real>& h_avg_rho , Gpu::HostVector<Real>& h_avg_th , Gpu::HostVector<Real>& h_avg_ksgs,
-                           Gpu::HostVector<Real>& h_avg_uu  , Gpu::HostVector<Real>& h_avg_uv , Gpu::HostVector<Real>& h_avg_uw,
-                           Gpu::HostVector<Real>& h_avg_vv  , Gpu::HostVector<Real>& h_avg_vw , Gpu::HostVector<Real>& h_avg_ww,
-                           Gpu::HostVector<Real>& h_avg_uth , Gpu::HostVector<Real>& h_avg_vth, Gpu::HostVector<Real>& h_avg_wth,
-                           Gpu::HostVector<Real>& h_avg_thth,
-                           Gpu::HostVector<Real>& h_avg_uiuiu  , Gpu::HostVector<Real>& h_avg_uiuiv , Gpu::HostVector<Real>& h_avg_uiuiw,
-                           Gpu::HostVector<Real>& h_avg_p,
-                           Gpu::HostVector<Real>& h_avg_pu  , Gpu::HostVector<Real>& h_avg_pv , Gpu::HostVector<Real>& h_avg_pw)
->>>>>>> 8a7fead0
 {
     // We assume that this is always called at level 0
     int lev = 0;
