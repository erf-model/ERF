--- conflicted
+++ resolved
@@ -12,7 +12,6 @@
 
 void
 read_from_metgrid (int lev, const Box& domain, const std::string& fname,
-<<<<<<< HEAD
                    std::string& NC_dateTime, Real& NC_epochTime,
                    int& flag_psfc, int& flag_msfu, int& flag_msfv, int& flag_msfm,
                    int& flag_hgt,  int& flag_sst,  int& flag_lmask,
@@ -98,43 +97,7 @@
             const Vector<Real>& z_vec,
             Vector<Real>& Rhod_vec,
             Vector<Real>& Pd_vec);
-=======
-                   FArrayBox& NC_xvel_fab, FArrayBox& NC_yvel_fab,
-                   FArrayBox& NC_temp_fab, FArrayBox& NC_rhum_fab,
-                   FArrayBox& NC_pres_fab, FArrayBox& NC_hgt_fab,
-                   FArrayBox& NC_msfu_fab, FArrayBox& NC_msfv_fab,
-                   FArrayBox& NC_msfm_fab);
-void
-interpolate_column (int i, int j, int src_comp, int dest_comp,
-                    const Array4<Real const>& orig_z, const Array4<Real const>& orig_data,
-                    const Array4<Real const>&  new_z, const Array4<Real>&  new_data);
-
-void
-init_terrain_from_metgrid (int lev, FArrayBox& z_phys_nd_fab,
-                           const Vector<FArrayBox>& NC_hgt_fab);
-
-void
-init_state_from_metgrid (int lev, FArrayBox& state_fab,
-                         FArrayBox& x_vel_fab, FArrayBox& y_vel_fab,
-                         FArrayBox& z_vel_fab, FArrayBox& z_phys_nd_fab,
-                         const Vector<FArrayBox>& NC_hgt_fab,
-                         const Vector<FArrayBox>& NC_xvel_fab,
-                         const Vector<FArrayBox>& NC_yvel_fab,
-                         const Vector<FArrayBox>& NC_zvel_fab,
-                         const Vector<FArrayBox>& NC_rho_fab,
-                         const Vector<FArrayBox>& NC_rhotheta_fab);
-void
-init_msfs_from_metgrid (int lev, FArrayBox& msfu_fab,
-                        FArrayBox& msfv_fab, FArrayBox& msfm_fab,
-                        const Vector<FArrayBox>& NC_MSFU_fab,
-                        const Vector<FArrayBox>& NC_MSFV_fab,
-                        const Vector<FArrayBox>& NC_MSFM_fab);
-void
-init_base_state_from_metgrid (int lev, const Box& valid_bx, Real l_rdOcp,
-                              FArrayBox& p_hse, FArrayBox& pi_hse, FArrayBox& r_hse,
-                              const Vector<FArrayBox>& NC_ALB_fab,
-                              const Vector<FArrayBox>& NC_PB_fab);
->>>>>>> e6779fc5
+
 
 #ifdef ERF_USE_NETCDF
 /**
@@ -663,11 +626,7 @@
  * @param NC_hgt_fab Vector of FArrayBox objects holding height data read from NetCDF files for metgrid data
  */
 void
-<<<<<<< HEAD
 init_terrain_from_metgrid (FArrayBox& z_phys_nd_fab,
-=======
-init_terrain_from_metgrid (int lev, FArrayBox& z_phys_nd_fab,
->>>>>>> e6779fc5
                            const Vector<FArrayBox>& NC_hgt_fab)
 {
    int ntimes = 1; // Use terrain from the first met_em file.
@@ -734,7 +693,6 @@
  * @param fabs_for_bcs Vector of Vector of FArrayBox objects holding MetGridBdyVars at each met_em time.
  */
 void
-<<<<<<< HEAD
 init_state_from_metgrid (const Real l_rdOcp,
                          FArrayBox& state_fab,
                          FArrayBox& x_vel_fab,
@@ -751,17 +709,6 @@
                          Vector<FArrayBox>& theta_fab,
                          Vector<FArrayBox>& mxrat_fab,
                          amrex::Vector<amrex::Vector<FArrayBox>>& fabs_for_bcs)
-=======
-init_state_from_metgrid (int lev, FArrayBox& state_fab,
-                         FArrayBox& x_vel_fab, FArrayBox& y_vel_fab,
-                         FArrayBox& z_vel_fab, FArrayBox& z_phys_nd_fab,
-                         const Vector<FArrayBox>& NC_hgt_fab,
-                         const Vector<FArrayBox>& NC_xvel_fab,
-                         const Vector<FArrayBox>& NC_yvel_fab,
-                         const Vector<FArrayBox>& NC_zvel_fab,
-                         const Vector<FArrayBox>& NC_rho_fab,
-                         const Vector<FArrayBox>& NC_rhotheta_fab)
->>>>>>> e6779fc5
 {
     int ntimes = NC_hgt_fab.size();
     for (int it = 0; it < ntimes; it++)
@@ -1128,17 +1075,12 @@
  * @param NC_MSFM_fab Vector of FArrayBox objects holding metgrid data for z-velocity map factors
  */
 void
-<<<<<<< HEAD
 init_msfs_from_metgrid (FArrayBox& msfu_fab,
                         FArrayBox& msfv_fab,
                         FArrayBox& msfm_fab,
                         const int& flag_msfu,
                         const int& flag_msfv,
                         const int& flag_msfm,
-=======
-init_msfs_from_metgrid (int lev, FArrayBox& msfu_fab,
-                        FArrayBox& msfv_fab, FArrayBox& msfm_fab,
->>>>>>> e6779fc5
                         const Vector<FArrayBox>& NC_MSFU_fab,
                         const Vector<FArrayBox>& NC_MSFV_fab,
                         const Vector<FArrayBox>& NC_MSFM_fab)
@@ -1200,7 +1142,6 @@
  * @param fabs_for_bcs Vector of Vector of FArrayBox objects holding MetGridBdyVars at each met_em time.
  */
 void
-<<<<<<< HEAD
 init_base_state_from_metgrid (const Real l_rdOcp,
                               const Box& valid_bx,
                               const Vector<int>& flag_psfc,
@@ -1212,12 +1153,6 @@
                               const Vector<FArrayBox>& NC_ght_fab,
                               const Vector<FArrayBox>& NC_psfc_fab,
                               amrex::Vector<amrex::Vector<FArrayBox>>& fabs_for_bcs)
-=======
-init_base_state_from_metgrid (int lev, const Box& valid_bx, const Real l_rdOcp,
-                              FArrayBox& p_hse, FArrayBox& pi_hse, FArrayBox& r_hse,
-                              const Vector<FArrayBox>& NC_ALB_fab,
-                              const Vector<FArrayBox>& NC_PB_fab)
->>>>>>> e6779fc5
 {
 #if defined(ERF_USE_MOISTURE)
     int RhoQ_comp = RhoQt_comp;
