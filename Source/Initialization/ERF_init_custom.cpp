
/**
 * \file ERF_init_custom.cpp
 */

#include <ERF.H>
#include <ERF_Constants.H>
#include <TileNoZ.H>
#include <prob_common.H>

using namespace amrex;

/**
 * Wrapper for custom problem-specific initialization routines that can be
 * defined by the user as they set up a new problem in ERF. This wrapper
 * handles all the overhead of defining the perturbation as well as initializing
 * the random seed if needed.
 *
 * This wrapper calls a user function to customize initialization on a per-Fab
 * level inside an MFIter loop, so all the MultiFab operations are hidden from
 * the user.
 *
 * @param lev Integer specifying the current level
 */
void
ERF::init_custom (int lev)
{
    auto& lev_new = vars_new[lev];

<<<<<<< HEAD
    int n_qstate   = micro->Get_Qstate_Size();

=======
>>>>>>> eada882e
    MultiFab r_hse(base_state[lev], make_alias, 0, 1); // r_0 is first  component
    MultiFab p_hse(base_state[lev], make_alias, 1, 1); // p_0 is second component

    MultiFab cons_pert(lev_new[Vars::cons].boxArray(), lev_new[Vars::cons].DistributionMap(),
                       lev_new[Vars::cons].nComp()   , lev_new[Vars::cons].nGrow());
    MultiFab xvel_pert(lev_new[Vars::xvel].boxArray(), lev_new[Vars::xvel].DistributionMap(), 1, lev_new[Vars::xvel].nGrowVect());
    MultiFab yvel_pert(lev_new[Vars::yvel].boxArray(), lev_new[Vars::yvel].DistributionMap(), 1, lev_new[Vars::yvel].nGrowVect());
    MultiFab zvel_pert(lev_new[Vars::zvel].boxArray(), lev_new[Vars::zvel].DistributionMap(), 1, lev_new[Vars::zvel].nGrowVect());

    // Default all perturbations to zero
    cons_pert.setVal(0.);
    xvel_pert.setVal(0.);
    yvel_pert.setVal(0.);
    zvel_pert.setVal(0.);

    int fix_random_seed = 0;
    ParmParse pp("erf"); pp.query("fix_random_seed", fix_random_seed);
    // Note that the value of 1024UL is not significant -- the point here is just to set the
    //     same seed for all MPI processes for the purpose of regression testing
    if (fix_random_seed) {
        amrex::Print() << "Fixing the random seed" << std::endl;
        amrex::InitRandom(1024UL);
    }

#ifdef _OPENMP
#pragma omp parallel if (amrex::Gpu::notInLaunchRegion())
#endif
    for (MFIter mfi(lev_new[Vars::cons], TileNoZ()); mfi.isValid(); ++mfi)
    {
        const Box &bx  = mfi.tilebox();
        const Box &xbx = mfi.tilebox(IntVect(1,0,0));
        const Box &ybx = mfi.tilebox(IntVect(0,1,0));
        const Box &zbx = mfi.tilebox(IntVect(0,0,1));

        const auto &cons_pert_arr = cons_pert.array(mfi);
        const auto &xvel_pert_arr = xvel_pert.array(mfi);
        const auto &yvel_pert_arr = yvel_pert.array(mfi);
        const auto &zvel_pert_arr = zvel_pert.array(mfi);

        Array4<Real const> z_nd_arr = (solverChoice.use_terrain) ? z_phys_nd[lev]->const_array(mfi) : Array4<Real const>{};
        Array4<Real const> z_cc_arr = (solverChoice.use_terrain) ? z_phys_cc[lev]->const_array(mfi) : Array4<Real const>{};

        Array4<Real const> mf_m     = mapfac_m[lev]->array(mfi);
        Array4<Real const> mf_u     = mapfac_m[lev]->array(mfi);
        Array4<Real const> mf_v     = mapfac_m[lev]->array(mfi);

        Array4<Real> r_hse_arr = r_hse.array(mfi);
        Array4<Real> p_hse_arr = p_hse.array(mfi);

        prob->init_custom_pert(bx, xbx, ybx, zbx, cons_pert_arr, xvel_pert_arr, yvel_pert_arr, zvel_pert_arr,
                               r_hse_arr, p_hse_arr, z_nd_arr, z_cc_arr,
                               geom[lev].data(), mf_m, mf_u, mf_v,
                               solverChoice);
    } //mfi

    // Add problem-specific perturbation to background flow
    MultiFab::Add(lev_new[Vars::cons], cons_pert, Rho_comp,      Rho_comp,      1, cons_pert.nGrow());
    MultiFab::Add(lev_new[Vars::cons], cons_pert, RhoTheta_comp, RhoTheta_comp, 1, cons_pert.nGrow());
    MultiFab::Add(lev_new[Vars::cons], cons_pert, RhoScalar_comp,RhoScalar_comp,1, cons_pert.nGrow());

    // RhoKE is only relevant if using Deardorff with LES
    if (solverChoice.turbChoice[lev].les_type == LESType::Deardorff) {
        MultiFab::Add(lev_new[Vars::cons], cons_pert, RhoKE_comp,    RhoKE_comp,    1, cons_pert.nGrow());
    }

    // RhoQKE is only relevant if using MYNN2.5 or YSU
    if (solverChoice.turbChoice[lev].pbl_type == PBLType::None) {
        lev_new[Vars::cons].setVal(0.0,RhoQKE_comp,1);
    } else {
        MultiFab::Add(lev_new[Vars::cons], cons_pert, RhoQKE_comp,   RhoQKE_comp,   1, cons_pert.nGrow());
    }

    if (solverChoice.moisture_type != MoistureType::None) {
        int qstate_size = micro->Get_Qstate_Size();
        MultiFab::Add(lev_new[Vars::cons], cons_pert, RhoQ1_comp,    RhoQ1_comp,    1, cons_pert.nGrow());
        MultiFab::Add(lev_new[Vars::cons], cons_pert, RhoQ2_comp,    RhoQ2_comp,    1, cons_pert.nGrow());
        for (int q_offset(2); q_offset<qstate_size; ++q_offset) {
            int q_idx = RhoQ1_comp+q_offset;
            MultiFab::Add(lev_new[Vars::cons], cons_pert, q_idx, q_idx, 1, cons_pert.nGrow());
        }
    }

    MultiFab::Add(lev_new[Vars::xvel], xvel_pert, 0,             0,             1, xvel_pert.nGrowVect());
    MultiFab::Add(lev_new[Vars::yvel], yvel_pert, 0,             0,             1, yvel_pert.nGrowVect());
    MultiFab::Add(lev_new[Vars::zvel], zvel_pert, 0,             0,             1, zvel_pert.nGrowVect());
}<|MERGE_RESOLUTION|>--- conflicted
+++ resolved
@@ -27,11 +27,6 @@
 {
     auto& lev_new = vars_new[lev];
 
-<<<<<<< HEAD
-    int n_qstate   = micro->Get_Qstate_Size();
-
-=======
->>>>>>> eada882e
     MultiFab r_hse(base_state[lev], make_alias, 0, 1); // r_0 is first  component
     MultiFab p_hse(base_state[lev], make_alias, 1, 1); // p_0 is second component
 
