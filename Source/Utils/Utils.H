--- conflicted
+++ resolved
@@ -213,33 +213,7 @@
             amrex::Real delta_yp = arr_xlo(i  ,j+1,k,n) - d_jp1;
             amrex::Real delta_ym = arr_xlo(i  ,j-1,k,n) - d_jm1;
             amrex::Real Laplacian = delta_xp + delta_xm + delta_yp + delta_ym - 4.0*delta;
-<<<<<<< HEAD
-            rhs_arr(i,j,k,n) += (F1*delta - F2*Laplacian) * Factor;
-
-            /*
-            if ((std::abs((arr_xlo(i  ,j  ,k,n)-data_arr(i  ,j  ,k  ,n+icomp))/data_arr(i  ,j  ,k  ,n+icomp)) > 0.5) ||
-                (std::abs((arr_xlo(i+1,j  ,k,n)-data_arr(i+1,j  ,k  ,n+icomp))/data_arr(i+1,j  ,k  ,n+icomp)) > 0.5) ||
-                (std::abs((arr_xlo(i-1,j  ,k,n)-data_arr(i-1,j  ,k  ,n+icomp))/data_arr(i-1,j  ,k  ,n+icomp)) > 0.5) ||
-                (std::abs((arr_xlo(i  ,j+1,k,n)-data_arr(i  ,j+1,k  ,n+icomp))/data_arr(i  ,j+1,k  ,n+icomp)) > 0.5) ||
-                (std::abs((arr_xlo(i  ,j-1,k,n)-data_arr(i  ,j-1,k  ,n+icomp))/data_arr(i  ,j-1,k  ,n+icomp)) > 0.5) ) {
-                amrex::Print() << "XLO error: " << Factor << ' ' << bx_xlo << "\n";
-                amrex::Print() << "RELAX x: " << icomp << ' ' << n << ' ' << amrex::IntVect(i,j,k) << ' '
-                               << data_arr(i  ,j  ,k  ,n+icomp) << ' ' << arr_xlo(i  ,j  ,k,n) << "\n";
-                amrex::Print() << "RELAX xp: " << icomp << ' ' << n << ' ' << amrex::IntVect(i+1,j,k) << ' '
-                               << data_arr(i+1,j  ,k  ,n+icomp) << ' ' << arr_xlo(i+1,j  ,k,n) << "\n";
-                amrex::Print() << "RELAX xm: " << icomp << ' ' << n << ' ' << amrex::IntVect(i-1,j,k) << ' '
-                               << data_arr(i-1,j  ,k  ,n+icomp) << ' ' << arr_xlo(i-1,j  ,k,n) << "\n";
-                amrex::Print() << "RELAX yp: " << icomp << ' ' << n << ' ' << amrex::IntVect(i,j+1,k) << ' '
-                               << data_arr(i  ,j+1,k  ,n+icomp) << ' ' << arr_xlo(i  ,j+1,k,n) << "\n";
-                amrex::Print() << "RELAX ym: " << icomp << ' ' << n << ' ' << amrex::IntVect(i,j-1,k) << ' '
-                               << data_arr(i  ,j-1,k  ,n+icomp) << ' ' << arr_xlo(i  ,j-1,k,n) << "\n";
-                amrex::Print() << "\n";
-                //exit(0);
-            }
-            */
-=======
-            rhs_arr(i,j,k,n+icomp) += (F1*delta - F2*Laplacian) * Factor;
->>>>>>> 12c661e8
+            rhs_arr(i,j,k,n+icomp) += (F1*delta - F2*Laplacian) * Factor;
         }
     },
     bx_xhi, num_var, [=] AMREX_GPU_DEVICE (int i, int j, int k, int n) noexcept
@@ -264,33 +238,7 @@
             amrex::Real delta_yp = arr_xhi(i  ,j+1,k,n) - d_jp1;
             amrex::Real delta_ym = arr_xhi(i  ,j-1,k,n) - d_jm1;
             amrex::Real Laplacian = delta_xp + delta_xm + delta_yp + delta_ym - 4.0*delta;
-<<<<<<< HEAD
-            rhs_arr(i,j,k,n) += (F1*delta - F2*Laplacian) * Factor;
-
-            /*
-            if ((std::abs((arr_xhi(i  ,j  ,k,n)-data_arr(i  ,j  ,k  ,n+icomp))/data_arr(i  ,j  ,k  ,n+icomp)) > 0.5) ||
-                (std::abs((arr_xhi(i+1,j  ,k,n)-data_arr(i+1,j  ,k  ,n+icomp))/data_arr(i+1,j  ,k  ,n+icomp)) > 0.5) ||
-                (std::abs((arr_xhi(i-1,j  ,k,n)-data_arr(i-1,j  ,k  ,n+icomp))/data_arr(i-1,j  ,k  ,n+icomp)) > 0.5) ||
-                (std::abs((arr_xhi(i  ,j+1,k,n)-data_arr(i  ,j+1,k  ,n+icomp))/data_arr(i  ,j+1,k  ,n+icomp)) > 0.5) ||
-                (std::abs((arr_xhi(i  ,j-1,k,n)-data_arr(i  ,j-1,k  ,n+icomp))/data_arr(i  ,j-1,k  ,n+icomp)) > 0.5) ) {
-                amrex::Print() << "XHI error: " << Factor << ' ' << bx_xhi << "\n";
-                amrex::Print() << "RELAX x: " << icomp << ' ' << n << ' ' << amrex::IntVect(i,j,k) << ' '
-                               << data_arr(i  ,j  ,k  ,n+icomp) << ' ' << arr_xhi(i  ,j  ,k,n) << "\n";
-                amrex::Print() << "RELAX xp: " << icomp << ' ' << n << ' ' << amrex::IntVect(i+1,j,k) << ' '
-                               << data_arr(i+1,j  ,k  ,n+icomp) << ' ' << arr_xhi(i+1,j  ,k,n) << "\n";
-                amrex::Print() << "RELAX xm: " << icomp << ' ' << n << ' ' << amrex::IntVect(i-1,j,k) << ' '
-                               << data_arr(i-1,j  ,k  ,n+icomp) << ' ' << arr_xhi(i-1,j  ,k,n) << "\n";
-                amrex::Print() << "RELAX yp: " << icomp << ' ' << n << ' ' << amrex::IntVect(i,j+1,k) << ' '
-                               << data_arr(i  ,j+1,k  ,n+icomp) << ' ' << arr_xhi(i  ,j+1,k,n) << "\n";
-                amrex::Print() << "RELAX ym: " << icomp << ' ' << n << ' ' << amrex::IntVect(i,j-1,k) << ' '
-                               << data_arr(i  ,j-1,k  ,n+icomp) << ' ' << arr_xhi(i  ,j-1,k,n) << "\n";
-                amrex::Print() << "\n";
-                //exit(0);
-            }
-            */
-=======
-            rhs_arr(i,j,k,n+icomp) += (F1*delta - F2*Laplacian) * Factor;
->>>>>>> 12c661e8
+            rhs_arr(i,j,k,n+icomp) += (F1*delta - F2*Laplacian) * Factor;
         }
     });
 
@@ -313,33 +261,7 @@
             amrex::Real delta_yp = arr_ylo(i  ,j+1,k,n) - d_jp1;
             amrex::Real delta_ym = arr_ylo(i  ,j-1,k,n) - d_jm1;
             amrex::Real Laplacian = delta_xp + delta_xm + delta_yp + delta_ym - 4.0*delta;
-<<<<<<< HEAD
-            rhs_arr(i,j,k,n) += (F1*delta - F2*Laplacian) * Factor;
-
-            /*
-            if ((std::abs((arr_ylo(i  ,j  ,k,n)-data_arr(i  ,j  ,k  ,n+icomp))/data_arr(i  ,j  ,k  ,n+icomp)) > 0.5) ||
-                (std::abs((arr_ylo(i+1,j  ,k,n)-data_arr(i+1,j  ,k  ,n+icomp))/data_arr(i+1,j  ,k  ,n+icomp)) > 0.5) ||
-                (std::abs((arr_ylo(i-1,j  ,k,n)-data_arr(i-1,j  ,k  ,n+icomp))/data_arr(i-1,j  ,k  ,n+icomp)) > 0.5) ||
-                (std::abs((arr_ylo(i  ,j+1,k,n)-data_arr(i  ,j+1,k  ,n+icomp))/data_arr(i  ,j+1,k  ,n+icomp)) > 0.5) ||
-                (std::abs((arr_ylo(i  ,j-1,k,n)-data_arr(i  ,j-1,k  ,n+icomp))/data_arr(i  ,j-1,k  ,n+icomp)) > 0.5) ) {
-                amrex::Print() << "YLO error: " << Factor << ' ' << bx_ylo << "\n";
-                amrex::Print() << "RELAX x: " << icomp << ' ' << n << ' ' << amrex::IntVect(i,j,k) << ' '
-                               << data_arr(i  ,j  ,k  ,n+icomp) << ' ' << arr_ylo(i  ,j  ,k,n) << "\n";
-                amrex::Print() << "RELAX xp: " << icomp << ' ' << n << ' ' << amrex::IntVect(i+1,j,k) << ' '
-                               << data_arr(i+1,j  ,k  ,n+icomp) << ' ' << arr_ylo(i+1,j  ,k,n) << "\n";
-                amrex::Print() << "RELAX xm: " << icomp << ' ' << n << ' ' << amrex::IntVect(i-1,j,k) << ' '
-                               << data_arr(i-1,j  ,k  ,n+icomp) << ' ' << arr_ylo(i-1,j  ,k,n) << "\n";
-                amrex::Print() << "RELAX yp: " << icomp << ' ' << n << ' ' << amrex::IntVect(i,j+1,k) << ' '
-                               << data_arr(i  ,j+1,k  ,n+icomp) << ' ' << arr_ylo(i  ,j+1,k,n) << "\n";
-                amrex::Print() << "RELAX ym: " << icomp << ' ' << n << ' ' << amrex::IntVect(i,j-1,k) << ' '
-                               << data_arr(i  ,j-1,k  ,n+icomp) << ' ' << arr_ylo(i  ,j-1,k,n) << "\n";
-                amrex::Print() << "\n";
-                //exit(0);
-            }
-            */
-=======
-            rhs_arr(i,j,k,n+icomp) += (F1*delta - F2*Laplacian) * Factor;
->>>>>>> 12c661e8
+            rhs_arr(i,j,k,n+icomp) += (F1*delta - F2*Laplacian) * Factor;
         }
     },
     bx_yhi, num_var, [=] AMREX_GPU_DEVICE (int i, int j, int k, int n) noexcept
@@ -361,33 +283,7 @@
             amrex::Real delta_yp = arr_yhi(i  ,j+1,k,n) - d_jp1;
             amrex::Real delta_ym = arr_yhi(i  ,j-1,k,n) - d_jm1;
             amrex::Real Laplacian = delta_xp + delta_xm + delta_yp + delta_ym - 4.0*delta;
-<<<<<<< HEAD
-            rhs_arr(i,j,k,n) += (F1*delta - F2*Laplacian) * Factor;
-
-            /*
-            if ((std::abs((arr_yhi(i  ,j  ,k,n)-data_arr(i  ,j  ,k  ,n+icomp))/data_arr(i  ,j  ,k  ,n+icomp)) > 0.5) ||
-                (std::abs((arr_yhi(i+1,j  ,k,n)-data_arr(i+1,j  ,k  ,n+icomp))/data_arr(i+1,j  ,k  ,n+icomp)) > 0.5) ||
-                (std::abs((arr_yhi(i-1,j  ,k,n)-data_arr(i-1,j  ,k  ,n+icomp))/data_arr(i-1,j  ,k  ,n+icomp)) > 0.5) ||
-                (std::abs((arr_yhi(i  ,j+1,k,n)-data_arr(i  ,j+1,k  ,n+icomp))/data_arr(i  ,j+1,k  ,n+icomp)) > 0.5) ||
-                (std::abs((arr_yhi(i  ,j-1,k,n)-data_arr(i  ,j-1,k  ,n+icomp))/data_arr(i  ,j-1,k  ,n+icomp)) > 0.5) ) {
-                amrex::Print() << "YHI error: " << Factor << ' ' << bx_yhi << "\n";
-                amrex::Print() << "RELAX x: " << icomp << ' ' << n << ' ' << amrex::IntVect(i,j,k) << ' '
-                               << data_arr(i  ,j  ,k  ,n+icomp) << ' ' << arr_yhi(i  ,j  ,k,n) << "\n";
-                amrex::Print() << "RELAX xp: " << icomp << ' ' << n << ' ' << amrex::IntVect(i+1,j,k) << ' '
-                               << data_arr(i+1,j  ,k  ,n+icomp) << ' ' << arr_yhi(i+1,j  ,k,n) << "\n";
-                amrex::Print() << "RELAX xm: " << icomp << ' ' << n << ' ' << amrex::IntVect(i-1,j,k) << ' '
-                               << data_arr(i-1,j  ,k  ,n+icomp) << ' ' << arr_yhi(i-1,j  ,k,n) << "\n";
-                amrex::Print() << "RELAX yp: " << icomp << ' ' << n << ' ' << amrex::IntVect(i,j+1,k) << ' '
-                               << data_arr(i  ,j+1,k  ,n+icomp) << ' ' << arr_yhi(i  ,j+1,k,n) << "\n";
-                amrex::Print() << "RELAX ym: " << icomp << ' ' << n << ' ' << amrex::IntVect(i,j-1,k) << ' '
-                               << data_arr(i  ,j-1,k  ,n+icomp) << ' ' << arr_yhi(i  ,j-1,k,n) << "\n";
-                amrex::Print() << "\n";
-                //exit(0);
-            }
-            */
-=======
-            rhs_arr(i,j,k,n+icomp) += (F1*delta - F2*Laplacian) * Factor;
->>>>>>> 12c661e8
+            rhs_arr(i,j,k,n+icomp) += (F1*delta - F2*Laplacian) * Factor;
         }
     });
 }
