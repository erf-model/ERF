--- conflicted
+++ resolved
@@ -177,8 +177,6 @@
         }
     } // mfi
 
-<<<<<<< HEAD
-=======
     if (width > set_width+1) {
         // Last cell is a ghost cell
         width -= 1;
@@ -222,7 +220,6 @@
             ivarR  = MetGridBdyVars::R;
             ivarT  = MetGridBdyVars::T;
         }
->>>>>>> 4852011f
 
         // Size the FABs
         //==========================================================
@@ -443,16 +440,7 @@
             }
         } // ivar
 
-<<<<<<< HEAD
-            //amrex::Print() << "VAR: " << ivar << "\n";
-            //amrex::Print() << "=================================================\n";
-            wrfbdy_compute_laplacian_relaxation(delta_t, icomp, 1, width, set_width, dom_lo, dom_hi, F1, F2,
-                                                tbx_xlo, tbx_xhi, tbx_ylo, tbx_yhi,
-                                                arr_xlo, arr_xhi, arr_ylo, arr_yhi,
-                                                data_arr, rhs_arr);
-        } // mfi
-    } // ivar
-=======
+
 
         // Compute RHS in relaxation region
         //==========================================================
@@ -514,7 +502,6 @@
             } // mfi
         } // ivar
     } // width
->>>>>>> 4852011f
 }
 
 /**
