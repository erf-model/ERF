#include <Utils.H>

using namespace amrex;

PhysBCFunctNoOp void_bc;

/**
 * Get the boxes for looping over interior/exterior ghost cells
 * for use by fillpatch, erf_slow_rhs_pre, and erf_slow_rhs_post.
 *
 * @param[in] bx box to intersect with 4 halo regions
 * @param[in] domain box of the whole domain
 * @param[in] width number of cells in (relaxation+specified) zone
 * @param[in] set_width number of cells in (specified) zone
 * @param[out] bx_xlo halo box at x_lo boundary
 * @param[out] bx_xhi halo box at x_hi boundary
 * @param[out] bx_ylo halo box at y_lo boundary
 * @param[out] bx_yhi halo box at y_hi boundary
 * @param[in] ng_vect number of ghost cells in each direction
 * @param[in] get_int_ng flag to get ghost cells inside the domain
 */
void
compute_interior_ghost_bxs_xy (const Box& bx,
                               const Box& domain,
                               const int& width,
                               const int& set_width,
                               Box& bx_xlo,
                               Box& bx_xhi,
                               Box& bx_ylo,
                               Box& bx_yhi,
                               const IntVect& ng_vect,
                               const bool get_int_ng)
{
    AMREX_ALWAYS_ASSERT(bx.ixType() == domain.ixType());

    //
    // NOTE: X-face boxes take ownership of the overlapping region.
    //       With exterior ghost cells (ng_vect != 0), the x-face
    //       boxes will have exterior ghost cells in both x & y.
    //

    // Domain bounds without ghost cells
    const auto& dom_lo = lbound(domain);
    const auto& dom_hi = ubound(domain);

    // The four boxes surrounding the domain
    Box gdom_xlo(domain); Box gdom_xhi(domain);
    Box gdom_ylo(domain); Box gdom_yhi(domain);

    // Trim the boxes to only include internal ghost cells
    gdom_xlo.setBig(0,dom_lo.x+width-1); gdom_xhi.setSmall(0,dom_hi.x-width+1);
    gdom_ylo.setBig(1,dom_lo.y+width-1); gdom_yhi.setSmall(1,dom_hi.y-width+1);

    // Remove overlapping corners from y-face boxes
    gdom_ylo.setSmall(0,gdom_xlo.bigEnd(0)+1); gdom_ylo.setBig(0,gdom_xhi.smallEnd(0)-1);
    gdom_yhi.setSmall(0,gdom_xlo.bigEnd(0)+1); gdom_yhi.setBig(0,gdom_xhi.smallEnd(0)-1);

    //==================================================================
    // NOTE: 4 boxes now encompass interior cells with thickness 'width'
    //==================================================================

    gdom_xlo.growLo(0,-set_width); gdom_xhi.growHi(0,-set_width);
    gdom_xlo.grow  (1,-set_width); gdom_xhi.grow  (1,-set_width);
    gdom_ylo.growLo(1,-set_width); gdom_yhi.growHi(1,-set_width);

    //==================================================================
    // NOTE: 4 boxes now exclude the regions being set by bndry
    //==================================================================

    // Grow boxes to get external ghost cells only
    gdom_xlo.growLo(0,ng_vect[0]); gdom_xhi.growHi(0,ng_vect[0]);
    gdom_xlo.grow  (1,ng_vect[1]); gdom_xhi.grow  (1,ng_vect[1]);
    gdom_ylo.growLo(1,ng_vect[1]); gdom_yhi.growHi(1,ng_vect[1]);

    // Grow boxes to get internal ghost cells
    if (get_int_ng) {
        gdom_xlo.growHi(0,ng_vect[0]); gdom_xhi.growLo(0,ng_vect[0]);
        gdom_ylo.grow  (0,ng_vect[0]); gdom_yhi.grow  (0,ng_vect[0]);
        gdom_ylo.growHi(1,ng_vect[1]); gdom_yhi.growLo(1,ng_vect[1]);
    }

    // Populate everything
    bx_xlo = (bx & gdom_xlo);
    bx_xhi = (bx & gdom_xhi);
    bx_ylo = (bx & gdom_ylo);
    bx_yhi = (bx & gdom_yhi);
}

/**
 * Compute the RHS in the relaxation zone
 *
 * @param[in] init_type initialization method for this simulation
 * @param[in] bdy_time_interval time interval between boundary condition time stamps
 * @param[in] time    current time
 * @param[in] delta_t timestep
 * @param[in] width   number of cells in (relaxation+specified) zone
 * @param[in] set_width number of cells in (specified) zone
 * @param[in] geom     container for geometric information
 * @param[out] S_rhs   RHS to be computed here
 * @param[in] S_data   current value of the solution
 * @param[in] bdy_data_xlo boundary data on interior of low x-face
 * @param[in] bdy_data_xhi boundary data on interior of high x-face
 * @param[in] bdy_data_ylo boundary data on interior of low y-face
 * @param[in] bdy_data_yhi boundary data on interior of high y-face
 * @param[in] start_bdy_time time of the first boundary data read in
 */
void
wrfbdy_compute_interior_ghost_rhs (const std::string& init_type,
                                   const Real& bdy_time_interval,
                                   const Real& start_bdy_time,
                                   const Real& time,
                                   const Real& delta_t,
                                   int  width,
                                   int  set_width,
                                   const Geometry& geom,
                                   Vector<MultiFab>& S_rhs,
                                   Vector<MultiFab>& S_old_data,
                                   Vector<MultiFab>& S_cur_data,
                                   Vector<Vector<FArrayBox>>& bdy_data_xlo,
                                   Vector<Vector<FArrayBox>>& bdy_data_xhi,
                                   Vector<Vector<FArrayBox>>& bdy_data_ylo,
                                   Vector<Vector<FArrayBox>>& bdy_data_yhi)
{
    BL_PROFILE_REGION("wrfbdy_compute_interior_ghost_RHS()");

    // NOTE: We pass the full width into this routine.
    //       For relaxation, the last cell is a halo
    //       cell for the Laplacian. We remove that
    //       cell here if it is present.

    // The width to do RHS augmentation
    if (width > set_width+1) width -= 1;

    // Relaxation constants
    Real F1 = 1./(10.*delta_t);
    Real F2 = 1./(50.*delta_t);

    // Time interpolation
    Real dT = bdy_time_interval;
    Real time_since_start = time - start_bdy_time;
    int n_time = static_cast<int>( time_since_start /  dT);
    amrex::Real alpha = (time_since_start - n_time * dT) / dT;
    AMREX_ALWAYS_ASSERT( alpha >= 0. && alpha <= 1.0);
    amrex::Real oma   = 1.0 - alpha;

    // Temporary FABs for storage (owned/filled on all ranks)
    FArrayBox U_xlo, U_xhi, U_ylo, U_yhi;
    FArrayBox V_xlo, V_xhi, V_ylo, V_yhi;
    FArrayBox R_xlo, R_xhi, R_ylo, R_yhi;
    FArrayBox T_xlo, T_xhi, T_ylo, T_yhi;

    // Variable index map (WRFBdyVars -> Vars)
    Vector<int> var_map = {Vars::xvel, Vars::yvel, Vars::cons, Vars::cons};
    Vector<int> ivar_map = {IntVar::xmom, IntVar::ymom, IntVar::cons, IntVar::cons};

    // Variable icomp map
    Vector<int> comp_map = {0, 0, Rho_comp, RhoTheta_comp};

    int BdyEnd, ivarU, ivarV, ivarR, ivarT;
    if (init_type == "real") {
        BdyEnd = WRFBdyVars::NumTypes-3;
        ivarU  = WRFBdyVars::U;
        ivarV  = WRFBdyVars::V;
        ivarR  = WRFBdyVars::R;
        ivarT  = WRFBdyVars::T;
    } else if (init_type == "metgrid") {
        BdyEnd = MetGridBdyVars::NumTypes-1;
        ivarU  = MetGridBdyVars::U;
        ivarV  = MetGridBdyVars::V;
        ivarR  = MetGridBdyVars::R;
        ivarT  = MetGridBdyVars::T;
    }


    // Size the FABs
    //==========================================================
    for (int ivar(ivarU); ivar < BdyEnd; ivar++) {
        int var_idx = var_map[ivar];
        Box domain  = geom.Domain();
        domain.convert(S_cur_data[var_idx].boxArray().ixType());

        // Grown domain to get the 4 halo boxes w/ ghost cells
        // NOTE: 2 ghost cells needed for U -> rho*U
        IntVect ng_vect{2,2,0};
        Box gdom(domain); gdom.grow(ng_vect);
        Box bx_xlo, bx_xhi, bx_ylo, bx_yhi;
        compute_interior_ghost_bxs_xy(gdom, domain, width, 0,
                                      bx_xlo, bx_xhi,
                                      bx_ylo, bx_yhi,
                                      ng_vect, true);

        // Size the FABs
        if (ivar  == ivarU) {
            U_xlo.resize(bx_xlo,1); U_xhi.resize(bx_xhi,1);
            U_ylo.resize(bx_ylo,1); U_yhi.resize(bx_yhi,1);
        } else if (ivar  == ivarV) {
            V_xlo.resize(bx_xlo,1); V_xhi.resize(bx_xhi,1);
            V_ylo.resize(bx_ylo,1); V_yhi.resize(bx_yhi,1);
        } else if (ivar  == ivarR) {
            R_xlo.resize(bx_xlo,1); R_xhi.resize(bx_xhi,1);
            R_ylo.resize(bx_ylo,1); R_yhi.resize(bx_yhi,1);
        } else if (ivar  == ivarT){
            T_xlo.resize(bx_xlo,1); T_xhi.resize(bx_xhi,1);
            T_ylo.resize(bx_ylo,1); T_yhi.resize(bx_yhi,1);
        } else {
            continue;
        }
    } // ivar

    // Elixir to avoid destruction before kernel end
    Elixir U_xlo_eli = U_xlo.elixir(); Elixir U_xhi_eli = U_xhi.elixir();
    Elixir U_ylo_eli = U_ylo.elixir(); Elixir U_yhi_eli = U_yhi.elixir();

    Elixir V_xlo_eli = V_xlo.elixir(); Elixir V_xhi_eli = V_xhi.elixir();
    Elixir V_ylo_eli = V_ylo.elixir(); Elixir V_yhi_eli = V_yhi.elixir();

    Elixir R_xlo_eli = R_xlo.elixir(); Elixir R_xhi_eli = R_xhi.elixir();
    Elixir R_ylo_eli = R_ylo.elixir(); Elixir R_yhi_eli = R_yhi.elixir();

    Elixir T_xlo_eli = T_xlo.elixir(); Elixir T_xhi_eli = T_xhi.elixir();
    Elixir T_ylo_eli = T_ylo.elixir(); Elixir T_yhi_eli = T_yhi.elixir();


    // Populate FABs from bdy interpolation
    //==========================================================
    for (int ivar(ivarU); ivar < BdyEnd; ivar++) {
        int var_idx = var_map[ivar];
        Box domain  = geom.Domain();
        domain.convert(S_cur_data[var_idx].boxArray().ixType());
        const auto& dom_lo = lbound(domain);
        const auto& dom_hi = ubound(domain);

        // NOTE: 2 ghost cells needed here. The first
        //       ghost cell is to access the Laplacian
        //       halo cell. The second ghost cell is
        //       for averaging u -> rho*u.
        IntVect ng_vect{2,2,0};
        Box gdom(domain); gdom.grow(ng_vect);
        Box bx_xlo, bx_xhi, bx_ylo, bx_yhi;
        compute_interior_ghost_bxs_xy(gdom, domain, width, 0,
                                      bx_xlo, bx_xhi,
                                      bx_ylo, bx_yhi,
                                      ng_vect, true);

        Array4<Real> arr_xlo;  Array4<Real> arr_xhi;
        Array4<Real> arr_ylo;  Array4<Real> arr_yhi;
        if (ivar  == ivarU) {
            arr_xlo = U_xlo.array(); arr_xhi = U_xhi.array();
            arr_ylo = U_ylo.array(); arr_yhi = U_yhi.array();
        } else if (ivar  == ivarV) {
            arr_xlo = V_xlo.array(); arr_xhi = V_xhi.array();
            arr_ylo = V_ylo.array(); arr_yhi = V_yhi.array();
        } else if (ivar  == ivarR) {
            arr_xlo = R_xlo.array(); arr_xhi = R_xhi.array();
            arr_ylo = R_ylo.array(); arr_yhi = R_yhi.array();
        } else if (ivar  == ivarT){
            arr_xlo = T_xlo.array(); arr_xhi = T_xhi.array();
            arr_ylo = T_ylo.array(); arr_yhi = T_yhi.array();
        } else {
            continue;
        }

        // Boundary data at fixed time intervals
        const auto& bdatxlo_n   = bdy_data_xlo[n_time  ][ivar].const_array();
        const auto& bdatxlo_np1 = bdy_data_xlo[n_time+1][ivar].const_array();
        const auto& bdatxhi_n   = bdy_data_xhi[n_time  ][ivar].const_array();
        const auto& bdatxhi_np1 = bdy_data_xhi[n_time+1][ivar].const_array();
        const auto& bdatylo_n   = bdy_data_ylo[n_time  ][ivar].const_array();
        const auto& bdatylo_np1 = bdy_data_ylo[n_time+1][ivar].const_array();
        const auto& bdatyhi_n   = bdy_data_yhi[n_time  ][ivar].const_array();
        const auto& bdatyhi_np1 = bdy_data_yhi[n_time+1][ivar].const_array();

        // NOTE: width is now one less than the total bndy width
        //       if we have a relaxation zone; so we can access
        //       dom_lo/hi +- width. If we do not have a relax
        //       zone, this offset is set_width - 1.
        int offset = set_width - 1;
        if (width > set_width) offset = width;

        // Populate with interpolation (protect from ghost cells)
        ParallelFor(bx_xlo, bx_xhi,
        [=] AMREX_GPU_DEVICE (int i, int j, int k) noexcept
        {
            int ii = std::max(i , dom_lo.x);
                ii = std::min(ii, dom_lo.x+offset);
            int jj = std::max(j , dom_lo.y);
                jj = std::min(jj, dom_hi.y);
            arr_xlo(i,j,k) = oma   * bdatxlo_n  (ii,jj,k,0)
                           + alpha * bdatxlo_np1(ii,jj,k,0);
        },
        [=] AMREX_GPU_DEVICE (int i, int j, int k) noexcept
        {
            int ii = std::max(i , dom_hi.x-offset);
                ii = std::min(ii, dom_hi.x);
            int jj = std::max(j , dom_lo.y);
                jj = std::min(jj, dom_hi.y);
            arr_xhi(i,j,k) = oma   * bdatxhi_n  (ii,jj,k,0)
                           + alpha * bdatxhi_np1(ii,jj,k,0);
        });

        ParallelFor(bx_ylo, bx_yhi,
        [=] AMREX_GPU_DEVICE (int i, int j, int k) noexcept
        {
            int ii = std::max(i , dom_lo.x);
                ii = std::min(ii, dom_hi.x);
            int jj = std::max(j , dom_lo.y);
                jj = std::min(jj, dom_lo.y+offset);
            arr_ylo(i,j,k) = oma   * bdatylo_n  (ii,jj,k,0)
                           + alpha * bdatylo_np1(ii,jj,k,0);
        },
        [=] AMREX_GPU_DEVICE (int i, int j, int k) noexcept
        {
            int ii = std::max(i , dom_lo.x);
                ii = std::min(ii, dom_hi.x);
            int jj = std::max(j , dom_hi.y-offset);
                jj = std::min(jj, dom_hi.y);
            arr_yhi(i,j,k) = oma   * bdatyhi_n  (ii,jj,k,0)
                           + alpha * bdatyhi_np1(ii,jj,k,0);
        });
    } // ivar


    // Velocity to momentum
    //==========================================================
    for (int ivar(ivarU); ivar <= ivarV; ivar++) {
        int ivar_idx = ivar_map[ivar];
        Box domain   = geom.Domain();
        domain.convert(S_cur_data[ivar_idx].boxArray().ixType());

        // NOTE: 1 ghost cell needed here. This first
        //       ghost cell is to access the Laplacian
        //       halo cell. We will touch the second ghost
        //       cell when averaging u -> rho*u.
        IntVect ng_vect{1,1,0};
        Box gdom(domain); gdom.grow(ng_vect);
        Box bx_xlo, bx_xhi, bx_ylo, bx_yhi;
        compute_interior_ghost_bxs_xy(gdom, domain, width, 0,
                                      bx_xlo, bx_xhi,
                                      bx_ylo, bx_yhi,
                                      ng_vect, true);

        Array4<Real> rarr_xlo = R_xlo.array();  Array4<Real> rarr_xhi = R_xhi.array();
        Array4<Real> rarr_ylo = R_ylo.array();  Array4<Real> rarr_yhi = R_yhi.array();

        Array4<Real> arr_xlo;  Array4<Real> arr_xhi;
        Array4<Real> arr_ylo;  Array4<Real> arr_yhi;
        if (ivar  == ivarU) {
            arr_xlo = U_xlo.array(); arr_xhi = U_xhi.array();
            arr_ylo = U_ylo.array(); arr_yhi = U_yhi.array();

            ParallelFor(bx_xlo, bx_xhi,
            [=] AMREX_GPU_DEVICE (int i, int j, int k) noexcept
            {
                Real rho_interp = 0.5 * ( rarr_xlo(i-1,j,k) + rarr_xlo(i,j,k) );
                arr_xlo(i,j,k) *= rho_interp;
            },
            [=] AMREX_GPU_DEVICE (int i, int j, int k) noexcept
            {
                Real rho_interp = 0.5 * ( rarr_xhi(i-1,j,k) + rarr_xhi(i,j,k) );
                arr_xhi(i,j,k) *= rho_interp;
            });

            ParallelFor(bx_ylo, bx_yhi,
            [=] AMREX_GPU_DEVICE (int i, int j, int k) noexcept
            {
                Real rho_interp = 0.5 * ( rarr_ylo(i-1,j,k) + rarr_ylo(i,j,k) );
                arr_ylo(i,j,k) *= rho_interp;
            },
            [=] AMREX_GPU_DEVICE (int i, int j, int k) noexcept
            {
                Real rho_interp = 0.5 * ( rarr_yhi(i-1,j,k) + rarr_yhi(i,j,k) );
                arr_yhi(i,j,k) *= rho_interp;
            });
        } else {
            arr_xlo = V_xlo.array(); arr_xhi = V_xhi.array();
            arr_ylo = V_ylo.array(); arr_yhi = V_yhi.array();

            ParallelFor(bx_xlo, bx_xhi,
            [=] AMREX_GPU_DEVICE (int i, int j, int k) noexcept
            {
                Real rho_interp = 0.5 * ( rarr_xlo(i,j-1,k) + rarr_xlo(i,j,k) );
                arr_xlo(i,j,k) *= rho_interp;
            },
            [=] AMREX_GPU_DEVICE (int i, int j, int k) noexcept
            {
                Real rho_interp = 0.5 * ( rarr_xhi(i,j-1,k) + rarr_xhi(i,j,k) );
                arr_xhi(i,j,k) *= rho_interp;
            });

            ParallelFor(bx_ylo, bx_yhi,
            [=] AMREX_GPU_DEVICE (int i, int j, int k) noexcept
            {
                Real rho_interp = 0.5 * ( rarr_ylo(i,j-1,k) + rarr_ylo(i,j,k) );
                arr_ylo(i,j,k) *= rho_interp;
            },
            [=] AMREX_GPU_DEVICE (int i, int j, int k) noexcept
            {
                Real rho_interp = 0.5 * ( rarr_yhi(i,j-1,k) + rarr_yhi(i,j,k) );
                arr_yhi(i,j,k) *= rho_interp;
            });
        }
    } // ivar


    // Compute RHS in specified region
    //==========================================================
    if (set_width > 0 ) {
        for (int ivar(ivarU); ivar < BdyEnd; ivar++) {
            int ivar_idx = ivar_map[ivar];
            int icomp    = comp_map[ivar];

            Box domain = geom.Domain();
            domain.convert(S_old_data[ivar_idx].boxArray().ixType());
            const auto& dom_hi = ubound(domain);
            const auto& dom_lo = lbound(domain);

#ifdef _OPENMP
#pragma omp parallel if (amrex::Gpu::notInLaunchRegion())
#endif
            for ( MFIter mfi(S_old_data[ivar_idx],amrex::TilingIfNotGPU()); mfi.isValid(); ++mfi) {
                Box tbx = mfi.tilebox();
                Box tbx_xlo, tbx_xhi, tbx_ylo, tbx_yhi;
                compute_interior_ghost_bxs_xy(tbx, domain, width, 0,
                                              tbx_xlo, tbx_xhi,
                                              tbx_ylo, tbx_yhi);

                Array4<Real> rhs_arr; Array4<Real> data_arr;
                Array4<Real> arr_xlo;  Array4<Real> arr_xhi;
                Array4<Real> arr_ylo;  Array4<Real> arr_yhi;
                if (ivar  == ivarU) {
                    arr_xlo  = U_xlo.array(); arr_xhi = U_xhi.array();
                    arr_ylo  = U_ylo.array(); arr_yhi = U_yhi.array();
                    rhs_arr  = S_rhs[IntVar::xmom].array(mfi);
                    data_arr = S_old_data[IntVar::xmom].array(mfi);
                } else if (ivar  == ivarV) {
                    arr_xlo  = V_xlo.array(); arr_xhi = V_xhi.array();
                    arr_ylo  = V_ylo.array(); arr_yhi = V_yhi.array();
                    rhs_arr  = S_rhs[IntVar::ymom].array(mfi);
                    data_arr = S_old_data[IntVar::ymom].array(mfi);
                } else if (ivar  == ivarR) {
                    arr_xlo  = R_xlo.array(); arr_xhi = R_xhi.array();
                    arr_ylo  = R_ylo.array(); arr_yhi = R_yhi.array();
                    rhs_arr  = S_rhs[IntVar::cons].array(mfi);
                    data_arr = S_old_data[IntVar::cons].array(mfi);
                } else if (ivar  == ivarT){
                    arr_xlo  = T_xlo.array(); arr_xhi = T_xhi.array();
                    arr_ylo  = T_ylo.array(); arr_yhi = T_yhi.array();
                    rhs_arr  = S_rhs[IntVar::cons].array(mfi);
                    data_arr = S_old_data[IntVar::cons].array(mfi);
                } else {
                    continue;
                }

                wrfbdy_set_rhs_in_spec_region(delta_t, icomp, 1,
                                              width, set_width, dom_lo, dom_hi,
                                              tbx_xlo, tbx_xhi, tbx_ylo, tbx_yhi,
                                              arr_xlo, arr_xhi, arr_ylo, arr_yhi,
                                              data_arr, rhs_arr);
            } // mfi
        } // ivar
    } // set_width


<<<<<<< HEAD

        // Compute RHS in relaxation region
        //==========================================================
        for (int ivar(ivarU); ivar < BdyEnd; ivar++)
        {
=======
    // Compute RHS in relaxation region
    //==========================================================
    if (width > set_width) {
        for (int ivar(ivarU); ivar < BdyEnd; ivar++) {
>>>>>>> f872012b
            int ivar_idx = ivar_map[ivar];
            int icomp    = comp_map[ivar];

            Box domain = geom.Domain();
            domain.convert(S_cur_data[ivar_idx].boxArray().ixType());
            const auto& dom_hi = ubound(domain);
            const auto& dom_lo = lbound(domain);

#ifdef _OPENMP
#pragma omp parallel if (amrex::Gpu::notInLaunchRegion())
#endif
            for ( MFIter mfi(S_cur_data[ivar_idx],amrex::TilingIfNotGPU()); mfi.isValid(); ++mfi) {
                Box tbx = mfi.tilebox();
                Box tbx_xlo, tbx_xhi, tbx_ylo, tbx_yhi;
                compute_interior_ghost_bxs_xy(tbx, domain, width, set_width,
                                              tbx_xlo, tbx_xhi,
                                              tbx_ylo, tbx_yhi);

                Array4<Real> rhs_arr; Array4<Real> data_arr;
                Array4<Real> arr_xlo;  Array4<Real> arr_xhi;
                Array4<Real> arr_ylo;  Array4<Real> arr_yhi;
                if (ivar  == ivarU) {
                    arr_xlo  = U_xlo.array(); arr_xhi = U_xhi.array();
                    arr_ylo  = U_ylo.array(); arr_yhi = U_yhi.array();
                    rhs_arr  = S_rhs[IntVar::xmom].array(mfi);
                    data_arr = S_cur_data[IntVar::xmom].array(mfi);
                } else if (ivar  == ivarV) {
                    arr_xlo  = V_xlo.array(); arr_xhi = V_xhi.array();
                    arr_ylo  = V_ylo.array(); arr_yhi = V_yhi.array();
                    rhs_arr  = S_rhs[IntVar::ymom].array(mfi);
                    data_arr = S_cur_data[IntVar::ymom].array(mfi);
                } else if (ivar  == ivarR) {
                    arr_xlo  = R_xlo.array(); arr_xhi = R_xhi.array();
                    arr_ylo  = R_ylo.array(); arr_yhi = R_yhi.array();
                    rhs_arr  = S_rhs[IntVar::cons].array(mfi);
                    data_arr = S_cur_data[IntVar::cons].array(mfi);
                } else if (ivar  == ivarT){
                    arr_xlo  = T_xlo.array(); arr_xhi = T_xhi.array();
                    arr_ylo  = T_ylo.array(); arr_yhi = T_yhi.array();
                    rhs_arr  = S_rhs[IntVar::cons].array(mfi);
                    data_arr = S_cur_data[IntVar::cons].array(mfi);
                } else {
                    continue;
                }

                wrfbdy_compute_laplacian_relaxation(icomp, 1,
                                                    width, set_width, dom_lo, dom_hi, F1, F2,
                                                    tbx_xlo, tbx_xhi, tbx_ylo, tbx_yhi,
                                                    arr_xlo, arr_xhi, arr_ylo, arr_yhi,
                                                    data_arr, rhs_arr);
            } // mfi
        } // ivar
    } // width
}

/**
 * Compute the RHS in the fine relaxation zone
 *
 * @param[in]  time      current time
 * @param[in]  delta_t   timestep
 * @param[in]  width     number of cells in (relaxation+specified) zone
 * @param[in]  set_width number of cells in (specified) zone
 * @param[in]  FPr_c     cons fine patch container
 * @param[in]  FPr_u     uvel fine patch container
 * @param[in]  FPr_v     vvel fine patch container
 * @param[in]  FPr_w     wvel fine patch container
 * @param[in]  boxes_at_level boxes at current level
 * @param[in]  domain_bcs_type boundary condition types
 * @param[out] S_rhs     RHS to be computed here
 * @param[in]  S_data    current value of the solution
 */
void
fine_compute_interior_ghost_rhs (const Real& time,
                                 const Real& delta_t,
                                 const int& width,
                                 const int& set_width,
                                 const Geometry& geom,
                                 ERFFillPatcher* FPr_c,
                                 ERFFillPatcher* FPr_u,
                                 ERFFillPatcher* FPr_v,
                                 ERFFillPatcher* FPr_w,
                                 Vector<BCRec>& domain_bcs_type,
                                 Vector<MultiFab>& S_rhs_f,
                                 Vector<MultiFab>& S_data_f)
{
    BL_PROFILE_REGION("fine_compute_interior_ghost_RHS()");

    // Relaxation constants
    Real F1 = 1./(10.*delta_t);
    Real F2 = 1./(50.*delta_t);

    // Vector of MFs to hold data (dm differs w/ fine patch)
    Vector<MultiFab> fmf_p_v;

    // Loop over the variables
    for (int ivar_idx = 0; ivar_idx < IntVar::NumVars; ++ivar_idx)
    {
        // Fine mfs
        MultiFab& fmf = S_data_f[ivar_idx];
        MultiFab& rhs = S_rhs_f [ivar_idx];

        // NOTE: These temporary MFs and copy operations are horrible
        //       for memory usage and efficiency. However, we need to
        //       have access to ghost cells in the cons array to convert
        //       from primitive u/v/w to momentum. Furthermore, the BA
        //       for the fine patches in ERFFillPatcher don't match the
        //       BA for the data/RHS. For this reason, the data is copied
        //       to a vector of MFs (with ghost cells) so the BAs match
        //       the BA of data/RHS and we have access to rho to convert
        //       prim to conserved.

        // Temp MF on box (distribution map differs w/ fine patch)
        int num_var = fmf.nComp();
        fmf_p_v.emplace_back(fmf.boxArray(), fmf.DistributionMap(), num_var, fmf.nGrowVect());
        MultiFab& fmf_p = fmf_p_v[ivar_idx];
        amrex::MultiFab::Copy(fmf_p,fmf, 0, 0, num_var, fmf.nGrowVect());

        // Integer mask MF
        int set_mask_val;
        int relax_mask_val;
        iMultiFab* mask;

        // Fill fine patch on interior halo region
        //==========================================================
        if (ivar_idx == IntVar::cons)
        {
            FPr_c->FillRelax(fmf_p, time, void_bc, domain_bcs_type);
            mask           = FPr_c->GetMask();
            set_mask_val   = FPr_c->GetSetMaskVal();
            relax_mask_val = FPr_c->GetRelaxMaskVal();
        }
        else if (ivar_idx == IntVar::xmom)
        {
            FPr_u->FillRelax(fmf_p, time, void_bc, domain_bcs_type);
            mask           = FPr_u->GetMask();
            set_mask_val   = FPr_u->GetSetMaskVal();
            relax_mask_val = FPr_u->GetRelaxMaskVal();

#ifdef _OPENMP
#pragma omp parallel if (amrex::Gpu::notInLaunchRegion())
#endif
            for ( MFIter mfi(fmf_p,amrex::TilingIfNotGPU()); mfi.isValid(); ++mfi)
            {
                Box vbx = mfi.validbox();

                const Array4<Real>& prim_arr = fmf_p.array(mfi);
                const Array4<const Real>& rho_arr  = fmf_p_v[0].const_array(mfi);
                const Array4<const int>&  mask_arr = mask->const_array(mfi);

                ParallelFor(vbx, [=] AMREX_GPU_DEVICE (int i, int j, int k) noexcept
                {
                    if (mask_arr(i,j,k) == relax_mask_val) {
                        Real rho_interp = 0.5 * ( rho_arr(i-1,j,k) + rho_arr(i,j,k) );
                        prim_arr(i,j,k) *= rho_interp;
                    }
                });
            } // mfi
        }
        else if (ivar_idx == IntVar::ymom)
        {
            FPr_v->FillRelax(fmf_p, time, void_bc, domain_bcs_type);
            mask           = FPr_v->GetMask();
            set_mask_val   = FPr_v->GetSetMaskVal();
            relax_mask_val = FPr_v->GetRelaxMaskVal();

#ifdef _OPENMP
#pragma omp parallel if (amrex::Gpu::notInLaunchRegion())
#endif
            for ( MFIter mfi(fmf_p,amrex::TilingIfNotGPU()); mfi.isValid(); ++mfi)
            {
                Box vbx = mfi.validbox();

                const Array4<Real>& prim_arr = fmf_p.array(mfi);
                const Array4<const Real>& rho_arr  = fmf_p_v[0].const_array(mfi);
                const Array4<const int>&  mask_arr = mask->const_array(mfi);

                ParallelFor(vbx, [=] AMREX_GPU_DEVICE (int i, int j, int k) noexcept
                {
                    if (mask_arr(i,j,k) == relax_mask_val) {
                        Real rho_interp = 0.5 * ( rho_arr(i,j-1,k) + rho_arr(i,j,k) );
                        prim_arr(i,j,k) *= rho_interp;
                    }
                });
            } // mfi
        }
        else if (ivar_idx == IntVar::zmom)
        {
            FPr_w->FillRelax(fmf_p, time, void_bc, domain_bcs_type);
            mask           = FPr_w->GetMask();
            set_mask_val   = FPr_w->GetSetMaskVal();
            relax_mask_val = FPr_w->GetRelaxMaskVal();

#ifdef _OPENMP
#pragma omp parallel if (amrex::Gpu::notInLaunchRegion())
#endif
            for ( MFIter mfi(fmf_p,amrex::TilingIfNotGPU()); mfi.isValid(); ++mfi)
            {
                Box vbx = mfi.validbox();

                const Array4<Real>& prim_arr = fmf_p.array(mfi);
                const Array4<const Real>& rho_arr  = fmf_p_v[0].const_array(mfi);
                const Array4<const int>&  mask_arr = mask->const_array(mfi);

                ParallelFor(vbx, [=] AMREX_GPU_DEVICE (int i, int j, int k) noexcept
                {
                    if (mask_arr(i,j,k) == relax_mask_val) {
                        Real rho_interp = 0.5 * ( rho_arr(i,j,k-1) + rho_arr(i,j,k) );
                        prim_arr(i,j,k) *= rho_interp;
                    }
                });
            } // mfi
        } else {
            amrex::Abort("Dont recognize this variable type in fine_compute_interior_ghost_RHS");
        }


        // Zero RHS in set region
        //==========================================================
#ifdef _OPENMP
#pragma omp parallel if (amrex::Gpu::notInLaunchRegion())
#endif
        for ( MFIter mfi(rhs,amrex::TilingIfNotGPU()); mfi.isValid(); ++mfi)
        {
            Box vbx = mfi.validbox();
            const Array4<Real>& rhs_arr  = rhs.array(mfi);
            const Array4<const int>& mask_arr = mask->const_array(mfi);

            ParallelFor(vbx, [=] AMREX_GPU_DEVICE (int i, int j, int k) noexcept
            {
                if (mask_arr(i,j,k) == set_mask_val) {
                    rhs_arr(i,j,k) = 0.0;
                }
            });
        } // mfi

        // For Laplacian stencil
        rhs.FillBoundary(geom.periodicity());


        // Compute RHS in relaxation region
        //==========================================================
#ifdef _OPENMP
#pragma omp parallel if (amrex::Gpu::notInLaunchRegion())
#endif
        for ( MFIter mfi(fmf_p,amrex::TilingIfNotGPU()); mfi.isValid(); ++mfi)
        {
            Box vbx = mfi.validbox();
            const Array4<Real>&        rhs_arr = rhs.array(mfi);
            const Array4<const Real>& fine_arr = fmf_p.const_array(mfi);
            const Array4<const Real>& data_arr = fmf.const_array(mfi);
            const Array4<const int>&  mask_arr = mask->const_array(mfi);

            const auto& vbx_lo = lbound(vbx);
            const auto& vbx_hi = ubound(vbx);

            int icomp = 0;

            int Spec_z  = set_width;
            int Relax_z = width - Spec_z;
            amrex::Real num   = amrex::Real(Spec_z + Relax_z);
            amrex::Real denom = amrex::Real(Relax_z - 1);
            ParallelFor(vbx, num_var, [=] AMREX_GPU_DEVICE (int i, int j, int k, int n) noexcept
            {
               if (mask_arr(i,j,k) == relax_mask_val) {

                   // Indices
                   Real n_ind;
                   int ii{width-1}; int jj{width-1};
                   bool near_x_lo_wall{false}; bool near_x_hi_wall{false};
                   bool near_y_lo_wall{false}; bool near_y_hi_wall{false};
                   bool mask_x_found{false};   bool mask_y_found{false};

                   // Near x-wall
                   if ((i-vbx_lo.x) < width) {
                       near_x_lo_wall = true;
                       ii = i-vbx_lo.x;
                       if (mask_arr(vbx_lo.x,j,k) == 2) mask_x_found = true;
                   } else if ((vbx_hi.x-i) < width) {
                       near_x_hi_wall = true;
                       ii = vbx_hi.x-i;
                       if (mask_arr(vbx_hi.x,j,k) == 2) mask_x_found = true;
                   }

                   // Near y-wall
                   if ((j-vbx_lo.y) < width) {
                       near_y_lo_wall = true;
                       jj = j-vbx_lo.y;
                       if (mask_arr(i,vbx_lo.y,k) == 2) mask_y_found = true;
                   } else if ((vbx_hi.y-j) < width) {
                       near_y_hi_wall = true;
                       jj = vbx_hi.y-j;
                       if (mask_arr(i,vbx_hi.y,k) == 2) mask_y_found = true;
                   }

                   // Found a nearby masked cell (valid n_ind)
                   if (mask_x_found && mask_y_found) {
                       n_ind = std::min(ii,jj) + 1.0;
                   } else if (mask_x_found) {
                       n_ind = ii + 1.0;
                   } else if (mask_y_found) {
                       n_ind = jj + 1.0;
                   // Pesky corner cell
                   } else {
                       if (near_x_lo_wall || near_x_hi_wall) {
                           Real dj_min{width-1.0};
                           int j_lb = std::max(vbx_lo.y,j-width);
                           int j_ub = std::min(vbx_hi.y,j+width);
                           int li   = (near_x_lo_wall) ? vbx_lo.x : vbx_hi.x;
                           for (int lj(j_lb); lj<=j_ub; ++lj) {
                               if (mask_arr(li,lj,k) == 2) {
                                   mask_y_found = true;
                                   dj_min = std::min(dj_min,(Real) std::abs(lj-j));
                               }
                           }
                           if (mask_y_found) {
                               Real mag = sqrt( amrex::Real(dj_min*dj_min + ii*ii) );
                               n_ind = std::min(mag,width-1.0) + 1.0;
                           } else {
                               amrex::Abort("Mask not found near x wall!");
                           }
                       } else if (near_y_lo_wall || near_y_hi_wall) {
                           Real di_min{width-1.0};
                           int i_lb = std::max(vbx_lo.x,i-width);
                           int i_ub = std::min(vbx_hi.x,i+width);
                           int lj   = (near_y_lo_wall) ? vbx_lo.y : vbx_hi.y;
                           for (int li(i_lb); li<=i_ub; ++li) {
                               if (mask_arr(li,lj,k) == 2) {
                                   mask_x_found = true;
                                   di_min = std::min(di_min,(Real) std::abs(li-i));
                               }
                           }
                           if (mask_x_found) {
                               Real mag = sqrt( amrex::Real(di_min*di_min + jj*jj) );
                               n_ind = std::min(mag,width-1.0) + 1.0;
                           } else {
                               amrex::Abort("Mask not found near y wall!");
                           }
                       } else {
                           amrex::Abort("Relaxation cell must be near a wall!");
                       }
                   }

                   amrex::Real Factor   = (num - n_ind)/denom;
                   amrex::Real d        = data_arr(i  ,j  ,k  ,n+icomp) + delta_t*rhs_arr(i  , j  , k  ,n+icomp);
                   amrex::Real d_ip1    = data_arr(i+1,j  ,k  ,n+icomp) + delta_t*rhs_arr(i+1, j  , k  ,n+icomp);
                   amrex::Real d_im1    = data_arr(i-1,j  ,k  ,n+icomp) + delta_t*rhs_arr(i-1, j  , k  ,n+icomp);
                   amrex::Real d_jp1    = data_arr(i  ,j+1,k  ,n+icomp) + delta_t*rhs_arr(i  , j+1, k  ,n+icomp);
                   amrex::Real d_jm1    = data_arr(i  ,j-1,k  ,n+icomp) + delta_t*rhs_arr(i  , j-1, k  ,n+icomp);
                   amrex::Real delta    = fine_arr(i  ,j  ,k,n) - d;
                   amrex::Real delta_xp = fine_arr(i+1,j  ,k,n) - d_ip1;
                   amrex::Real delta_xm = fine_arr(i-1,j  ,k,n) - d_im1;
                   amrex::Real delta_yp = fine_arr(i  ,j+1,k,n) - d_jp1;
                   amrex::Real delta_ym = fine_arr(i  ,j-1,k,n) - d_jm1;
                   amrex::Real Laplacian = delta_xp + delta_xm + delta_yp + delta_ym - 4.0*delta;
                   rhs_arr(i,j,k,n) += (F1*delta - F2*Laplacian) * Factor;
               }
            });
        } // mfi
    } // ivar_idx
}
<|MERGE_RESOLUTION|>--- conflicted
+++ resolved
@@ -461,18 +461,10 @@
     } // set_width
 
 
-<<<<<<< HEAD
-
-        // Compute RHS in relaxation region
-        //==========================================================
-        for (int ivar(ivarU); ivar < BdyEnd; ivar++)
-        {
-=======
     // Compute RHS in relaxation region
     //==========================================================
     if (width > set_width) {
         for (int ivar(ivarU); ivar < BdyEnd; ivar++) {
->>>>>>> f872012b
             int ivar_idx = ivar_map[ivar];
             int icomp    = comp_map[ivar];
 
