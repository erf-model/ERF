#include "SAM.H"
#include "IndexDefines.H"
#include "TileNoZ.H"
#include "EOS.H"

using namespace amrex;

/**
 * Split cloud components according to saturation pressures; source theta from latent heat.
 */
void
SAM::Cloud (const SolverChoice& sc)
{

    constexpr Real an = 1.0/(tbgmax-tbgmin);
    constexpr Real bn = tbgmin*an;

    Real fac_cond = m_fac_cond;
    Real fac_sub  = m_fac_sub;
    Real fac_fus  = m_fac_fus;
    Real rdOcp    = m_rdOcp;

    int SAM_moisture_type = 1;
    if (sc.moisture_type == MoistureType::SAM_NoIce ||
        sc.moisture_type == MoistureType::SAM_NoPrecip_NoIce) {
        SAM_moisture_type = 2;
    }

    for ( MFIter mfi(*(mic_fab_vars[MicVar::tabs]), TilingIfNotGPU()); mfi.isValid(); ++mfi) {
        auto  qt_array = mic_fab_vars[MicVar::qt]->array(mfi);
        auto  qn_array = mic_fab_vars[MicVar::qn]->array(mfi);
        auto  qv_array = mic_fab_vars[MicVar::qv]->array(mfi);
        auto qcl_array = mic_fab_vars[MicVar::qcl]->array(mfi);
        auto qci_array = mic_fab_vars[MicVar::qci]->array(mfi);

        auto   rho_array = mic_fab_vars[MicVar::rho]->array(mfi);
        auto  tabs_array = mic_fab_vars[MicVar::tabs]->array(mfi);
        auto theta_array = mic_fab_vars[MicVar::theta]->array(mfi);
        auto  pres_array = mic_fab_vars[MicVar::pres]->array(mfi);

        const auto& box3d = mfi.tilebox(IntVect(0), IntVect(0,0,1));

        ParallelFor(box3d, [=] AMREX_GPU_DEVICE (int i, int j, int k)
        {
            // Saturation moisture fractions
            Real omn;
            Real qsat;
            Real qsatw;
            Real qsati;

            // Newton iteration vars
            Real delta_qv, delta_qc, delta_qi;

            // NOTE: Conversion before iterations is necessary to
            //       convert cloud water to ice or vice versa.
            //       This ensures the omn splitting is enforced
            //       before the Newton iteration, which assumes it is.

            omn = 1.0;
            if (SAM_moisture_type == 1){
                // Cloud ice not permitted (melt to form water)
                if (tabs_array(i,j,k) >= tbgmax) {
                    omn = 1.0;
                    delta_qi = qci_array(i,j,k);
                    qci_array(i,j,k)   = 0.0;
                    qcl_array(i,j,k)  += delta_qi;
                    tabs_array(i,j,k) -= fac_fus * delta_qi;
                    pres_array(i,j,k)  = rho_array(i,j,k) * R_d * tabs_array(i,j,k)
                                         * (1.0 + R_v/R_d * qv_array(i,j,k));
                    theta_array(i,j,k) = getThgivenPandT(tabs_array(i,j,k), pres_array(i,j,k), rdOcp);
                    pres_array(i,j,k) *= 0.01;
                }
                // Cloud water not permitted (freeze to form ice)
                else if (tabs_array(i,j,k) <= tbgmin) {
                    omn = 0.0;
                    delta_qc = qcl_array(i,j,k);
                    qcl_array(i,j,k)   = 0.0;
                    qci_array(i,j,k)  += delta_qc;
                    tabs_array(i,j,k) += fac_fus * delta_qc;
                    pres_array(i,j,k)  = rho_array(i,j,k) * R_d * tabs_array(i,j,k)
                                         * (1.0 + R_v/R_d * qv_array(i,j,k));
                    theta_array(i,j,k) = getThgivenPandT(tabs_array(i,j,k), pres_array(i,j,k), rdOcp);
                    pres_array(i,j,k) *= 0.01;
                }
                // Mixed cloud phase (split according to omn)
                else {
                    omn = an*tabs_array(i,j,k)-bn;
                    delta_qc = qcl_array(i,j,k) - qn_array(i,j,k) * omn;
                    delta_qi = qci_array(i,j,k) - qn_array(i,j,k) * (1.0 - omn);
                    qcl_array(i,j,k)   = qn_array(i,j,k) * omn;
                    qci_array(i,j,k)   = qn_array(i,j,k) * (1.0 - omn);
                    tabs_array(i,j,k) += fac_fus * delta_qc;
                    pres_array(i,j,k)  = rho_array(i,j,k) * R_d * tabs_array(i,j,k)
                                         * (1.0 + R_v/R_d * qv_array(i,j,k));
                    theta_array(i,j,k) = getThgivenPandT(tabs_array(i,j,k), pres_array(i,j,k), rdOcp);
                    pres_array(i,j,k) *= 0.01;
                }
            }
            else if (SAM_moisture_type == 2)
            {
                // No ice. ie omn = 1.0
                delta_qc = qcl_array(i,j,k) - qn_array(i,j,k);
                delta_qi = 0.0;
                qcl_array(i,j,k)   = qn_array(i,j,k);
                qci_array(i,j,k)   = 0.0;
                tabs_array(i,j,k) += fac_cond * delta_qc;
                pres_array(i,j,k)  = rho_array(i,j,k) * R_d * tabs_array(i,j,k)
                                     * (1.0 + R_v/R_d * qv_array(i,j,k));
                theta_array(i,j,k) = getThgivenPandT(tabs_array(i,j,k), pres_array(i,j,k), rdOcp);
                pres_array(i,j,k) *= 0.01;
            }

            // Saturation moisture fractions
            erf_qsatw(tabs_array(i,j,k), pres_array(i,j,k), qsatw);
            erf_qsati(tabs_array(i,j,k), pres_array(i,j,k), qsati);
            qsat = omn * qsatw  + (1.0-omn) * qsati;

            // We have enough total moisture to relax to equilibrium
            if (qt_array(i,j,k) > qsat) {
<<<<<<< HEAD
                niter = 0;
                dtabs = 1;
                //==================================================
                // Newton iteration to qv=qsat (cloud phase only)
                //==================================================
                do {
                    // Latent heats and their derivatives wrt to T
                    lstarw  = fac_cond;
                    lstari  = fac_fus;
                    domn    = 0.0;

                    // Saturation moisture fractions
                    erf_qsatw(tabs, pres, qsatw);
                    erf_qsati(tabs, pres, qsati);
                    erf_dtqsatw(tabs, pres, dqsatw);
                    erf_dtqsati(tabs, pres, dqsati);

                    // Cloud ice not permitted (condensation & fusion)
                    if(tabs >= tbgmax) {
                        omn   = 1.0;
                    }
                    // Cloud water not permitted (sublimation & fusion)
                    else if(tabs <= tbgmin) {
                        omn    = 0.0;
                        lstarw = fac_sub;
                    }
                    // Mixed cloud phase (condensation & fusion)
                    else {
                        omn   = an*tabs-bn;
                        domn  = an;
                    }

                    // Linear combination of each component
                    qsat   =  omn * qsatw  + (1.0-omn) * qsati;
                    dqsat  =  omn * dqsatw + (1.0-omn) * dqsati
                           + domn *  qsatw -     domn  *  qsati;
                    lstar  =  omn * lstarw + (1.0-omn) * lstari;
                    dlstar = domn * lstarw -     domn  * lstari;

                    // Function for root finding:
                    // 0 = -T_new + T_old + L_eff/C_p * (qv - qsat)
                    fff   = -tabs + tabs_array(i,j,k) +  lstar*(qv_array(i,j,k) - qsat);

                    // Derivative of function (T_new iterated on)
                    dfff  = -1.0 + dlstar*(qv_array(i,j,k) - qsat) - lstar*dqsat;

                    // Update the temperature
                    dtabs = -fff/dfff;
                    tabs  = tabs+dtabs;

                    // Update the pressure
                    pres = rho_array(i,j,k) * R_d * tabs
                           * (1.0 + R_v/R_d * qsat) * 0.01;

                    // Update iteration
                    niter = niter+1;
                } while(std::abs(dtabs) > tol && niter < 20);

                // Update qsat from last iteration (dq = dq/dt * dt)
                qsat = qsat + dqsat*dtabs;

                // Changes in each component
                delta_qv = qv_array(i,j,k) - qsat;
                delta_qc = std::max(-qcl_array(i,j,k), delta_qv * omn);
                delta_qi = std::max(-qci_array(i,j,k), delta_qv * (1.0-omn));

                // Partition the change in non-precipitating q
                 qv_array(i,j,k)  = qsat;
                qcl_array(i,j,k) += delta_qc;
                qci_array(i,j,k) += delta_qi;
                 qn_array(i,j,k)  = qcl_array(i,j,k) + qci_array(i,j,k);
                 qt_array(i,j,k)  =  qv_array(i,j,k) +  qn_array(i,j,k);

                // Update temperature
                tabs_array(i,j,k) = tabs;

                // Update pressure
                pres_array(i,j,k) = rho_array(i,j,k) * R_d * tabs_array(i,j,k)
                                    * (1.0 + R_v/R_d * qv_array(i,j,k));

                // Update theta from temperature
                theta_array(i,j,k) = getThgivenPandT(tabs_array(i,j,k), pres_array(i,j,k), rdOcp);

                // Pressure unit conversion
                pres_array(i,j,k) *= 0.01;

            }
            // We cannot blindly relax to qsat, but we can convert qc/qi -> qv
            else {
=======

                // Update temperature
                tabs_array(i,j,k) = NewtonIterSat(i, j, k   , SAM_moisture_type   ,
                                                  fac_cond  , fac_fus   , fac_sub ,
                                                  an        , bn        ,
                                                  tabs_array, pres_array,
                                                  qv_array  , qcl_array  , qci_array,
                                                  qn_array  , qt_array);

                // Update theta
                theta_array(i,j,k) = getThgivenPandT(tabs_array(i,j,k), 100.0*pres_array(i,j,k), rdOcp);

            //
            // We cannot blindly relax to qsat, but we can convert qc/qi -> qv.
            // The concept here is that if we put all the moisture into qv and modify
            // the temperature, we can then check if qv > qsat occurs (for final T/P/qv).
            // If the reduction in T/qsat and increase in qv does trigger the
            // aforementioned condition, we can do Newton iteration to drive qv = qsat.
            //
            } else {
>>>>>>> 3d683891
                // Changes in each component
                delta_qv = qcl_array(i,j,k) + qci_array(i,j,k);
                delta_qc = qcl_array(i,j,k);
                delta_qi = qci_array(i,j,k);

                // Partition the change in non-precipitating q
                 qv_array(i,j,k) += delta_qv;
                qcl_array(i,j,k)  = 0.0;
                qci_array(i,j,k)  = 0.0;
                 qn_array(i,j,k)  = 0.0;
                 qt_array(i,j,k)  = qv_array(i,j,k);

                // NOTE: delta_qc & delta_qi are negative!
                // Update temperature (endothermic since we evap/sublime)
                tabs_array(i,j,k) -= fac_cond * delta_qc + fac_sub * delta_qi;

<<<<<<< HEAD
                // Update pressure
                pres_array(i,j,k) = rho_array(i,j,k) * R_d * tabs_array(i,j,k)
                                  * (1.0 + R_v/R_d * qv_array(i,j,k));
=======
                // Update theta
                theta_array(i,j,k) = getThgivenPandT(tabs_array(i,j,k), 100.0*pres_array(i,j,k), rdOcp);
>>>>>>> 3d683891

                // Verify assumption that qv > qsat does not occur
                erf_qsatw(tabs_array(i,j,k), pres_array(i,j,k), qsatw);
                erf_qsati(tabs_array(i,j,k), pres_array(i,j,k), qsati);
                qsat = omn * qsatw  + (1.0-omn) * qsati;
                if (qt_array(i,j,k) > qsat) {

                    // Update temperature
                    tabs_array(i,j,k) = NewtonIterSat(i, j, k   , SAM_moisture_type   ,
                                                      fac_cond  , fac_fus   , fac_sub ,
                                                      an        , bn        ,
                                                      tabs_array, pres_array,
                                                      qv_array  , qcl_array  , qci_array,
                                                      qn_array  , qt_array);

                    // Update theta
                    theta_array(i,j,k) = getThgivenPandT(tabs_array(i,j,k), 100.0*pres_array(i,j,k), rdOcp);

<<<<<<< HEAD
                // Pressure unit conversion
                pres_array(i,j,k) *= 0.01;
=======
                }
>>>>>>> 3d683891
            }
        });
    } // mfi
}<|MERGE_RESOLUTION|>--- conflicted
+++ resolved
@@ -117,97 +117,6 @@
 
             // We have enough total moisture to relax to equilibrium
             if (qt_array(i,j,k) > qsat) {
-<<<<<<< HEAD
-                niter = 0;
-                dtabs = 1;
-                //==================================================
-                // Newton iteration to qv=qsat (cloud phase only)
-                //==================================================
-                do {
-                    // Latent heats and their derivatives wrt to T
-                    lstarw  = fac_cond;
-                    lstari  = fac_fus;
-                    domn    = 0.0;
-
-                    // Saturation moisture fractions
-                    erf_qsatw(tabs, pres, qsatw);
-                    erf_qsati(tabs, pres, qsati);
-                    erf_dtqsatw(tabs, pres, dqsatw);
-                    erf_dtqsati(tabs, pres, dqsati);
-
-                    // Cloud ice not permitted (condensation & fusion)
-                    if(tabs >= tbgmax) {
-                        omn   = 1.0;
-                    }
-                    // Cloud water not permitted (sublimation & fusion)
-                    else if(tabs <= tbgmin) {
-                        omn    = 0.0;
-                        lstarw = fac_sub;
-                    }
-                    // Mixed cloud phase (condensation & fusion)
-                    else {
-                        omn   = an*tabs-bn;
-                        domn  = an;
-                    }
-
-                    // Linear combination of each component
-                    qsat   =  omn * qsatw  + (1.0-omn) * qsati;
-                    dqsat  =  omn * dqsatw + (1.0-omn) * dqsati
-                           + domn *  qsatw -     domn  *  qsati;
-                    lstar  =  omn * lstarw + (1.0-omn) * lstari;
-                    dlstar = domn * lstarw -     domn  * lstari;
-
-                    // Function for root finding:
-                    // 0 = -T_new + T_old + L_eff/C_p * (qv - qsat)
-                    fff   = -tabs + tabs_array(i,j,k) +  lstar*(qv_array(i,j,k) - qsat);
-
-                    // Derivative of function (T_new iterated on)
-                    dfff  = -1.0 + dlstar*(qv_array(i,j,k) - qsat) - lstar*dqsat;
-
-                    // Update the temperature
-                    dtabs = -fff/dfff;
-                    tabs  = tabs+dtabs;
-
-                    // Update the pressure
-                    pres = rho_array(i,j,k) * R_d * tabs
-                           * (1.0 + R_v/R_d * qsat) * 0.01;
-
-                    // Update iteration
-                    niter = niter+1;
-                } while(std::abs(dtabs) > tol && niter < 20);
-
-                // Update qsat from last iteration (dq = dq/dt * dt)
-                qsat = qsat + dqsat*dtabs;
-
-                // Changes in each component
-                delta_qv = qv_array(i,j,k) - qsat;
-                delta_qc = std::max(-qcl_array(i,j,k), delta_qv * omn);
-                delta_qi = std::max(-qci_array(i,j,k), delta_qv * (1.0-omn));
-
-                // Partition the change in non-precipitating q
-                 qv_array(i,j,k)  = qsat;
-                qcl_array(i,j,k) += delta_qc;
-                qci_array(i,j,k) += delta_qi;
-                 qn_array(i,j,k)  = qcl_array(i,j,k) + qci_array(i,j,k);
-                 qt_array(i,j,k)  =  qv_array(i,j,k) +  qn_array(i,j,k);
-
-                // Update temperature
-                tabs_array(i,j,k) = tabs;
-
-                // Update pressure
-                pres_array(i,j,k) = rho_array(i,j,k) * R_d * tabs_array(i,j,k)
-                                    * (1.0 + R_v/R_d * qv_array(i,j,k));
-
-                // Update theta from temperature
-                theta_array(i,j,k) = getThgivenPandT(tabs_array(i,j,k), pres_array(i,j,k), rdOcp);
-
-                // Pressure unit conversion
-                pres_array(i,j,k) *= 0.01;
-
-            }
-            // We cannot blindly relax to qsat, but we can convert qc/qi -> qv
-            else {
-=======
 
                 // Update temperature
                 tabs_array(i,j,k) = NewtonIterSat(i, j, k   , SAM_moisture_type   ,
@@ -228,7 +137,7 @@
             // aforementioned condition, we can do Newton iteration to drive qv = qsat.
             //
             } else {
->>>>>>> 3d683891
+
                 // Changes in each component
                 delta_qv = qcl_array(i,j,k) + qci_array(i,j,k);
                 delta_qc = qcl_array(i,j,k);
@@ -241,18 +150,12 @@
                  qn_array(i,j,k)  = 0.0;
                  qt_array(i,j,k)  = qv_array(i,j,k);
 
-                // NOTE: delta_qc & delta_qi are negative!
+                // NOTE: delta_qc & delta_qi are positive!
                 // Update temperature (endothermic since we evap/sublime)
                 tabs_array(i,j,k) -= fac_cond * delta_qc + fac_sub * delta_qi;
 
-<<<<<<< HEAD
-                // Update pressure
-                pres_array(i,j,k) = rho_array(i,j,k) * R_d * tabs_array(i,j,k)
-                                  * (1.0 + R_v/R_d * qv_array(i,j,k));
-=======
                 // Update theta
                 theta_array(i,j,k) = getThgivenPandT(tabs_array(i,j,k), 100.0*pres_array(i,j,k), rdOcp);
->>>>>>> 3d683891
 
                 // Verify assumption that qv > qsat does not occur
                 erf_qsatw(tabs_array(i,j,k), pres_array(i,j,k), qsatw);
@@ -270,13 +173,8 @@
 
                     // Update theta
                     theta_array(i,j,k) = getThgivenPandT(tabs_array(i,j,k), 100.0*pres_array(i,j,k), rdOcp);
-
-<<<<<<< HEAD
-                // Pressure unit conversion
-                pres_array(i,j,k) *= 0.01;
-=======
+                  
                 }
->>>>>>> 3d683891
             }
         });
     } // mfi
