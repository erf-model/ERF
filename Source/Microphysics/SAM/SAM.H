--- conflicted
+++ resolved
@@ -31,20 +31,6 @@
       theta, // liquid/ice water potential temperature
       tabs,  // temperature
       pres,  // pressure
-<<<<<<< HEAD
-      // non-precipitating
-      qv,    // water vapor
-      qci,   // cloud ice
-      qcl,   // cloud water
-      qn,    // cloud condensate (liquid+ice)
-      qt,    // total non-precip
-      // precipitating
-      qpr,   // precip rain
-      qps,   // precip snow
-      qpg,   // precip graupel
-      qp,    // total precip
-      // temporary variable
-=======
       // non-precipitating vars
       qt,    // total cloud
       qn,    // cloud condesnate (liquid + ice)
@@ -53,11 +39,10 @@
       qci,   // cloud ice
       // precipitating vars
       qp,    // total precip
-      qpl,   // precip rain
-      qpi,   // precip ice
-      qg,    // graupel
+      qpr,   // precip rain
+      qps,   // precip ice
+      qpg,   // graupel
       // derived vars
->>>>>>> d37803b9
       omega,
       NumVars
   };
