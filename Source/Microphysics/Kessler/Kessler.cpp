--- conflicted
+++ resolved
@@ -196,22 +196,12 @@
             dq_clwater_to_rain = std::min(dq_clwater_to_rain, qn_array(i,j,k));
          }
 
-
-<<<<<<< HEAD
-		 if(std::fabs(fz_array(i,j,k+1)) < 1e-14) fz_array(i,j,k+1) = 0.0;
-		 if(std::fabs(fz_array(i,j,k)) < 1e-14) fz_array(i,j,k) = 0.0;
-         Real dq_sed = 1.0/rho_array(i,j,k)*(fz_array(i,j,k+1) - fz_array(i,j,k))/dz*dtn;
-		if(std::fabs(dq_sed) < 1e-14)dq_sed = 0.0;
-		//dq_sed = 0.0;
-	
-=======
          if(std::fabs(fz_array(i,j,k+1)) < 1e-14) fz_array(i,j,k+1) = 0.0;
          if(std::fabs(fz_array(i,j,k)) < 1e-14) fz_array(i,j,k) = 0.0;
          Real dq_sed = 1.0/rho_array(i,j,k)*(fz_array(i,j,k+1) - fz_array(i,j,k))/dz*dtn;
         if(std::fabs(dq_sed) < 1e-14)dq_sed = 0.0;
         //dq_sed = 0.0;
 
->>>>>>> 1dd817a4
          qt_array(i,j,k) = qt_array(i,j,k) + dq_rain_to_vapor - dq_clwater_to_rain;
          qp_array(i,j,k) = qp_array(i,j,k) + dq_sed + dq_clwater_to_rain - dq_rain_to_vapor;
          qn_array(i,j,k) = qn_array(i,j,k) + dq_vapor_to_clwater - dq_clwater_to_vapor - dq_clwater_to_rain;
