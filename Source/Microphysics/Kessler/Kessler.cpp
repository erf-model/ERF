--- conflicted
+++ resolved
@@ -1,10 +1,3 @@
-<<<<<<< HEAD
-/*
- * this file is modified from precip_proc from samxx
- */
-#include "Kessler.H"
-=======
->>>>>>> d37803b9
 #include <EOS.H>
 #include <TileNoZ.H>
 #include "Kessler.H"
