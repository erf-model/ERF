
#include <AMReX_GpuContainers.H>
#include "Microphysics.H"
#include "IndexDefines.H"
#include "PlaneAverage.H"
#include "EOS.H"
#include "TileNoZ.H"

using namespace amrex;

/**
 * Initializes the Microphysics module.
 *
 * @param[in] cons_in Conserved variables input
 * @param[in] qc_in Cloud variables input
 * @param[in,out] qv_in Vapor variables input
 * @param[in] qi_in Ice variables input
 * @param[in] grids The boxes on which we will evolve the solution
 * @param[in] geom Geometry associated with these MultiFabs and grids
 * @param[in] dt_advance Timestep for the advance
 */
<<<<<<< HEAD
void Microphysics::Init(const MultiFab& cons_in, MultiFab& qmoist,
                        const BoxArray& grids,
                        const Geometry& geom,
                        const Real& dt_advance)
=======
void Microphysics::Init (const MultiFab& cons_in, MultiFab& qmoist,
                         const BoxArray& grids_to_evolve,
                         const Geometry& geom,
                         const Real& dt_advance)
>>>>>>> 0598c898
 {
  m_geom = geom;
  m_gtoe = grids;

  auto dz   = m_geom.CellSize(2);
  auto lowz = m_geom.ProbLo(2);

  dt = dt_advance;

  // initialize microphysics variables
  for (auto ivar = 0; ivar < MicVar::NumVars; ++ivar) {
     mic_fab_vars[ivar] = std::make_shared<MultiFab>(cons_in.boxArray(), cons_in.DistributionMap(), 1, cons_in.nGrowVect());
     mic_fab_vars[ivar]->setVal(0.);
  }

  // We must initialize to zero since we now need boundary values for the call to getP and we need all values filled
  // The ghost cells of these arrays aren't filled in the boundary condition calls for the state
  qmoist.setVal(0.);

  for ( MFIter mfi(cons_in, TileNoZ()); mfi.isValid(); ++mfi) {

     const auto& box3d = mfi.tilebox();

     const auto& lo = amrex::lbound(box3d);
     const auto& hi = amrex::ubound(box3d);

     nlev = box3d.length(2);
     zlo  = lo.z;
     zhi  = hi.z;

     // parameters
     accrrc.resize({zlo},  {zhi});
     accrsi.resize({zlo},  {zhi});
     accrsc.resize({zlo},  {zhi});
     coefice.resize({zlo}, {zhi});
     evaps1.resize({zlo},  {zhi});
     evaps2.resize({zlo},  {zhi});
     accrgi.resize({zlo},  {zhi});
     accrgc.resize({zlo},  {zhi});
     evapg1.resize({zlo},  {zhi});
     evapg2.resize({zlo},  {zhi});
     evapr1.resize({zlo},  {zhi});
     evapr2.resize({zlo},  {zhi});

     // data (input)
     rho1d.resize({zlo}, {zhi});
     pres1d.resize({zlo}, {zhi});
     tabs1d.resize({zlo}, {zhi});
     gamaz.resize({zlo}, {zhi});
     zmid.resize({zlo}, {zhi});

     // output
     qifall.resize({zlo}, {zhi});
     tlatqi.resize({zlo}, {zhi});

     qpsrc.resize({zlo}, {zhi});
     qpevp.resize({zlo}, {zhi});
  }

  auto accrrc_t = accrrc.table();
  auto accrsi_t = accrsi.table();
  auto accrsc_t = accrsc.table();
  auto coefice_t = coefice.table();
  auto evaps1_t = evaps1.table();
  auto evaps2_t = evaps2.table();
  auto accrgi_t = accrgi.table();
  auto accrgc_t = accrgc.table();
  auto evapg1_t = evapg1.table();
  auto evapg2_t = evapg2.table();
  auto evapr1_t = evapr1.table();
  auto evapr2_t = evapr2.table();

  auto rho1d_t  = rho1d.table();
  auto pres1d_t = pres1d.table();
  auto tabs1d_t = tabs1d.table();
  auto qpsrc_t  = qpsrc.table();
  auto qpevp_t  = qpevp.table();

  auto gamaz_t  = gamaz.table();
  auto zmid_t   = zmid.table();

  Real gam3  = erf_gammafff(3.0             );
  Real gamr1 = erf_gammafff(3.0+b_rain      );
  Real gamr2 = erf_gammafff((5.0+b_rain)/2.0);
  // Real gamr3 = erf_gammafff(4.0+b_rain      );
  Real gams1 = erf_gammafff(3.0+b_snow      );
  Real gams2 = erf_gammafff((5.0+b_snow)/2.0);
  // Real gams3 = erf_gammafff(4.0+b_snow      );
  Real gamg1 = erf_gammafff(3.0+b_grau      );
  Real gamg2 = erf_gammafff((5.0+b_grau)/2.0);
  // Real gamg3 = erf_gammafff(4.0+b_grau      );

  amrex::MultiFab qv(qmoist, amrex::make_alias, 0, 1);
  amrex::MultiFab qc(qmoist, amrex::make_alias, 1, 1);
  amrex::MultiFab qi(qmoist, amrex::make_alias, 2, 1);

  // Get the temperature, density, theta, qt and qp from input
  for ( MFIter mfi(cons_in, false); mfi.isValid(); ++mfi) {
     auto states_array = cons_in.array(mfi);
     auto qc_array  = qc.array(mfi);
     auto qi_array  = qi.array(mfi);

     auto qt_array     = mic_fab_vars[MicVar::qt]->array(mfi);
     auto qp_array     = mic_fab_vars[MicVar::qp]->array(mfi);
     auto qn_array     = mic_fab_vars[MicVar::qn]->array(mfi);
     auto rho_array    = mic_fab_vars[MicVar::rho]->array(mfi);
     auto theta_array  = mic_fab_vars[MicVar::theta]->array(mfi);
     auto temp_array   = mic_fab_vars[MicVar::tabs]->array(mfi);
     auto pres_array   = mic_fab_vars[MicVar::pres]->array(mfi);

     const auto& box3d = mfi.tilebox();

     // Get pressure, theta, temperature, density, and qt, qp
     amrex::ParallelFor( box3d, [=] AMREX_GPU_DEVICE (int i, int j, int k) {
       rho_array(i,j,k)   = states_array(i,j,k,Rho_comp);
       theta_array(i,j,k) = states_array(i,j,k,RhoTheta_comp)/states_array(i,j,k,Rho_comp);
       qt_array(i,j,k)    = states_array(i,j,k,RhoQt_comp)/states_array(i,j,k,Rho_comp);
       qp_array(i,j,k)    = states_array(i,j,k,RhoQp_comp)/states_array(i,j,k,Rho_comp);
       qn_array(i,j,k)    = qc_array(i,j,k) + qi_array(i,j,k);
       temp_array(i,j,k)  = getTgivenRandRTh(states_array(i,j,k,Rho_comp),states_array(i,j,k,RhoTheta_comp));
       pres_array(i,j,k)  = getPgivenRTh(states_array(i,j,k,RhoTheta_comp))/100.;
     });
  }

  // calculate the plane average variables
  PlaneAverage cons_ave(&cons_in, m_geom, m_axis);
  cons_ave.compute_averages(ZDir(), cons_ave.field());

  // get host variable rho, and rhotheta
  int ncell = cons_ave.ncell_line();

  Gpu::HostVector<Real> rho_h(ncell), rhotheta_h(ncell);
  cons_ave.line_average(Rho_comp, rho_h);
  cons_ave.line_average(RhoTheta_comp, rhotheta_h);

  // copy data to device
  Gpu::DeviceVector<Real> rho_d(ncell), rhotheta_d(ncell);
  Gpu::copyAsync(Gpu::hostToDevice, rho_h.begin(), rho_h.end(), rho_d.begin());
  Gpu::copyAsync(Gpu::hostToDevice, rhotheta_h.begin(), rhotheta_h.end(), rhotheta_d.begin());
  Gpu::streamSynchronize();

  Real* rho_dptr      = rho_d.data();
  Real* rhotheta_dptr = rhotheta_d.data();

  Real gOcp = m_gOcp;

  amrex::ParallelFor(nlev, [=] AMREX_GPU_DEVICE (int k) noexcept {
    Real pressure = getPgivenRTh(rhotheta_dptr[k]);
    rho1d_t(k)  = rho_dptr[k];
    pres1d_t(k) = pressure/100.;
    tabs1d_t(k) = getTgivenRandRTh(rho_dptr[k],rhotheta_dptr[k]);
    zmid_t(k)   = lowz + (k+0.5)*dz;
    gamaz_t(k)  = gOcp*zmid_t(k);
  });

  // This fills qv
  Diagnose();

#if 0
  amrex::ParallelFor( box3d, [=] AMREX_GPU_DEVICE (int k, int j, int i) {
    fluxbmk(l,j,i) = 0.0;
    fluxtmk(l,j,i) = 0.0;
  });

  amrex::ParallelFor( box2d, [=] AMREX_GPU_DEVICE (int k, int l, int i0) {
    mkwle (l,k) = 0.0;
    mkwsb (l,k) = 0.0;
    mkadv (l,k) = 0.0;
    mkdiff(l,k) = 0.0;
  });
#endif

  amrex::ParallelFor(nlev, [=] AMREX_GPU_DEVICE (int k) noexcept {
    qpsrc_t(k) = 0.0;
    qpevp_t(k) = 0.0;
  });

  if(round(gam3) != 2) {
    std::cout << "cannot compute gamma-function in Microphysics::Init" << std::endl;
    std::exit(-1);
  }

  amrex::ParallelFor(nlev, [=] AMREX_GPU_DEVICE (int k) noexcept {

    Real pratio = sqrt(1.29 / rho1d_t(k));
    Real rrr1=393.0/(tabs1d_t(k)+120.0)*std::pow((tabs1d_t(k)/273.0),1.5);
    Real rrr2=std::pow((tabs1d_t(k)/273.0),1.94)*(1000.0/pres1d_t(k));
    Real estw = 100.0*erf_esatw(tabs1d_t(k));
    Real esti = 100.0*erf_esati(tabs1d_t(k));

    // accretion by snow:
    Real coef1 = 0.25 * PI * nzeros * a_snow * gams1 * pratio/pow((PI * rhos * nzeros/rho1d_t(k) ) , ((3.0+b_snow)/4.0));
    Real coef2 = exp(0.025*(tabs1d_t(k) - 273.15));
    accrsi_t(k) =  coef1 * coef2 * esicoef;
    accrsc_t(k) =  coef1 * esccoef;
    coefice_t(k) =  coef2;

    // evaporation of snow:
    coef1  =(lsub/(tabs1d_t(k)*rv)-1.0)*lsub/(therco*rrr1*tabs1d_t(k));
    coef2  = rv*tabs1d_t(k)/(diffelq*rrr2*esti);
    evaps1_t(k)  =  0.65*4.0*nzeros/sqrt(PI*rhos*nzeros)/(coef1+coef2)/sqrt(rho1d_t(k));
    evaps2_t(k)  =  0.49*4.0*nzeros*gams2*sqrt(a_snow/(muelq*rrr1))/pow((PI*rhos*nzeros) , ((5.0+b_snow)/8.0)) /
                    (coef1+coef2) * pow(rho1d_t(k) , ((1.0+b_snow)/8.0))*sqrt(pratio);

    // accretion by graupel:
    coef1 = 0.25*PI*nzerog*a_grau*gamg1*pratio/pow((PI*rhog*nzerog/rho1d_t(k)) , ((3.0+b_grau)/4.0));
    coef2 = exp(0.025*(tabs1d_t(k) - 273.15));
    accrgi_t(k) =  coef1 * coef2 * egicoef;
    accrgc_t(k) =  coef1 * egccoef;

    // evaporation of graupel:
    coef1  =(lsub/(tabs1d_t(k)*rv)-1.0)*lsub/(therco*rrr1*tabs1d_t(k));
    coef2  = rv*tabs1d_t(k)/(diffelq*rrr2*esti);
    evapg1_t(k)  = 0.65*4.0*nzerog/sqrt(PI*rhog*nzerog)/(coef1+coef2)/sqrt(rho1d_t(k));
    evapg2_t(k)  = 0.49*4.0*nzerog*gamg2*sqrt(a_grau/(muelq*rrr1))/pow((PI * rhog * nzerog) , ((5.0+b_grau)/8.0)) /
                   (coef1+coef2) * pow(rho1d_t(k) , ((1.0+b_grau)/8.0))*sqrt(pratio);

    // accretion by rain:
    accrrc_t(k)=  0.25 * PI * nzeror * a_rain * gamr1 * pratio/pow((PI * rhor * nzeror / rho1d_t(k)) , ((3+b_rain)/4.))* erccoef;

    // evaporation of rain:
    coef1  =(lcond/(tabs1d_t(k)*rv)-1.0)*lcond/(therco*rrr1*tabs1d_t(k));
    coef2  = rv*tabs1d_t(k)/(diffelq * rrr2 * estw);
    evapr1_t(k)  =  0.78 * 2.0 * PI * nzeror /
                  sqrt(PI * rhor * nzeror) / (coef1+coef2) / sqrt(rho1d_t(k));
    evapr2_t(k)  =  0.31 * 2.0 * PI  * nzeror * gamr2 * 0.89 * sqrt(a_rain/(muelq*rrr1))/
                  pow((PI * rhor * nzeror) , ((5.0+b_rain)/8.0)) /
                  (coef1+coef2) * pow(rho1d_t(k) , ((1.0+b_rain)/8.0))*sqrt(pratio);
  });
}<|MERGE_RESOLUTION|>--- conflicted
+++ resolved
@@ -19,17 +19,10 @@
  * @param[in] geom Geometry associated with these MultiFabs and grids
  * @param[in] dt_advance Timestep for the advance
  */
-<<<<<<< HEAD
-void Microphysics::Init(const MultiFab& cons_in, MultiFab& qmoist,
-                        const BoxArray& grids,
-                        const Geometry& geom,
-                        const Real& dt_advance)
-=======
 void Microphysics::Init (const MultiFab& cons_in, MultiFab& qmoist,
-                         const BoxArray& grids_to_evolve,
+                         const BoxArray& grids,
                          const Geometry& geom,
                          const Real& dt_advance)
->>>>>>> 0598c898
  {
   m_geom = geom;
   m_gtoe = grids;
