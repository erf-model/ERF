--- conflicted
+++ resolved
@@ -1,14 +1,7 @@
 #ifndef MICROPHYSICS_H
 #define MICROPHYSICS_H
 
-<<<<<<< HEAD
 #include "DataStruct.H"
-=======
-#include <NullMoist.H>
-#include <SAM.H>
-#include <Kessler.H>
-#include <ERF.H>
->>>>>>> fad11b61
 
 class Microphysics {
 
@@ -49,7 +42,6 @@
         if (    (a_moisture_type == MoistureType::SAM)
              || (a_moisture_type == MoistureType::Kessler)
              || (a_moisture_type == MoistureType::Kessler_NoRain)
-             || (a_moisture_type == MoistureType::FastEddy)
              || (a_moisture_type == MoistureType::None) ) {
             return MoistureModelType::Eulerian;
         } else {
