--- conflicted
+++ resolved
@@ -1,15 +1,7 @@
 #ifndef MICROPHYSICS_H
 #define MICROPHYSICS_H
 
-<<<<<<< HEAD
-#include <DataStruct.H>
-=======
-#include <NullMoist.H>
-#include <SAM.H>
-#include <Kessler.H>
-#include <FastEddy.H>
-#include <ERF.H>
->>>>>>> b744ca4c
+#include "DataStruct.H"
 
 class Microphysics {
 
@@ -29,18 +21,11 @@
 
     virtual void Advance (  const int&,
                             const amrex::Real&,
+                            const SolverChoice&,
                             amrex::Vector<amrex::Vector<amrex::MultiFab>>&,
                             const amrex::Vector<std::unique_ptr<amrex::MultiFab>>& ) = 0;
 
-<<<<<<< HEAD
     virtual void Diagnose (const int&) = 0;
-=======
-    void
-    Advance (const int& lev, const amrex::Real& dt_advance, const SolverChoice &solverChoice)
-    {
-        m_moist_model[lev]->Advance(dt_advance, solverChoice);
-    }
->>>>>>> b744ca4c
 
     virtual void Update_Micro_Vars_Lev (const int&, amrex::MultiFab&) = 0;
 
@@ -56,6 +41,7 @@
     {
         if (    (a_moisture_type == MoistureType::SAM)
              || (a_moisture_type == MoistureType::Kessler)
+             || (a_moisture_type == MoistureType::Kessler_NoRain)
              || (a_moisture_type == MoistureType::FastEddy)
              || (a_moisture_type == MoistureType::None) ) {
             return MoistureModelType::Eulerian;
