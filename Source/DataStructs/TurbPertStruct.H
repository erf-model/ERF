--- conflicted
+++ resolved
@@ -219,18 +219,10 @@
 
     // Perturbation box mean velocity magnitude calculation
     // This is pulled into the structure to also utilize during runtime
-<<<<<<< HEAD
     void calc_tpi_meanMag_perBox (const int boxIdx,
                                   const int lev,
                                   amrex::MultiFab& mf_xvel,
                                   amrex::MultiFab& mf_yvel)
-=======
-    void calc_tpi_meanMag (const int boxIdx,
-                           const int lev,
-                           amrex::MultiFab& mf_xvel,
-                           amrex::MultiFab& mf_yvel,
-                           amrex::MultiFab& mf_cons)
->>>>>>> 9dbafa75
 
     {
         // Creating local copy of PB box array and magnitude
@@ -337,20 +329,12 @@
         #endif
     }
 
-<<<<<<< HEAD
     // This emulates calc_tpi_meanMag_perBox() but is heavily simplified for
     // Eckert number formulation
     void calc_tpi_meanMag_firstCell (const int boxIdx,
                                      const int lev,
                                      amrex::MultiFab& mf_xvel,
                                      amrex::MultiFab& mf_yvel)
-=======
-//#define ECKERT_FORMULATION
-#define BULK_RICHARDSON_FORMULATION
-
-    // Perturbation amplitude calculation
-    void calc_tpi_amp (const int boxIdx)
->>>>>>> 9dbafa75
     {
         // Creating local copy of PB box array and magnitude
         const amrex::BoxArray m_pb_ba = pb_ba[lev];
