--- conflicted
+++ resolved
@@ -247,7 +247,6 @@
 
 .. math::
 
-<<<<<<< HEAD
   u &= u_{\star}^{2} \frac{ (u-\bar{u}) \bar{|\mathbf{U}|}
                              \sqrt{u^2+v^2} \bar{u}  }{\bar{|\mathbf{U}|}^{2}},
 
@@ -260,10 +259,3 @@
 where :math:`\bar{u}`, :math:`\bar{v}` and :math:`\overline{\theta}` are the plane averaged values of the
 two horizontal velocity components and the potential temperature, respectively, and
 :math:`\bar{|\mathbf{U}|}` is the plane averaged magnitude of horizontal velocity.
-=======
-  u &= u_{\star}^{2} \frac{(u-\bar{U})\bar{U}_{mag}+\bar{U}_{mag} \bar{U}}{\bar{U}_{mag}^{2}},
-
-  \theta &= ku_{\star}\frac{\bar{U}_{mag}(\theta - \overline{\theta})+\bar{U}_{mag}(\overline{\theta}-\theta_{s})}{\bar{U}_{mag}\Theta_{h}}
-
-where :math:`\bar{U}`, and :math:`\overline{\theta}` are the plane averaged values.
->>>>>>> a4308a5f
