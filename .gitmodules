[submodule "Submodules/AMReX"]
	path = Submodules/AMReX
	url = https://github.com/amrex-codes/amrex.git
	shallow = true
[submodule "Submodules/YAKL"]
	path = Submodules/YAKL
	url = https://github.com/mrnorman/YAKL
	shallow = true
[submodule "Submodules/RRTMGP"]
	path = Submodules/RRTMGP
	url = https://github.com/E3SM-Project/rte-rrtmgp
<<<<<<< HEAD
[submodule "Submodules/NOAH-MP"]
	path = Submodules/NOAH-MP
        url = https://github.com/AIEADA/noahmp.git
=======
	shallow = true
[submodule "Submodules/WW3"]
	path = Submodules/WW3
	url = https://github.com/erf-model/WW3
	shallow = true
>>>>>>> e3adba1b
<|MERGE_RESOLUTION|>--- conflicted
+++ resolved
@@ -9,14 +9,11 @@
 [submodule "Submodules/RRTMGP"]
 	path = Submodules/RRTMGP
 	url = https://github.com/E3SM-Project/rte-rrtmgp
-<<<<<<< HEAD
+        shallow = true
 [submodule "Submodules/NOAH-MP"]
 	path = Submodules/NOAH-MP
         url = https://github.com/AIEADA/noahmp.git
-=======
-	shallow = true
 [submodule "Submodules/WW3"]
 	path = Submodules/WW3
 	url = https://github.com/erf-model/WW3
-	shallow = true
->>>>>>> e3adba1b
+	shallow = true